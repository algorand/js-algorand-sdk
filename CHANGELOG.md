--- conflicted
+++ resolved
@@ -7,14 +7,11 @@
 - Remove v1 algod API (`client.algod`) due to API end-of-life (2022-12-01). Instead, use v2 algod API (`client.v2.algod.algod`).
 - Remove `cost` field in `DryrunTxnResult` in favor of 2 fields: `budget-added` and `budget-consumed`. `cost` can be derived by `budget-consumed - budget-added`.
 - Remove logicsig templates (`logicTemplates`), `logic/langspec.json`, `logic.logic` depending on `langspec.json`.
-<<<<<<< HEAD
+- Regenerate algod models so every constructor requires an object to be passed in. Previously, only constructors with more than 4 argument specified this.
+- Remove unused generated types: `CatchpointAbortResponse`, `CatchpointStartResponse`.
 - Remove `makePaymentTxn` in favor of `makePaymentTxnWithSuggestedParams`.
 - Remove `makeLogicSig` in favor of either using `LogicSigAccount` (preferred) or directly invoking `LogicSig` constructor.
 - Remove `EncodedMultisigBlob` in favor of `EncodedSignedTransaction.
-=======
-- Regenerate algod models so every constructor requires an object to be passed in. Previously, only constructors with more than 4 argument specified this.
-- Remove unused generated types: `CatchpointAbortResponse`, `CatchpointStartResponse`.
->>>>>>> 0d8441b4
 
 # v1.24.1
 
