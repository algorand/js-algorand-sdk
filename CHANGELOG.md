<<<<<<< HEAD
# Changelog

All notable changes to this project will be documented in this file.

## v3.3.4 - 2025-03-06

<!-- Release notes generated using configuration in .github/release.yml at sdk-release-updates-testing -->
**Full Changelog**: https://github.com/gmalouf/js-algorand-sdk/compare/v3.3.3...v3.3.4

## v3.3.2 - 2025-03-05

<!-- Release notes generated using configuration in .github/release.yml at sdk-release-updates-testing -->
### What's Changed

Support for /v2/blockheaders compatible with [Indexer 3.7.x](https://github.com/algorand/indexer/releases/tag/v3.7.2).

Support for /v2/block/{round}?header-only=true in upcoming go-algorand 4.0.2 release.

> ⚠️ **WARNING:** This release is on the major version line with breaking changes from the v2.X.X series. For help migrating from v2 releases, see the file `v2_TO_v3_MIGRATION_GUIDE.md`.

#### V2 End of Life

V2 is now in maintenance mode. No new features will be added to v2 going forward, and only security fixes or critical errors will be addressed. At the end of March 2025, no further updates will be made to the v2 package.

#### Enhancements

* Blockheaders: Basic BlockHeaders API support. by @gmalouf in https://github.com/algorand/js-algorand-sdk/pull/926
* Dependencies: Bump webpack from 5.89.0 to 5.97.1 by @dependabot in https://github.com/algorand/js-algorand-sdk/pull/930
* feat: add Address as an ABIValue and handle encoding an Address by @joe-p in https://github.com/algorand/js-algorand-sdk/pull/911
* API: Support for header-only flag on /v2/block algod endpoint. by @github-actions in https://github.com/algorand/js-algorand-sdk/pull/939

**Full Changelog**: https://github.com/gmalouf/js-algorand-sdk/compare/v3.3.1...v3.3.2
=======
# v3.2.0

<!-- Release notes generated using configuration in .github/release.yml at release/v3.2.0 -->

## What's Changed

### Enhancements

- Blockheaders: Basic BlockHeaders API support. by @gmalouf in https://github.com/algorand/js-algorand-sdk/pull/926
- Dependencies: Bump webpack from 5.89.0 to 5.97.1 by @dependabot in https://github.com/algorand/js-algorand-sdk/pull/930
- feat: add Address as an ABIValue and handle encoding an Address by @joe-p in https://github.com/algorand/js-algorand-sdk/pull/911
- API: Support for header-only flag on /v2/block algod endpoint. by @github-actions in https://github.com/algorand/js-algorand-sdk/pull/939

**Full Changelog**: https://github.com/algorand/js-algorand-sdk/compare/v3.1.0...v3.2.0

# v3.1.0

<!-- Release notes generated using configuration in .github/release.yml at release/v3.1.0 -->

## What's Changed

### Enhancements

- Incentives: Support heartbeat transaction by @algorandskiy in https://github.com/algorand/js-algorand-sdk/pull/915

### Other

- Regenerate code with the latest specification file (df06f8b1) by @github-actions in https://github.com/algorand/js-algorand-sdk/pull/914

**Full Changelog**: https://github.com/algorand/js-algorand-sdk/compare/v3.0.0...v3.1.0

# v3.0.0

<!-- Release notes generated using configuration in .github/release.yml at 3.0.0 **WITH MANUAL EDITING AFTERWARD** -->

## What's Changed

> ⚠️ **WARNING:** This release is a new major version with breaking changes from the v2.X.X series. For help migrating from v2 releases, see the file `v2_TO_v3_MIGRATION_GUIDE.md`.

### v2 End of Life

With the release of v3 of this SDK, v2 is now in maintenance mode. No new features will be added to v2, and only security fixes or critical errors will be addressed. At the end of March 2025, no further updates will be made to the v2 package.

### Breaking Changes

- Convert algod responses to typed by @Eric-Warehime in https://github.com/algorand/js-algorand-sdk/pull/776
- Align transaction fields to transaction reference spec by @algochoi in https://github.com/algorand/js-algorand-sdk/pull/804
- TEAL Source Map: Improve SourceMap and support columns by @jasonpaulos in https://github.com/algorand/js-algorand-sdk/pull/834
- Remove `IntDecoding` as a REST option & support native bigint types in models by @jasonpaulos in https://github.com/algorand/js-algorand-sdk/pull/852
- Refactor `Transaction` class by @jasonpaulos in https://github.com/algorand/js-algorand-sdk/pull/854
- Improve object encoding and decoding by @jasonpaulos in https://github.com/algorand/js-algorand-sdk/pull/862
- Correctly model blocks by @jasonpaulos in https://github.com/algorand/js-algorand-sdk/pull/875
- Fix stateproof txn representation by @jasonpaulos in https://github.com/algorand/js-algorand-sdk/pull/876
- Typed indexer responses by @jasonpaulos in https://github.com/algorand/js-algorand-sdk/pull/857
- Support special case raw binary strings by @jasonpaulos in https://github.com/algorand/js-algorand-sdk/pull/878
- REST API TEAL bytes fix by @jasonpaulos in https://github.com/algorand/js-algorand-sdk/pull/881
- Fix remaining REST untyped responses by @jasonpaulos in https://github.com/algorand/js-algorand-sdk/pull/882

### Enhancements

- Remove buffer usage in favor or Uint8Array and Dataview by @algochoi in https://github.com/algorand/js-algorand-sdk/pull/800
- Remove `Buffer` Usage by @algochoi in https://github.com/algorand/js-algorand-sdk/pull/801
- Add address bytes length check in encodeAddress by @algochoi in https://github.com/algorand/js-algorand-sdk/pull/809
- Native esm bundle by @PhearZero in https://github.com/algorand/js-algorand-sdk/pull/836
- Add ability to pass through fetch options by @jasonpaulos in https://github.com/algorand/js-algorand-sdk/pull/883
- REST API: Allow bigints for client args by @jasonpaulos in https://github.com/algorand/js-algorand-sdk/pull/893

### Bugfixes

- Fix: Don't delete `dist` folder when creating release PR by @jasonpaulos in https://github.com/algorand/js-algorand-sdk/pull/890
- Release PR Generation: Use prerelease tag in changelog generation by @jasonpaulos in https://github.com/algorand/js-algorand-sdk/pull/892

### Other

- Type and formatting changes by @jasonpaulos in https://github.com/algorand/js-algorand-sdk/pull/853
- 3.0.0: Sync changes to develop by @jasonpaulos in https://github.com/algorand/js-algorand-sdk/pull/884

**Full Changelog**: https://github.com/algorand/js-algorand-sdk/compare/v2.9.0...v3.0.0

# v2.9.0

<!-- Release notes generated using configuration in .github/release.yml at release/v2.9.0 -->

## What's Changed

### Enhancements

- feat: add ARC22 and ARC28 interfaces for ABI contracts and methods by @joe-p in https://github.com/algorand/js-algorand-sdk/pull/856
- Algod: Regenerate models to include new simulate option by @jasonpaulos in https://github.com/algorand/js-algorand-sdk/pull/880
- API: Deprecate txn maker functions that will be removed in v3 by @jasonpaulos in https://github.com/algorand/js-algorand-sdk/pull/886

**Full Changelog**: https://github.com/algorand/js-algorand-sdk/compare/v2.8.0...v2.9.0

# v2.8.0

<!-- Release notes generated using configuration in .github/release.yml at release/v2.8.0 -->

## What's Changed

### Bugfixes

- Fix: Update chromedriver deps, make install conditional in CI, and fix indexer sync error in cucumber tests by @jasonpaulos in https://github.com/algorand/js-algorand-sdk/pull/859
- fix: allow either boolean value for nonParticipation offline keyregs by @joe-p in https://github.com/algorand/js-algorand-sdk/pull/866

### Enhancements

- API: Regenerate algod and indexer models by @jasonpaulos in https://github.com/algorand/js-algorand-sdk/pull/845
- Spec: Regenerate code from specification file f633b019 by @gmalouf in https://github.com/algorand/js-algorand-sdk/pull/870

## New Contributors

- @gmalouf made their first contribution in https://github.com/algorand/js-algorand-sdk/pull/870

**Full Changelog**: https://github.com/algorand/js-algorand-sdk/compare/v2.7.0...v2.8.0

# v2.7.0

<!-- Release notes generated using configuration in .github/release.yml at release/v2.7.0 -->

## What's Changed

### Enhancements

- fix: remove cross-fetch by @PhearZero in https://github.com/algorand/js-algorand-sdk/pull/833

## New Contributors

- @PhearZero made their first contribution in https://github.com/algorand/js-algorand-sdk/pull/833

**Full Changelog**: https://github.com/algorand/js-algorand-sdk/compare/v2.6.0...v2.7.0

# v2.6.0

<!-- Release notes generated using configuration in .github/release.yml at release/v2.6.0 -->

## What's Changed

### Bugfixes

- signer: Only merge multisigs if there are more than 1 by @acfunk in https://github.com/algorand/js-algorand-sdk/pull/822

### New Features

- Simulate: Application State Change and Hash of Executed Bytecode by @ahangsu in https://github.com/algorand/js-algorand-sdk/pull/818

### Enhancements

- node: Update to node 18, drop support for node 16 by @jasonpaulos in https://github.com/algorand/js-algorand-sdk/pull/827
- api: Regenerate client. by @winder in https://github.com/algorand/js-algorand-sdk/pull/826

## New Contributors

- @acfunk made their first contribution in https://github.com/algorand/js-algorand-sdk/pull/822

**Full Changelog**: https://github.com/algorand/js-algorand-sdk/compare/v2.5.0...v2.6.0

# v2.5.0

<!-- Release notes generated using configuration in .github/release.yml at release/v2.5.0 -->

## What's Changed

### Bugfixes

- bug-fix: include currency-greater-than param for 0 value by @shiqizng in https://github.com/algorand/js-algorand-sdk/pull/807

### New Features

- Simulation: Execution trace (PC/Stack/Scratch) support by @ahangsu in https://github.com/algorand/js-algorand-sdk/pull/803

### Enhancements

- fetch: Add Cloudflare Workers support (cross-fetch v4) by @spencercap in https://github.com/algorand/js-algorand-sdk/pull/794
- logging: Add rn warning and logging by @Eric-Warehime in https://github.com/algorand/js-algorand-sdk/pull/798
- CICD: Update Chromedriver version and CI orb by @algochoi in https://github.com/algorand/js-algorand-sdk/pull/802
- CICD: Update chromedriver in package.json to 116+ by @algochoi in https://github.com/algorand/js-algorand-sdk/pull/811

## New Contributors

- @spencercap made their first contribution in https://github.com/algorand/js-algorand-sdk/pull/794

**Full Changelog**: https://github.com/algorand/js-algorand-sdk/compare/v2.4.0...v2.5.0

# v2.4.0

## What's Changed

### Bugfixes

- docs: fix error message by @barnjamin in https://github.com/algorand/js-algorand-sdk/pull/780

### New Features

- Algod: Simulation run with extra budget per transaction group by @ahangsu in https://github.com/algorand/js-algorand-sdk/pull/784

### Enhancements

- DevOps: Update CODEOWNERS to only refer to the devops group by @onetechnical in https://github.com/algorand/js-algorand-sdk/pull/783
- Client: Don't send auth header when token is empty by @Eric-Warehime in https://github.com/algorand/js-algorand-sdk/pull/782
- algod: Add state delta APIs by @Eric-Warehime in https://github.com/algorand/js-algorand-sdk/pull/785
- deps: Remove coveralls, mocha lcov by @Eric-Warehime in https://github.com/algorand/js-algorand-sdk/pull/787
- algod: Add json query arg to delta endpoints by @Eric-Warehime in https://github.com/algorand/js-algorand-sdk/pull/793

### Other

- Bump semver-regex from 3.1.2 to 3.1.4 by @dependabot in https://github.com/algorand/js-algorand-sdk/pull/580

**Full Changelog**: https://github.com/algorand/js-algorand-sdk/compare/v2.3.0...v2.4.0

# v2.3.0

## What's Changed

### Bugfixes

- Docs: Repair the links in the docs to developer.algorand.org by @bbroder-algo in https://github.com/algorand/js-algorand-sdk/pull/755
- Fix: Allow nonParticipation flag to be a boolean by @barnjamin in https://github.com/algorand/js-algorand-sdk/pull/757
- BugFix: Min fee sp fix by @barnjamin in https://github.com/algorand/js-algorand-sdk/pull/760

### New Features

- Simulation: Lift log limits option in SimulateRequest by @ahangsu in https://github.com/algorand/js-algorand-sdk/pull/768

### Enhancements

- Docs: Examples by @barnjamin in https://github.com/algorand/js-algorand-sdk/pull/754
- API: Support updated simulate endpoint by @jasonpaulos in https://github.com/algorand/js-algorand-sdk/pull/764
- algod: Add blockOffsetTimestamp, syncRound APIs to algod client by @Eric-Warehime in https://github.com/algorand/js-algorand-sdk/pull/769
- node: Drop support for node v14, npm audit fix by @Eric-Warehime in https://github.com/algorand/js-algorand-sdk/pull/773
- client: Export token header types by @Eric-Warehime in https://github.com/algorand/js-algorand-sdk/pull/772
- DevOps: Add CODEOWNERS to restrict workflow editing by @onetechnical in https://github.com/algorand/js-algorand-sdk/pull/775
- Docs: Update README & FAQ by @jasonpaulos in https://github.com/algorand/js-algorand-sdk/pull/774

## New Contributors

- @bbroder-algo made their first contribution in https://github.com/algorand/js-algorand-sdk/pull/755

**Full Changelog**: https://github.com/algorand/js-algorand-sdk/compare/v2.2.0...v2.3.0

# v2.2.0

## What's Changed

### Bugfixes

- bugfix: Satisfy typescript constraints by @aorumbayev in https://github.com/algorand/js-algorand-sdk/pull/741
- algod: Minor improvements to simulation support by @jasonpaulos in https://github.com/algorand/js-algorand-sdk/pull/749

### Enhancements

- CICD: Update ssh fingerprint for gh-pages by @algobarb in https://github.com/algorand/js-algorand-sdk/pull/745
- Docs: add examples to be pulled in for docs by @joe-p in https://github.com/algorand/js-algorand-sdk/pull/747
- algod: Simulate Endpoint by @algochoi in https://github.com/algorand/js-algorand-sdk/pull/743

## New Contributors

- @aorumbayev made their first contribution in https://github.com/algorand/js-algorand-sdk/pull/741

**Full Changelog**: https://github.com/algorand/js-algorand-sdk/compare/v2.1.0...v2.2.0

# v2.1.0

## What's Changed

### Enhancements

- Enhancement: Add foreign array objects to ATC `addMethodCall` by @algochoi in https://github.com/algorand/js-algorand-sdk/pull/725
- API: verifyTealSign utility function by @M-Picco in https://github.com/algorand/js-algorand-sdk/pull/735
- Packaging: Don't use global `Buffer` object by @jasonpaulos in https://github.com/algorand/js-algorand-sdk/pull/733
- algod REST API: Add support for algod /v2/teal/disassemble by @michaeldiamant in https://github.com/algorand/js-algorand-sdk/pull/702

## New Contributors

- @M-Picco made their first contribution in https://github.com/algorand/js-algorand-sdk/pull/735

**Full Changelog**: https://github.com/algorand/js-algorand-sdk/compare/v2.0.0...v2.1.0

# v2.0.0

## What's Changed

### Breaking changes

- Remove v1 algod API (`client.algod`) due to API end-of-life (2022-12-01). Instead, use v2 algod API (`client.v2.algod.algod`).
- Remove `cost` field in `DryrunTxnResult` in favor of 2 fields: `budget-added` and `budget-consumed`. `cost` can be derived by `budget-consumed - budget-added`.
- Remove logicsig templates (`logicTemplates`), `logic/langspec.json`, `logic.logic` depending on `langspec.json`.
- Regenerate algod models so every constructor requires an object to be passed in. Previously, only constructors with more than 4 argument specified this.
- Remove unused generated types: `CatchpointAbortResponse`, `CatchpointStartResponse`.
- Remove following methods in favor of the methods with `WithSuggestedParams` suffix:
  - `makePaymentTxn`, `makeKeyRegistrationTxn`, `makeAssetCreateTxn`, `makeAssetConfigTxn`, `makeAssetDestroyTxn`, `makeAssetFreezeTxn`, `makeAssetTransferTxn`.
- Remove `makeLogicSig` in favor of either using `LogicSigAccount` (preferred) or directly invoking `LogicSig` constructor.
- Remove `EncodedMultisigBlob` in favor of `EncodedSignedTransaction.

**Full Changelog**: https://github.com/algorand/js-algorand-sdk/compare/v1.24.1...v2.0.0

# v1.24.1

## What's Changed

### Enhancements

- Packaging: Improve source map and browser usage for external bundlers by @jasonpaulos in https://github.com/algorand/js-algorand-sdk/pull/707

**Full Changelog**: https://github.com/algorand/js-algorand-sdk/compare/v1.24.0...v1.24.1

# v1.24.0

## What's Changed

### Bugfixes

- Bug-Fix: encode ABI string with non-ASCII characters by @ahangsu in https://github.com/algorand/js-algorand-sdk/pull/700

### Enhancements

- Tests: Migrate v1 algod dependencies to v2 in cucumber tests by @algochoi in https://github.com/algorand/js-algorand-sdk/pull/693
- REST API: Add KV counts to NodeStatusResponse by @michaeldiamant in https://github.com/algorand/js-algorand-sdk/pull/696
- Fix: createMultisigTransaction name in comments by @nullun in https://github.com/algorand/js-algorand-sdk/pull/694
- Enhancement: allowing zero-length static array by @ahangsu in https://github.com/algorand/js-algorand-sdk/pull/698
- ABI: Refactor ABI encoding test to round-trip by @michaeldiamant in https://github.com/algorand/js-algorand-sdk/pull/701

## New Contributors

- @nullun made their first contribution in https://github.com/algorand/js-algorand-sdk/pull/694

**Full Changelog**: https://github.com/algorand/js-algorand-sdk/compare/v1.23.2...v1.24.0

# v1.23.2

## What's Changed

### Bugfixes

- SDK: Dryrun and transaction decoding fix for boxes by @jasonpaulos in https://github.com/algorand/js-algorand-sdk/pull/690

**Full Changelog**: https://github.com/algorand/js-algorand-sdk/compare/v1.23.1...v1.23.2

# v1.23.1

### Bugfixes

- fix: mergeMultisigTransactions logic error by @AlgoDoggo in https://github.com/algorand/js-algorand-sdk/pull/675
- CI: Remove unneeded dependency & update package-lock by @jasonpaulos in https://github.com/algorand/js-algorand-sdk/pull/684

### New Features

- Boxes: Add support for Boxes by @algochoi in https://github.com/algorand/js-algorand-sdk/pull/604

### Enhancements

- Enhancement: Code generation improvements by @jasonpaulos in https://github.com/algorand/js-algorand-sdk/pull/663
- Network: Replace `superagent` with `fetch` for HTTP requests by @jasonpaulos in https://github.com/algorand/js-algorand-sdk/pull/676
- API: Fix docs typo by @PabloLION in https://github.com/algorand/js-algorand-sdk/pull/677
- CI: Upgrade node.js from v12 to v14 by @michaeldiamant in https://github.com/algorand/js-algorand-sdk/pull/680

## New Contributors

- @PabloLION made their first contribution in https://github.com/algorand/js-algorand-sdk/pull/677

**Full Changelog**: https://github.com/algorand/js-algorand-sdk/compare/v1.22.0...v1.23.1

# v1.22.0

## What's Changed

### Bugfixes

- Bug-Fix: Fix typo in documentation for `searchAccounts` `currencyGreaterThan` by @fionnachan in https://github.com/algorand/js-algorand-sdk/pull/572

### Enhancements

- REST API: Add algod block hash endpoint, add indexer block header-only param. by @winder in https://github.com/algorand/js-algorand-sdk/pull/665

**Full Changelog**: https://github.com/algorand/js-algorand-sdk/compare/v1.21.0...v1.22.0

# v1.21.0

## What's Changed

### Enhancements

- Enhancement: Removing more unused steps by @tzaffi in https://github.com/algorand/js-algorand-sdk/pull/637
- Enhancement: Add deprecation tag to algod v1 client by @algochoi in https://github.com/algorand/js-algorand-sdk/pull/642
- enhancement: add unit test for ParticipationUpdates field by @shiqizng in https://github.com/algorand/js-algorand-sdk/pull/652

**Full Changelog**: https://github.com/algorand/js-algorand-sdk/compare/v1.20.0...v1.21.0

# v1.20.0

## What's Changed

### Bugfixes

- Bug-Fix: Pass verbosity to the harness and sandbox by @tzaffi in https://github.com/algorand/js-algorand-sdk/pull/630

### Enhancements

- Enhancement: Use sandbox for SDK Testing and remove Indexer v1 steps by @algochoi in https://github.com/algorand/js-algorand-sdk/pull/623
- Tidy: Ignore algorand-sdk-testing test-harness dir by @michaeldiamant in https://github.com/algorand/js-algorand-sdk/pull/634
- Enhancement: Deprecating use of langspec by @ahangsu in https://github.com/algorand/js-algorand-sdk/pull/632
- enhancement: Initial stateproofs support by @Eric-Warehime in https://github.com/algorand/js-algorand-sdk/pull/629

**Full Changelog**: https://github.com/algorand/js-algorand-sdk/compare/v1.19.1...v1.20.0

# v1.20.0-beta.1

## What's Changed

### Bugfixes

- Bug-Fix: Pass verbosity to the harness and sandbox by @tzaffi in https://github.com/algorand/js-algorand-sdk/pull/630

### Enhancements

- Enhancement: Use sandbox for SDK Testing and remove Indexer v1 steps by @algochoi in https://github.com/algorand/js-algorand-sdk/pull/623
- Tidy: Ignore algorand-sdk-testing test-harness dir by @michaeldiamant in https://github.com/algorand/js-algorand-sdk/pull/634
- Enhancement: Deprecating use of langspec by @ahangsu in https://github.com/algorand/js-algorand-sdk/pull/632
- enhancement: Initial stateproofs support by @Eric-Warehime in https://github.com/algorand/js-algorand-sdk/pull/629

## New Contributors

- @ahangsu made their first contribution in https://github.com/algorand/js-algorand-sdk/pull/632

**Full Changelog**: https://github.com/algorand/js-algorand-sdk/compare/v1.19.1...v1.20.0-beta.1

# v1.19.1

### Enhancements

- API: Support attaching signatures to standard and multisig transactions by @jdtzmn in https://github.com/algorand/js-algorand-sdk/pull/595
- AVM: Consolidate TEAL and AVM versions by @michaeldiamant in https://github.com/algorand/js-algorand-sdk/pull/609
- Testing: Use Dev mode network for cucumber tests by @algochoi in https://github.com/algorand/js-algorand-sdk/pull/614

# v1.19.0

## What's Changed

### Bugfixes

- tech-debt: Remove unused/unmaintained templates by @Eric-Warehime in https://github.com/algorand/js-algorand-sdk/pull/607

### New Features

- Dev Tools: Source map decoder by @barnjamin in https://github.com/algorand/js-algorand-sdk/pull/590
- Enhancement: Upgrade typedoc and plugins by @fionnachan in https://github.com/algorand/js-algorand-sdk/pull/605

### Enhancements

- Github-Actions: Adding PR title and label checks by @algojack in https://github.com/algorand/js-algorand-sdk/pull/600
- docs: tealSign by @AlgoDoggo in https://github.com/algorand/js-algorand-sdk/pull/610

# v1.18.1

## What's Changed

- Properly set maxWidth in trace by @joe-p in https://github.com/algorand/js-algorand-sdk/pull/593
- fix: safe intDecoding by @AlgoDoggo in https://github.com/algorand/js-algorand-sdk/pull/599
- Remove code that relies on node's path module by @bmdelacruz in https://github.com/algorand/js-algorand-sdk/pull/598

## New Contributors

- @AlgoDoggo made their first contribution in https://github.com/algorand/js-algorand-sdk/pull/599
- @bmdelacruz made their first contribution in https://github.com/algorand/js-algorand-sdk/pull/598

# v1.18.0

## What's Changed

- Add method to abi results by @barnjamin in https://github.com/algorand/js-algorand-sdk/pull/578
- Add getMethodByName function to Contract and Interface by @barnjamin in https://github.com/algorand/js-algorand-sdk/pull/583

# v1.17.0

## What's Changed

- Allow Uint8Arrays public keys for kmd signing by @vividn in https://github.com/algorand/js-algorand-sdk/pull/549
- Update generated files by @Eric-Warehime in https://github.com/algorand/js-algorand-sdk/pull/569
- Build: Add SDK code generation workflow by @Eric-Warehime in https://github.com/algorand/js-algorand-sdk/pull/570
- Update codegen.yml by @Eric-Warehime in https://github.com/algorand/js-algorand-sdk/pull/574
- Generate updated client API code by @algoidurovic in https://github.com/algorand/js-algorand-sdk/pull/566

## New Contributors

- @vividn made their first contribution in https://github.com/algorand/js-algorand-sdk/pull/549
- @Eric-Warehime made their first contribution in https://github.com/algorand/js-algorand-sdk/pull/569
- @algoidurovic made their first contribution in https://github.com/algorand/js-algorand-sdk/pull/566

# v1.16.0

## Added

- Dryrun stack printer
- Document more Indexer methods

## Fixed

- Corrected type of KMD keys
- Include foreign app addr in dryrun requests

# v1.15.0

## Added

- Support unlimited assets REST API changes. (#527)

## Fixed

- Fix app creation createDryrun error (#539)
- Fix cucumber tests for asset lookup step (#540)
- Fix searchForApplications filter by creator parameter type. (#546)

# v1.15.0-beta.1

## Added

- Support unlimited assets REST API changes. (#527)

## Fixed

- Fix app creation createDryrun error (#539)
- Fix cucumber tests for asset lookup step (#540)

# v1.14.0

## Added

- Add stateproof keyreg field (#463)

## Changed

- Implement C2C tests (#498)
- Moving from travis to circleci (#507)
- Add installation instructions for vite users (#512)
- Update langspec for TEAL 6 (#518)
- Docs for `lookupAssetByID` and `lookupAccountTransactions` (#516)
- Make FromObject parameter IntelliSense human readable (#528)
- Bump url-parse from 1.5.1 to 1.5.8 (#529)

## Fixed

- Use HTTP request format arg to determine response type (#532)
- Update chromedriver (#535)

# v1.14.0-beta.1

## Added

- Add stateproof keyreg field (#463)

## Changed

- Implement C2C tests (#498)
- Moving from travis to circleci (#507)
- Add installation instructions for vite users (#512)
- Update langspec for TEAL 6 (#518)

# 1.13.1

## Added:

- Add app creator to dryrun request (#499)

## Changed:

- Adding note to use bigint (#501)

## Fixed:

- Fix JSON decoding (#502)

# 1.13.0

## Added:

- Create dryrun (#478)
- Support ABI reference types and other improvements (#482)
- Improve HTTP error messages (#485)
- Enabling a custom client for Algod and Indexer (#477)
- Export sdk subclasses to typedoc (#479)
- ABI Support for JS library (#454)
- ABI interaction support (#466)
- Wait for confirmation function (#469)
- Add freezeAccount encoding in display method (#460)
- Regenerate code from specification file (#456)

## Changed:

- Document Indexer methods (#491)
- Document Algodv2 methods (#486)
- Update chromedriver (#492)

## Fixed:

- Fix wait for confirmation function (#480)
- Fix type for foreignAssets (#472)

# 1.13.0-beta.2

## Added

- Support ABI reference types and other improvements (#482)
- Improve HTTP error messages (#485)
- Enabling a custom client for Algod and Indexer (#477)
- Export sdk subclasses to typedoc (#479)

## Fixed

- Fix wait for confirmation function (#480)

# 1.13.0-beta.1

## Added

- ABI Support for JS library (#454)
- ABI interaction support (#466)
- Wait for confirmation function (#469)
- Add freezeAccount encoding in display method (#460)
- Regenerate code from specification file (#456)

## Fixed

- Fix type for foreignAssets (#472)

# 1.12.0

## Added

- Support AVM 1.0
- Support deserializing nonparticipating and offline keyreg
- Support deserializing nonparticipating transaction

## Fixed

- Key registration transaction with nonParticipation=true

# 1.11.1

## Fixed

- Properly decode transaction extra pages field (#419)

# 1.11.0

## Added

- Signing support for rekeying to LogicSig/MultiSig account

# 1.10.1

## Added

- Add missing fields `msig` and `lsig` to `EncodedSignedTransaction` type
- Add the missing type `SignedTransaction`, which helped fix the `any` return value for `Transaction.from_obj_for_encoding`
- More internal types are now exported
- Support the new base64 asset fields in algod models
- Add ability to install the package from a git URL with npm

## Fixed

- Remove BigInt literals from package
- Support encoding transactions with a first round of zero
- Fix msgpack encoding of dryrun objects

# 1.10.0

## Added

- Support for dynamic opcode accounting, backward jumps, loops, callsub, retsub
- Ability to pool fees
- Ability to pay for extra pages

## Changed

- Add link to docs in readme
- Update examples on getting `suggestedParams`
- Grammatical fixes

## Fixed

- Fix asset creation transaction types that should be optional
- Remove synthetic default imports
- Use DryrunRequest instead of DryrunSource in constructor

# 1.9.1

## Changed

- Changed our browser bundle from webpack's `window` type to `UMD`, which fixes issues when using
  the library from React ([#352](https://github.com/algorand/js-algorand-sdk/issues/352)).

# 1.9.0

## Added

- TypeScript support ([#302](https://github.com/algorand/js-algorand-sdk/pull/302), [#314](https://github.com/algorand/js-algorand-sdk/pull/314), [#315](https://github.com/algorand/js-algorand-sdk/pull/315), [#317](https://github.com/algorand/js-algorand-sdk/pull/317), [#313](https://github.com/algorand/js-algorand-sdk/pull/313), [#319](https://github.com/algorand/js-algorand-sdk/pull/319), [#323](https://github.com/algorand/js-algorand-sdk/pull/323), [#318](https://github.com/algorand/js-algorand-sdk/pull/318), [#331](https://github.com/algorand/js-algorand-sdk/pull/331), [#325](https://github.com/algorand/js-algorand-sdk/pull/325), [#337](https://github.com/algorand/js-algorand-sdk/pull/337)).
- Allow BigInts to be used to construct Transactions ([#263](https://github.com/algorand/js-algorand-sdk/pull/263)).
- `decodeAddress` now verifies the address checksum ([#269](https://github.com/algorand/js-algorand-sdk/pull/269)).
- Add support for nonparticipating key registration transactions ([#271](https://github.com/algorand/js-algorand-sdk/pull/271)).
- Allow LogicSigs to sign transactions with a different AuthAddr ([#268](https://github.com/algorand/js-algorand-sdk/pull/268)).
- Support for decoding BigInts from API calls ([#260](https://github.com/algorand/js-algorand-sdk/pull/260)).
- Add helper functions to encode and decode integers ([#281](https://github.com/algorand/js-algorand-sdk/pull/281)).
- Support new features from indexer v2.3.2 ([#296](https://github.com/algorand/js-algorand-sdk/pull/296)).
- Support TEAL 3 programs ([#294](https://github.com/algorand/js-algorand-sdk/pull/294)).

## Fixed

- Properly validate `assetMetadataHash` and `lease` ([#253](https://github.com/algorand/js-algorand-sdk/pull/253), [#280](https://github.com/algorand/js-algorand-sdk/pull/280)).
- Fix the `Algodv2.versionsCheck().do()` method ([#258](https://github.com/algorand/js-algorand-sdk/pull/258)).
- Fix an issue using `mergeMultisigTransactions` in React ([#259](https://github.com/algorand/js-algorand-sdk/pull/259)).
- Fix the inability to specify rekey addresses in several makeTransaction functions ([#267](https://github.com/algorand/js-algorand-sdk/pull/267)).
- Stop the Transaction constructor from modifying input arrays ([#279](https://github.com/algorand/js-algorand-sdk/pull/279)).
- Allow `signLogicSigTransaction` to accept Transaction objects ([#290](https://github.com/algorand/js-algorand-sdk/pull/290)).

## Changed

- Update examples to use v2 endpoints ([#289](https://github.com/algorand/js-algorand-sdk/pull/289)).
- Improve error trace reporting ([#291](https://github.com/algorand/js-algorand-sdk/pull/291)).
- Establish consistent code style ([#299](https://github.com/algorand/js-algorand-sdk/pull/299)).
- Remove `dist` folder from repo ([#326](https://github.com/algorand/js-algorand-sdk/pull/326)).

# 1.8.1

## Added

- Added `toString` and print methods to Transaction ([#243](https://github.com/algorand/js-algorand-sdk/pull/243)).
- Added functions to create Transactions from objects ([#246](https://github.com/algorand/js-algorand-sdk/pull/246)).

## Fixed

- Fixed issues using the library with webpack, including switching dependencies from `keccak` to `js-sha3` ([#247](https://github.com/algorand/js-algorand-sdk/pull/247)).

# 1.8.0

## Added

- Add `encodeAddress` and `decodeAddress` to convert between the binary and text form of Algorand
  addresses ([#216](https://github.com/algorand/js-algorand-sdk/pull/216)).
- Add `encodeUnsignedTransaction`, `decodeUnsignedTransaction`, `decodeSignedTransaction` to convert
  between binary transactions and transaction objects ([#218](https://github.com/algorand/js-algorand-sdk/pull/218)).
- Add optional `rekeyTo` parameter to transaction builder functions ([#221](https://github.com/algorand/js-algorand-sdk/pull/221)).
- Support testing on Chrome and Firefox in addition to Node ([#228](https://github.com/algorand/js-algorand-sdk/pull/228) and [#235](https://github.com/algorand/js-algorand-sdk/pull/235)).

## Fixed

- Update [keccak](https://www.npmjs.com/package/keccak) to 3.0.1, which fixes a build error that
  would occur every time the package was installed ([#151](https://github.com/algorand/js-algorand-sdk/pull/151)).
- Allow `assignGroupID` to accept raw transaction objects and instances of the `Transaction` class
  ([#236](https://github.com/algorand/js-algorand-sdk/pull/236)).
- Allow `signTransaction` to accept instances of the `Transaction` class ([#233](https://github.com/algorand/js-algorand-sdk/pull/233)).
- Improve type checking and documentation ([#233](https://github.com/algorand/js-algorand-sdk/pull/233) and [#231](https://github.com/algorand/js-algorand-sdk/pull/231)).

## Changed

- Switch to using [algo-msgpack-with-bigint](https://www.npmjs.com/package/algo-msgpack-with-bigint),
  which is a fork of [@msgpack/msgpack](https://www.npmjs.com/package/@msgpack/msgpack) with support
  for encoding and decoding BigInts ([#229](https://github.com/algorand/js-algorand-sdk/pull/229)).
- Update dependencies ([#237](https://github.com/algorand/js-algorand-sdk/pull/237)).

# 1.7.2

## Fixed

- Fixed msgpack endpoints returning undefined in browsers ([#210](https://github.com/algorand/js-algorand-sdk/pull/210) and [#215](https://github.com/algorand/js-algorand-sdk/pull/215)).
- Removed use of class properties ([#213](https://github.com/algorand/js-algorand-sdk/pull/213)).

## Changed

- Remove unneeded dependency js-yaml and changed mock-http-server to a dev dependency ([#214](https://github.com/algorand/js-algorand-sdk/pull/214) and [#212](https://github.com/algorand/js-algorand-sdk/pull/212)).

# 1.7.1

## Fixed

- Fixed set Accept on GET calls

## Changed

- Change algosdk.signMultisigTransaction to accept either a built Transaction or a dict of constructor args

# 1.7.0

## Added

- Support for Application Call Transactions, also known as Stateful TEAL
- Support for TEAL Compile and Dryrun
- Support for Rekeying Transactions

## Fixed

- An encoding failure due to an empty field will now indicate which field was empty
- Browserify can now handle newly exported modelsv2 package

# 1.6.2

## Fixed

- Fixed bug where submitting an array of transactions to v2 client's sendRawTransaction would cause an error.

# 1.6.1

## Fixed

- Fixed bug where Indexer and algod V2 clients were omitted from module exports.

# 1.6.0

# Added

- Clients for Indexer and algod V2

# 1.5.0

# Added

- additional Algorand Smart Contracts (ASC)
  - support for Dynamic Fee contract
  - support for Limit Order contract
  - support for Periodic Payment contract
- support for Suggested Params

# 1.4.1

# Added

- Added asset decimals field.

# 1.4.0

# Added

- Added support for Algorand Standardized Assets (ASA)
- Added support for Algorand Smart Contracts (ASC)
  - Added support for Hashed Time Lock Contract (HTLC)
  - Added support for Split contract
- Added support for Group Transactions
- Added support for leases

# 1.3.1

## Changed

- msgpack lib was replaced with the official https://github.com/msgpack/msgpack-javascript

## Fixed

- algod.transactionById returns the note as Uint8Array and not as base64

# 1.3.0

## Added

- Support for key registration transactions
- Support for flat fees
- Signing and verifying bytes

## Fixed

- deleteMultisig uses post instead of get
- "MultiSig" standardized to "Multisig"

# 1.2.2

## Added

- Support for Optional Parameters for GetTransactionsByAddress

# 1.2.1

## Added

- Support for GetTransactionByID
- Handle the case of undeclared noteField

# 1.2.0

## Added

- Support of GenesisHash and Close Remainder To fields

# 1.1.1

## Fixed

- Bug Fix for Suggested Fee

# 1.1.0

## Added

- Support for multisignatures

# 1.0.9

## Fixed

- kmd can now sign transactions

# 1.0.8

## Added

- Support in more than one token for algodClient

# 1.0.7

## Added

- Support in new Suggested Fee scheme

## Fixed

- Now the client handles empty transactions list

# 1.0.6

- Bug Fix

# 1.0.5

## Added

- Update to a newer msgpack version (Support 64bit numbers)
- Update algod client to convert b64 to buffer

# 1.0.4

## Added

- Support for arbitrary encoding and decoding of javascript objects

# 1.0.3

## Added

- Support for transaction information in algodClient

# 1.0.2

## Added

- Support for "genesis ID" field in transactions
>>>>>>> 3f3b0502
<|MERGE_RESOLUTION|>--- conflicted
+++ resolved
@@ -1,37 +1,3 @@
-<<<<<<< HEAD
-# Changelog
-
-All notable changes to this project will be documented in this file.
-
-## v3.3.4 - 2025-03-06
-
-<!-- Release notes generated using configuration in .github/release.yml at sdk-release-updates-testing -->
-**Full Changelog**: https://github.com/gmalouf/js-algorand-sdk/compare/v3.3.3...v3.3.4
-
-## v3.3.2 - 2025-03-05
-
-<!-- Release notes generated using configuration in .github/release.yml at sdk-release-updates-testing -->
-### What's Changed
-
-Support for /v2/blockheaders compatible with [Indexer 3.7.x](https://github.com/algorand/indexer/releases/tag/v3.7.2).
-
-Support for /v2/block/{round}?header-only=true in upcoming go-algorand 4.0.2 release.
-
-> ⚠️ **WARNING:** This release is on the major version line with breaking changes from the v2.X.X series. For help migrating from v2 releases, see the file `v2_TO_v3_MIGRATION_GUIDE.md`.
-
-#### V2 End of Life
-
-V2 is now in maintenance mode. No new features will be added to v2 going forward, and only security fixes or critical errors will be addressed. At the end of March 2025, no further updates will be made to the v2 package.
-
-#### Enhancements
-
-* Blockheaders: Basic BlockHeaders API support. by @gmalouf in https://github.com/algorand/js-algorand-sdk/pull/926
-* Dependencies: Bump webpack from 5.89.0 to 5.97.1 by @dependabot in https://github.com/algorand/js-algorand-sdk/pull/930
-* feat: add Address as an ABIValue and handle encoding an Address by @joe-p in https://github.com/algorand/js-algorand-sdk/pull/911
-* API: Support for header-only flag on /v2/block algod endpoint. by @github-actions in https://github.com/algorand/js-algorand-sdk/pull/939
-
-**Full Changelog**: https://github.com/gmalouf/js-algorand-sdk/compare/v3.3.1...v3.3.2
-=======
 # v3.2.0
 
 <!-- Release notes generated using configuration in .github/release.yml at release/v3.2.0 -->
@@ -972,5 +938,4 @@
 
 ## Added
 
-- Support for "genesis ID" field in transactions
->>>>>>> 3f3b0502
+- Support for "genesis ID" field in transactions