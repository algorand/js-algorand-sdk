--- conflicted
+++ resolved
@@ -370,13 +370,8 @@
   freeze: AssetConfigTxn['assetFreeze'],
   clawback: AssetConfigTxn['assetClawback'],
   suggestedParams: MustHaveSuggestedParams<AssetConfigTxn>['suggestedParams'],
-<<<<<<< HEAD
-  rekeyTo?: AssetConfigTxn['reKeyTo'],
+  rekeyTo?: AssetConfigTxn['rekeyTo'],
   strictEmptyAddressChecking = true
-=======
-  strictEmptyAddressChecking = true,
-  rekeyTo?: AssetConfigTxn['rekeyTo']
->>>>>>> c079c615
 ) {
   if (
     strictEmptyAddressChecking &&
