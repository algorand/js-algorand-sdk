--- conflicted
+++ resolved
@@ -1,10 +1,7 @@
 import { coerceToBytes } from '../../../encoding/binarydata';
 import HTTPClient from '../../client';
-<<<<<<< HEAD
 import { DisassembleResponse } from './models/types';
-=======
 import JSONRequest from '../jsonrequest';
->>>>>>> b09d6165
 
 /**
  * Sets the default header (if not previously set)
@@ -41,15 +38,9 @@
     const txHeaders = setHeaders(headers);
     const res = await this.c.post(
       this.path(),
-<<<<<<< HEAD
-      Buffer.from(this.source),
+      coerceToBytes(this.source),
       this.query,
       txHeaders
-=======
-      coerceToBytes(this.source),
-      txHeaders,
-      this.query
->>>>>>> b09d6165
     );
     return res.body;
   }
