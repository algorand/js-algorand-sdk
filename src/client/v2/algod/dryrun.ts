--- conflicted
+++ resolved
@@ -2,11 +2,8 @@
 import HTTPClient from '../../client';
 import JSONRequest from '../jsonrequest';
 import { setHeaders } from './compile';
-<<<<<<< HEAD
 import { DryrunResponse } from './models/types';
-=======
 import * as modelsv2 from './models/types';
->>>>>>> b09d6165
 
 export default class Dryrun extends JSONRequest<DryrunResponse> {
   private blob: Uint8Array;
@@ -27,16 +24,7 @@
    */
   async do(headers = {}) {
     const txHeaders = setHeaders(headers);
-<<<<<<< HEAD
-    const res = await this.c.post(
-      this.path(),
-      Buffer.from(this.blob),
-      null,
-      txHeaders
-    );
-=======
     const res = await this.c.post(this.path(), this.blob, txHeaders);
->>>>>>> b09d6165
     return res.body;
   }
 
