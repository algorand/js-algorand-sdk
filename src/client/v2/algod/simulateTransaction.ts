import * as encoding from '../../../encoding/encoding';
import HTTPClient from '../../client';
import JSONRequest from '../jsonrequest';
import { SimulateRequest, SimulateResponse } from './models/types';

/**
 * Sets the default header (if not previously set) for simulating a raw
 * transaction.
 * @param headers - A headers object
 */
export function setSimulateTransactionsHeaders(headers = {}) {
  let hdrs = headers;
  if (Object.keys(hdrs).every((key) => key.toLowerCase() !== 'content-type')) {
    hdrs = { ...headers };
    hdrs['Content-Type'] = 'application/msgpack';
  }
  return hdrs;
}

/**
 * Simulates signed txns.
 */
export default class SimulateRawTransactions extends JSONRequest<
  SimulateResponse,
  Uint8Array
> {
  private requestBytes: Uint8Array;

  constructor(c: HTTPClient, request: SimulateRequest) {
    super(c);
    this.query.format = 'msgpack';
    this.requestBytes = encoding.rawEncode(request.get_obj_for_encoding(true));
  }

  // eslint-disable-next-line class-methods-use-this
  path() {
    return '/v2/transactions/simulate';
  }

  async do(headers = {}) {
    const txHeaders = setSimulateTransactionsHeaders(headers);
    const res = await this.c.post(
      this.path(),
<<<<<<< HEAD
      Buffer.from(this.requestBytes),
=======
      this.requestBytes,
      txHeaders,
>>>>>>> b09d6165
      this.query,
      txHeaders,
      false
    );
    return this.prepare(res.body);
  }

  // eslint-disable-next-line class-methods-use-this
  prepare(body: Uint8Array): SimulateResponse {
    const decoded = encoding.decode(body);
    return SimulateResponse.from_obj_for_encoding(decoded);
  }
}<|MERGE_RESOLUTION|>--- conflicted
+++ resolved
@@ -41,12 +41,7 @@
     const txHeaders = setSimulateTransactionsHeaders(headers);
     const res = await this.c.post(
       this.path(),
-<<<<<<< HEAD
-      Buffer.from(this.requestBytes),
-=======
       this.requestBytes,
-      txHeaders,
->>>>>>> b09d6165
       this.query,
       txHeaders,
       false
