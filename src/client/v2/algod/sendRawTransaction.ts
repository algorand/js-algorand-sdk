--- conflicted
+++ resolved
@@ -1,10 +1,7 @@
 import { concatArrays } from '../../../utils/utils';
-<<<<<<< HEAD
 import { PostTransactionsResponse } from './models/types';
-=======
 import HTTPClient from '../../client';
 import JSONRequest from '../jsonrequest';
->>>>>>> b09d6165
 
 /**
  * Sets the default header (if not previously set) for sending a raw
@@ -53,7 +50,6 @@
 
   async do(headers = {}) {
     const txHeaders = setSendTransactionHeaders(headers);
-<<<<<<< HEAD
     const res = await this.c.post(
       this.path(),
       Buffer.from(this.txnBytesToPost),
@@ -66,9 +62,5 @@
   // eslint-disable-next-line class-methods-use-this
   prepare(body: Uint8Array): PostTransactionsResponse {
     return PostTransactionsResponse.from_obj_for_encoding(body);
-=======
-    const res = await this.c.post(this.path(), this.txnBytesToPost, txHeaders);
-    return res.body;
->>>>>>> b09d6165
   }
 }