--- conflicted
+++ resolved
@@ -5960,6 +5960,11 @@
           omitEmpty: true,
         },
         {
+          key: 'fix-signers',
+          valueSchema: new OptionalSchema(new BooleanSchema()),
+          omitEmpty: true,
+        },
+        {
           key: 'round',
           valueSchema: new OptionalSchema(new Uint64Schema()),
           omitEmpty: true,
@@ -6054,11 +6059,11 @@
     this.allowMoreLogging = allowMoreLogging;
     this.allowUnnamedResources = allowUnnamedResources;
     this.execTraceConfig = execTraceConfig;
-<<<<<<< HEAD
     this.extraOpcodeBudget =
       typeof extraOpcodeBudget === 'undefined'
         ? undefined
         : ensureSafeInteger(extraOpcodeBudget);
+    this.fixSigners = fixSigners;
     this.round = typeof round === 'undefined' ? undefined : ensureBigInt(round);
   }
 
@@ -6080,6 +6085,7 @@
           : undefined,
       ],
       ['extra-opcode-budget', this.extraOpcodeBudget],
+      ['fix-signers', this.fixSigners],
       ['round', this.round],
     ]);
   }
@@ -6088,31 +6094,6 @@
     if (!(data instanceof Map)) {
       throw new Error(`Invalid decoded logic sig account: ${data}`);
     }
-=======
-    this.extraOpcodeBudget = extraOpcodeBudget;
-    this.fixSigners = fixSigners;
-    this.round = round;
-
-    this.attribute_map = {
-      txnGroups: 'txn-groups',
-      allowEmptySignatures: 'allow-empty-signatures',
-      allowMoreLogging: 'allow-more-logging',
-      allowUnnamedResources: 'allow-unnamed-resources',
-      execTraceConfig: 'exec-trace-config',
-      extraOpcodeBudget: 'extra-opcode-budget',
-      fixSigners: 'fix-signers',
-      round: 'round',
-    };
-  }
-
-  // eslint-disable-next-line camelcase
-  static from_obj_for_encoding(data: Record<string, any>): SimulateRequest {
-    /* eslint-disable dot-notation */
-    if (!Array.isArray(data['txn-groups']))
-      throw new Error(
-        `Response is missing required array field 'txn-groups': ${data}`
-      );
->>>>>>> ad873ada
     return new SimulateRequest({
       txnGroups: (data.get('txn-groups') ?? []).map((v: unknown) =>
         SimulateRequestTransactionGroup.fromEncodingData(v)
@@ -6124,14 +6105,9 @@
         typeof data.get('exec-trace-config') !== 'undefined'
           ? SimulateTraceConfig.fromEncodingData(data.get('exec-trace-config'))
           : undefined,
-<<<<<<< HEAD
       extraOpcodeBudget: data.get('extra-opcode-budget'),
+      fixSigners: data.get('fix-signers'),
       round: data.get('round'),
-=======
-      extraOpcodeBudget: data['extra-opcode-budget'],
-      fixSigners: data['fix-signers'],
-      round: data['round'],
->>>>>>> ad873ada
     });
   }
 }
@@ -6683,6 +6659,11 @@
           omitEmpty: true,
         },
         {
+          key: 'fixed-signer',
+          valueSchema: new OptionalSchema(new StringSchema()),
+          omitEmpty: true,
+        },
+        {
           key: 'logic-sig-budget-consumed',
           valueSchema: new OptionalSchema(new Uint64Schema()),
           omitEmpty: true,
@@ -6721,7 +6702,7 @@
    * The account that needed to sign this transaction when no signature was provided
    * and the provided signer was incorrect.
    */
-  public fixedSigner?: string;
+  public fixedSigner?: Address;
 
   /**
    * Budget used during execution of a logic sig transaction.
@@ -6773,7 +6754,7 @@
     txnResult: PendingTransactionResponse;
     appBudgetConsumed?: number | bigint;
     execTrace?: SimulationTransactionExecTrace;
-    fixedSigner?: string;
+    fixedSigner?: Address | string;
     logicSigBudgetConsumed?: number | bigint;
     unnamedResourcesAccessed?: SimulateUnnamedResourcesAccessed;
   }) {
@@ -6783,19 +6764,17 @@
         ? undefined
         : ensureSafeInteger(appBudgetConsumed);
     this.execTrace = execTrace;
-<<<<<<< HEAD
+    this.fixedSigner =
+      typeof fixedSigner === 'string'
+        ? Address.fromString(fixedSigner)
+        : fixedSigner;
     this.logicSigBudgetConsumed =
       typeof logicSigBudgetConsumed === 'undefined'
         ? undefined
         : ensureSafeInteger(logicSigBudgetConsumed);
-=======
-    this.fixedSigner = fixedSigner;
-    this.logicSigBudgetConsumed = logicSigBudgetConsumed;
->>>>>>> ad873ada
     this.unnamedResourcesAccessed = unnamedResourcesAccessed;
   }
 
-<<<<<<< HEAD
   // eslint-disable-next-line class-methods-use-this
   getEncodingSchema(): Schema {
     return SimulateTransactionResult.encodingSchema;
@@ -6811,6 +6790,12 @@
           ? this.execTrace.toEncodingData()
           : undefined,
       ],
+      [
+        'fixed-signer',
+        typeof this.fixedSigner !== 'undefined'
+          ? this.fixedSigner.toString()
+          : undefined,
+      ],
       ['logic-sig-budget-consumed', this.logicSigBudgetConsumed],
       [
         'unnamed-resources-accessed',
@@ -6825,27 +6810,6 @@
     if (!(data instanceof Map)) {
       throw new Error(`Invalid decoded logic sig account: ${data}`);
     }
-=======
-    this.attribute_map = {
-      txnResult: 'txn-result',
-      appBudgetConsumed: 'app-budget-consumed',
-      execTrace: 'exec-trace',
-      fixedSigner: 'fixed-signer',
-      logicSigBudgetConsumed: 'logic-sig-budget-consumed',
-      unnamedResourcesAccessed: 'unnamed-resources-accessed',
-    };
-  }
-
-  // eslint-disable-next-line camelcase
-  static from_obj_for_encoding(
-    data: Record<string, any>
-  ): SimulateTransactionResult {
-    /* eslint-disable dot-notation */
-    if (typeof data['txn-result'] === 'undefined')
-      throw new Error(
-        `Response is missing required field 'txn-result': ${data}`
-      );
->>>>>>> ad873ada
     return new SimulateTransactionResult({
       txnResult: PendingTransactionResponse.fromEncodingData(
         data.get('txn-result') ?? new Map()
@@ -6857,12 +6821,8 @@
               data.get('exec-trace')
             )
           : undefined,
-<<<<<<< HEAD
+      fixedSigner: data.get('fixed-signer'),
       logicSigBudgetConsumed: data.get('logic-sig-budget-consumed'),
-=======
-      fixedSigner: data['fixed-signer'],
-      logicSigBudgetConsumed: data['logic-sig-budget-consumed'],
->>>>>>> ad873ada
       unnamedResourcesAccessed:
         typeof data.get('unnamed-resources-accessed') !== 'undefined'
           ? SimulateUnnamedResourcesAccessed.fromEncodingData(
@@ -7126,6 +7086,11 @@
           omitEmpty: true,
         },
         {
+          key: 'fix-signers',
+          valueSchema: new OptionalSchema(new BooleanSchema()),
+          omitEmpty: true,
+        },
+        {
           key: 'max-log-calls',
           valueSchema: new OptionalSchema(new Uint64Schema()),
           omitEmpty: true,
@@ -7200,11 +7165,11 @@
   }) {
     this.allowEmptySignatures = allowEmptySignatures;
     this.allowUnnamedResources = allowUnnamedResources;
-<<<<<<< HEAD
     this.extraOpcodeBudget =
       typeof extraOpcodeBudget === 'undefined'
         ? undefined
         : ensureSafeInteger(extraOpcodeBudget);
+    this.fixSigners = fixSigners;
     this.maxLogCalls =
       typeof maxLogCalls === 'undefined'
         ? undefined
@@ -7225,6 +7190,7 @@
       ['allow-empty-signatures', this.allowEmptySignatures],
       ['allow-unnamed-resources', this.allowUnnamedResources],
       ['extra-opcode-budget', this.extraOpcodeBudget],
+      ['fix-signers', this.fixSigners],
       ['max-log-calls', this.maxLogCalls],
       ['max-log-size', this.maxLogSize],
     ]);
@@ -7238,37 +7204,9 @@
       allowEmptySignatures: data.get('allow-empty-signatures'),
       allowUnnamedResources: data.get('allow-unnamed-resources'),
       extraOpcodeBudget: data.get('extra-opcode-budget'),
+      fixSigners: data.get('fix-signers'),
       maxLogCalls: data.get('max-log-calls'),
       maxLogSize: data.get('max-log-size'),
-=======
-    this.extraOpcodeBudget = extraOpcodeBudget;
-    this.fixSigners = fixSigners;
-    this.maxLogCalls = maxLogCalls;
-    this.maxLogSize = maxLogSize;
-
-    this.attribute_map = {
-      allowEmptySignatures: 'allow-empty-signatures',
-      allowUnnamedResources: 'allow-unnamed-resources',
-      extraOpcodeBudget: 'extra-opcode-budget',
-      fixSigners: 'fix-signers',
-      maxLogCalls: 'max-log-calls',
-      maxLogSize: 'max-log-size',
-    };
-  }
-
-  // eslint-disable-next-line camelcase
-  static from_obj_for_encoding(
-    data: Record<string, any>
-  ): SimulationEvalOverrides {
-    /* eslint-disable dot-notation */
-    return new SimulationEvalOverrides({
-      allowEmptySignatures: data['allow-empty-signatures'],
-      allowUnnamedResources: data['allow-unnamed-resources'],
-      extraOpcodeBudget: data['extra-opcode-budget'],
-      fixSigners: data['fix-signers'],
-      maxLogCalls: data['max-log-calls'],
-      maxLogSize: data['max-log-size'],
->>>>>>> ad873ada
     });
   }
 }
