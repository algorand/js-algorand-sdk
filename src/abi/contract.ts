<<<<<<< HEAD
import { ABIMethod, ABIMethodParams, getMethodByName } from './method.js';
=======
import { ABIMethod, ABIMethodParams, getMethodByName } from './method';
import { ARC28Event } from './event';
>>>>>>> 7f2e7340

export interface ABIContractNetworkInfo {
  appID: number;
}

export interface ABIContractNetworks {
  [network: string]: ABIContractNetworkInfo;
}

export interface ABIContractParams {
  name: string;
  desc?: string;
  networks?: ABIContractNetworks;
  methods: ABIMethodParams[];
  events?: ARC28Event[];
}

export class ABIContract {
  public readonly name: string;
  public readonly description?: string;
  public readonly networks: ABIContractNetworks;
  public readonly methods: ABIMethod[];
  /** [ARC-28](https://arc.algorand.foundation/ARCs/arc-0028) events that MAY be emitted by this contract */
  public readonly events?: ARC28Event[];

  constructor(params: ABIContractParams) {
    if (
      typeof params.name !== 'string' ||
      !Array.isArray(params.methods) ||
      (params.networks && typeof params.networks !== 'object')
    ) {
      throw new Error('Invalid ABIContract parameters');
    }

    this.name = params.name;
    this.description = params.desc;
    this.networks = params.networks ? { ...params.networks } : {};
    this.methods = params.methods.map((method) => new ABIMethod(method));
    this.events = params.events;
  }

  toJSON(): ABIContractParams {
    return {
      name: this.name,
      desc: this.description,
      networks: this.networks,
      methods: this.methods.map((method) => method.toJSON()),
      events: this.events,
    };
  }

  getMethodByName(name: string): ABIMethod {
    return getMethodByName(this.methods, name);
  }
}<|MERGE_RESOLUTION|>--- conflicted
+++ resolved
@@ -1,9 +1,5 @@
-<<<<<<< HEAD
 import { ABIMethod, ABIMethodParams, getMethodByName } from './method.js';
-=======
-import { ABIMethod, ABIMethodParams, getMethodByName } from './method';
-import { ARC28Event } from './event';
->>>>>>> 7f2e7340
+import { ARC28Event } from './event.js';
 
 export interface ABIContractNetworkInfo {
   appID: number;
