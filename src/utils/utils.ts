import JSONbigWithoutConfig from 'json-bigint';
import { Buffer } from 'buffer';
import IntDecoding from '../types/intDecoding';

const JSONbig = JSONbigWithoutConfig({ useNativeBigInt: true, strict: true });

export interface JSONOptions {
  intDecoding?: IntDecoding;
}

/**
 * Parse JSON with additional options.
 * @param str - The JSON string to parse.
 * @param options - Options object to configure how integers in
 *   this request's JSON response will be decoded. Use the `intDecoding`
 *   property with one of the following options:
 *
 *   * "default": All integers will be decoded as Numbers, meaning any values greater than
 *     Number.MAX_SAFE_INTEGER will lose precision.
 *   * "safe": All integers will be decoded as Numbers, but if any values are greater than
 *     Number.MAX_SAFE_INTEGER an error will be thrown.
 *   * "mixed": Integers will be decoded as Numbers if they are less than or equal to
 *     Number.MAX_SAFE_INTEGER, otherwise they will be decoded as BigInts.
 *   * "bigint": All integers will be decoded as BigInts.
 *
 *   Defaults to "default" if not included.
 */
export function parseJSON(str: string, options?: JSONOptions) {
  const intDecoding =
    options && options.intDecoding ? options.intDecoding : IntDecoding.DEFAULT;
  return JSONbig.parse(str, (_, value) => {
    if (
      value != null &&
      typeof value === 'object' &&
      Object.getPrototypeOf(value) == null
    ) {
      // JSONbig.parse objects are created with Object.create(null) and thus have a null prototype
      // let us remedy that
      Object.setPrototypeOf(value, Object.prototype);
    }

    if (typeof value === 'bigint') {
      if (intDecoding === 'safe' && value > Number.MAX_SAFE_INTEGER) {
        throw new Error(
          `Integer exceeds maximum safe integer: ${value.toString()}. Try parsing with a different intDecoding option.`
        );
      }
      if (
        intDecoding === 'bigint' ||
        (intDecoding === 'mixed' && value > Number.MAX_SAFE_INTEGER)
      ) {
        return value;
      }
      // JSONbig.parse converts number to BigInts if they are >= 10**15. This is smaller than
      // Number.MAX_SAFE_INTEGER, so we can convert some BigInts back to normal numbers.
      return Number(value);
    }

    if (typeof value === 'number') {
      if (intDecoding === 'bigint' && Number.isInteger(value)) {
        return BigInt(value);
      }
    }

    return value;
  });
}

/**
 * ArrayEqual takes two arrays and return true if equal, false otherwise
 */
export function arrayEqual(a: ArrayLike<any>, b: ArrayLike<any>) {
  if (a.length !== b.length) {
    return false;
  }
  return Array.from(a).every((val, i) => val === b[i]);
}

/**
 * ConcatArrays takes n number arrays and returns a joint Uint8Array
 * @param arrs - An arbitrary number of n array-like number list arguments
 * @returns [a,b]
 */
export function concatArrays(...arrs: ArrayLike<number>[]) {
  const size = arrs.reduce((sum, arr) => sum + arr.length, 0);
  const c = new Uint8Array(size);

  let offset = 0;
  for (let i = 0; i < arrs.length; i++) {
    c.set(arrs[i], offset);
    offset += arrs[i].length;
  }

  return c;
}

/**
 * Remove undefined properties from an object
 * @param obj - An object, preferably one with some undefined properties
 * @returns A copy of the object with undefined properties removed
 */
export function removeUndefinedProperties(
  obj: Record<string | number | symbol, any>
) {
  const mutableCopy = { ...obj };
  Object.keys(mutableCopy).forEach((key) => {
    if (typeof mutableCopy[key] === 'undefined') delete mutableCopy[key];
  });
  return mutableCopy;
}

/**
 * Check whether the environment is Node.js (as opposed to the browser)
 * @returns True if Node.js environment, false otherwise
 */
export function isNode() {
  return (
    // @ts-ignore
    typeof process === 'object' &&
    // @ts-ignore
    typeof process.versions === 'object' &&
    // @ts-ignore
    typeof process.versions.node !== 'undefined'
  );
}

/**
<<<<<<< HEAD
 * Convert a base64 string to a Uint8Array for Node.js and browser environments.
 * @returns A Uint8Array
 */
export function base64ToBytes(base64String: string): Uint8Array {
  if (isNode()) {
    return new Uint8Array(Buffer.from(base64String, 'base64'));
  }
  /* eslint-env browser */
  const binString = atob(base64String);
  return Uint8Array.from(binString, (m) => m.codePointAt(0));
}

/**
 * Decode a base64 string for Node.js and browser environments.
 * @returns A decoded string
 */
export function base64ToString(base64String: string): string {
  if (isNode()) {
    return Buffer.from(base64String, 'base64').toString();
  }
  const binString = base64ToBytes(base64String);
  return new TextDecoder().decode(binString);
}

/**
 * Convert a Uint8Array to a base64 string for Node.js and browser environments.
 * @returns A base64 string
 */
export function bytesToBase64(byteArray: Uint8Array): string {
  if (isNode()) {
    return Buffer.from(byteArray).toString('base64');
  }
  /* eslint-env browser */
  const binString = Array.from(byteArray, (x) => String.fromCodePoint(x)).join(
    ''
  );
  return btoa(binString);
}

/**
 * Convert a a Uint8Array to a hex string for Node.js and browser environments.
 * @returns A hex string
 */
export function bytesToHex(byteArray: Uint8Array): string {
  if (isNode()) {
    return Buffer.from(byteArray).toString('hex');
  }
  return Array.from(byteArray)
    .map((i) => i.toString(16).padStart(2, '0'))
    .join('');
=======
 * Check whether the environment is ReactNative
 * @returns True if ReactNative, false otherwise
 */
export function isReactNative() {
  const { navigator } = globalThis as { navigator?: { product?: string } };
  if (typeof navigator === 'object' && navigator.product === 'ReactNative') {
    return true;
  }
  return false;
>>>>>>> 72653522
}<|MERGE_RESOLUTION|>--- conflicted
+++ resolved
@@ -125,7 +125,18 @@
 }
 
 /**
-<<<<<<< HEAD
+ * Check whether the environment is ReactNative
+ * @returns True if ReactNative, false otherwise
+ */
+export function isReactNative() {
+  const { navigator } = globalThis as { navigator?: { product?: string } };
+  if (typeof navigator === 'object' && navigator.product === 'ReactNative') {
+    return true;
+  }
+  return false;
+}
+
+/**
  * Convert a base64 string to a Uint8Array for Node.js and browser environments.
  * @returns A Uint8Array
  */
@@ -176,15 +187,4 @@
   return Array.from(byteArray)
     .map((i) => i.toString(16).padStart(2, '0'))
     .join('');
-=======
- * Check whether the environment is ReactNative
- * @returns True if ReactNative, false otherwise
- */
-export function isReactNative() {
-  const { navigator } = globalThis as { navigator?: { product?: string } };
-  if (typeof navigator === 'object' && navigator.product === 'ReactNative') {
-    return true;
-  }
-  return false;
->>>>>>> 72653522
 }