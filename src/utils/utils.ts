--- conflicted
+++ resolved
@@ -1,17 +1,9 @@
 import JSONbigWithoutConfig from 'json-bigint';
-<<<<<<< HEAD
-import { IntDecoding } from '../types/intDecoding';
+import IntDecoding from '../types/intDecoding';
 
 const JSONbig = JSONbigWithoutConfig({ useNativeBigInt: true, strict: true });
 
 export interface JSONOptions {
-=======
-import IntDecoding from '../types/intDecoding';
-
-const JSONbig = JSONbigWithoutConfig({ useNativeBigInt: true, strict: true });
-
-interface JSONOptions {
->>>>>>> df036eca
   intDecoding?: IntDecoding;
 }
 
