--- conflicted
+++ resolved
@@ -128,11 +128,7 @@
    * @param msig - Multisig account as \{version, threshold, addrs\}
    */
   sign(secretKey: Uint8Array, msig?: MultisigMetadata) {
-<<<<<<< HEAD
-    if (msig === undefined) {
-=======
     if (msig == null) {
->>>>>>> 4e13d5ca
       this.sig = this.signProgram(secretKey);
     } else {
       const subsigs = msig.addrs.map((addr) => ({
