--- conflicted
+++ resolved
@@ -4,13 +4,8 @@
 const logic = require('../logic/logic');
 const logicSig = require('../logicsig');
 const nacl = require('../nacl/naclWrappers');
-<<<<<<< HEAD
-const address = require('../encoding/address');
-const encoding = require('../encoding/encoding');
-=======
 const templates = require('./templates');
 const transaction = require('../transaction');
->>>>>>> 9a4388dd
 
 class DynamicFee {
     /**
@@ -51,15 +46,6 @@
         this.programBytes = injectedBytes;
         let lsig = new logicSig.LogicSig(injectedBytes, undefined);
         this.address = lsig.address();
-<<<<<<< HEAD
-        this.receiver = receiver;
-        this.amount = amount;
-        this.closeRemainder = closeRemainder;
-        this.firstValid = firstValid;
-        this.lastValid = lastValid;
-        this.lease = lease;
-=======
->>>>>>> 9a4388dd
     }
 
     /**
@@ -78,42 +64,6 @@
         return this.address;
     }
 
-<<<<<<< HEAD
-    /**
-     * signDynamicFee returns the main transaction and signed logic needed to complete the transfer.
-     * These should be sent to the fee payer, who can use GetDynamicFeeTransactions
-     * @param {Uint8Array} secretKey: the secret key for building the logic sig
-     * @param {string} genesisHash: the genesisHash to use for the txn
-     * @returns {Object} object containing json of txnbuilder constructor arguments under "txn" and signed logicsig under "lsig"
-     */
-    signDynamicFee(secretKey, genesisHash) {
-        let keys = nacl.keyPairFromSecretKey(secretKey);
-        let from = address.encode(keys.publicKey);
-        let to = this.receiver;
-        let fee = 0;
-        let amount = this.amount;
-        let closeRemainderTo = this.closeRemainder;
-        let firstRound = this.firstValid;
-        let lastRound = this.lastValid;
-        let lease = this.lease;
-        let txn = {
-            "from": from,
-            "to": to,
-            "fee": fee,
-            "amount": amount,
-            "closeRemainderTo": closeRemainderTo,
-            "firstRound": firstRound,
-            "lastRound": lastRound,
-            "genesisHash": genesisHash,
-            "type": "pay",
-            "lease": lease
-        };
-
-        let lsig = new logicSig.LogicSig(new Uint8Array(this.programBytes), undefined);
-        lsig.sign(secretKey);
-        return {"txn": txn, "lsig": lsig};
-    }
-=======
 }
 /**
  * signDynamicFee returns the main transaction and signed logic needed to complete the transfer.
@@ -152,7 +102,6 @@
     let lsig = new logicSig.LogicSig(contract, undefined);
     lsig.sign(secretKey);
     return {"txn": txn, "lsig": lsig};
->>>>>>> 9a4388dd
 }
 
 /**
@@ -167,20 +116,11 @@
  *
  * @throws on invalid lsig
  */
-<<<<<<< HEAD
-function getDynamicFeeTransactions (txn, lsig, privateKey, fee, firstValid, lastValid) {
-=======
 function getDynamicFeeTransactions (txn, lsig, privateKey, fee) {
->>>>>>> 9a4388dd
     if (!lsig.verify(address.decode(txn.from).publicKey)) {
         throw new Error("invalid signature");
     }
 
-<<<<<<< HEAD
-    txn.firstRound = firstValid;
-    txn.lastRound = lastValid;
-=======
->>>>>>> 9a4388dd
     txn.fee = fee;
     if (txn.fee < transaction.ALGORAND_MIN_TX_FEE) {
         txn.fee = transaction.ALGORAND_MIN_TX_FEE
@@ -192,57 +132,34 @@
     // must remove lease and re-add using addLease so that fee calculation will match other SDKs
     let lease = txn.lease;
     delete txn.lease;
-<<<<<<< HEAD
 
     let txnObj = new transaction.Transaction(txn);
     txnObj.addLease(lease, fee);
 
-=======
-
-    let txnObj = new transaction.Transaction(txn);
-    txnObj.addLease(lease, fee);
-
->>>>>>> 9a4388dd
     let feePayTxn = {
         "from": from,
         "to": txn.from,
         "fee": fee,
         "amount": txnObj.fee, // calculated after txnObj is built to have the correct fee
-<<<<<<< HEAD
-        "firstRound": firstValid,
-        "lastRound": lastValid,
-=======
         "firstRound": txn.firstRound,
         "lastRound": txn.lastRound,
->>>>>>> 9a4388dd
         "genesisHash": txn.genesisHash,
         "type": "pay"
     };
     let feePayTxnObj = new transaction.Transaction(feePayTxn);
     feePayTxnObj.addLease(lease, fee);
 
-<<<<<<< HEAD
-    let txnGroup = algosdk.assignGroupID([txnObj, feePayTxnObj], undefined);
-    let txnObjWithGroup = txnGroup[0];
-    let feePayTxnWithGroup = txnGroup[1];
-=======
     let txnGroup = algosdk.assignGroupID([feePayTxnObj, txnObj], undefined);
     let feePayTxnWithGroup = txnGroup[0];
     let txnObjWithGroup = txnGroup[1];
->>>>>>> 9a4388dd
 
     let lstx = {
         lsig: lsig.get_obj_for_encoding(),
         txn: txnObjWithGroup.get_obj_for_encoding()
     };
 
-<<<<<<< HEAD
-    let stx1 = encoding.encode(lstx);
-    let stx2 = feePayTxnWithGroup.signTxn(privateKey);
-=======
     let stx1 = feePayTxnWithGroup.signTxn(privateKey);
     let stx2 = encoding.encode(lstx);
->>>>>>> 9a4388dd
 
     let concatStx = new Uint8Array(stx1.length + stx2.length);
     concatStx.set(stx1);
