import base32 from 'hi-base32';
import * as address from './encoding/address';
import * as encoding from './encoding/encoding';
import * as nacl from './nacl/naclWrappers';
import * as utils from './utils/utils';
import { translateBoxReferences } from './boxStorage';
import {
  OnApplicationComplete,
  TransactionParams,
  TransactionType,
  isTransactionType,
  BoxReference,
} from './types/transactions/base';
import AnyTransaction, {
  MustHaveSuggestedParams,
  MustHaveSuggestedParamsInline,
  EncodedTransaction,
  EncodedSignedTransaction,
  EncodedMultisig,
  EncodedLogicSig,
} from './types/transactions';
import { Address } from './types/address';
import { translateBoxReferences } from './boxStorage';

const ALGORAND_TRANSACTION_LENGTH = 52;
export const ALGORAND_MIN_TX_FEE = 1000; // version v5
const ALGORAND_TRANSACTION_LEASE_LENGTH = 32;
const ALGORAND_MAX_ASSET_DECIMALS = 19;
const NUM_ADDL_BYTES_AFTER_SIGNING = 75; // NUM_ADDL_BYTES_AFTER_SIGNING is the number of bytes added to a txn after signing it
const ALGORAND_TRANSACTION_LEASE_LABEL_LENGTH = 5;
const ALGORAND_TRANSACTION_ADDRESS_LENGTH = 32;
const ALGORAND_TRANSACTION_REKEY_LABEL_LENGTH = 5;
const ASSET_METADATA_HASH_LENGTH = 32;
const KEYREG_VOTE_KEY_LENGTH = 32;
const KEYREG_SELECTION_KEY_LENGTH = 32;
const KEYREG_STATE_PROOF_KEY_LENGTH = 64;

type AnyTransactionWithParams = MustHaveSuggestedParams<AnyTransaction>;
type AnyTransactionWithParamsInline = MustHaveSuggestedParamsInline<AnyTransaction>;

/**
 * A modified version of the transaction params. Represents the internal structure that the Transaction class uses
 * to store inputted transaction objects.
 */
// Omit allows overwriting properties
interface TransactionStorageStructure
  extends Omit<
    TransactionParams,
    | 'from'
    | 'to'
    | 'genesisHash'
    | 'closeRemainderTo'
    | 'voteKey'
    | 'selectionKey'
    | 'stateProofKey'
    | 'assetManager'
    | 'assetReserve'
    | 'assetFreeze'
    | 'assetClawback'
    | 'assetRevocationTarget'
    | 'freezeAccount'
    | 'appAccounts'
    | 'suggestedParams'
    | 'reKeyTo'
  > {
  from: string | Address;
  to: string | Address;
  fee: number;
  amount: number | bigint;
  firstRound: number;
  lastRound: number;
  note?: Uint8Array;
  genesisID: string;
  genesisHash: string | Buffer;
  lease?: Uint8Array;
  closeRemainderTo?: string | Address;
  voteKey: string | Buffer;
  selectionKey: string | Buffer;
  stateProofKey: string | Buffer;
  voteFirst: number;
  voteLast: number;
  voteKeyDilution: number;
  assetIndex: number;
  assetTotal: number | bigint;
  assetDecimals: number;
  assetDefaultFrozen: boolean;
  assetManager: string | Address;
  assetReserve: string | Address;
  assetFreeze: string | Address;
  assetClawback: string | Address;
  assetUnitName: string;
  assetName: string;
  assetURL: string;
  assetMetadataHash?: string | Uint8Array;
  freezeAccount: string | Address;
  freezeState: boolean;
  assetRevocationTarget?: string | Address;
  appIndex: number;
  appOnComplete: OnApplicationComplete;
  appLocalInts: number;
  appLocalByteSlices: number;
  appGlobalInts: number;
  appGlobalByteSlices: number;
  appApprovalProgram: Uint8Array;
  appClearProgram: Uint8Array;
  appArgs?: Uint8Array[];
  appAccounts?: string[] | Address[];
  appForeignApps?: number[];
  appForeignAssets?: number[];
  type?: TransactionType;
  flatFee: boolean;
  reKeyTo?: string | Address;
  nonParticipation?: boolean;
  group?: Buffer;
  extraPages?: number;
  boxes?: BoxReference[];
}

function getKeyregKey(
  input: undefined | string | Uint8Array | Buffer,
  inputName: string,
  length: number
): Buffer | undefined {
  if (input == null) {
    return undefined;
  }

  let inputAsBuffer: Buffer | undefined;

  if (typeof input === 'string') {
    inputAsBuffer = Buffer.from(input, 'base64');
  } else if (input.constructor === Uint8Array) {
    inputAsBuffer = Buffer.from(input);
  } else if (Buffer.isBuffer(input)) {
    inputAsBuffer = input;
  }

  if (inputAsBuffer == null || inputAsBuffer.byteLength !== length) {
    throw Error(
      `${inputName} must be a ${length} byte Uint8Array or Buffer or base64 string.`
    );
  }

  return inputAsBuffer;
}

/**
 * Transaction enables construction of Algorand transactions
 * */
export class Transaction implements TransactionStorageStructure {
  name = 'Transaction';
  tag = Buffer.from('TX');

  // Implement transaction params
  from: Address;
  to: Address;
  fee: number;
  amount: number | bigint;
  firstRound: number;
  lastRound: number;
  note?: Uint8Array;
  genesisID: string;
  genesisHash: Buffer;
  lease?: Uint8Array;
  closeRemainderTo?: Address;
  voteKey: Buffer;
  selectionKey: Buffer;
  stateProofKey: Buffer;
  voteFirst: number;
  voteLast: number;
  voteKeyDilution: number;
  assetIndex: number;
  assetTotal: number | bigint;
  assetDecimals: number;
  assetDefaultFrozen: boolean;
  assetManager: Address;
  assetReserve: Address;
  assetFreeze: Address;
  assetClawback: Address;
  assetUnitName: string;
  assetName: string;
  assetURL: string;
  assetMetadataHash?: Uint8Array;
  freezeAccount: Address;
  freezeState: boolean;
  assetRevocationTarget?: Address;
  appIndex: number;
  appOnComplete: OnApplicationComplete;
  appLocalInts: number;
  appLocalByteSlices: number;
  appGlobalInts: number;
  appGlobalByteSlices: number;
  appApprovalProgram: Uint8Array;
  appClearProgram: Uint8Array;
  appArgs?: Uint8Array[];
  appAccounts?: Address[];
  appForeignApps?: number[];
  appForeignAssets?: number[];
  boxes?: BoxReference[];
  type?: TransactionType;
  flatFee: boolean;
  reKeyTo?: Address;
  nonParticipation?: boolean;
  group?: Buffer;
  extraPages?: number;

  constructor({ ...transaction }: AnyTransaction) {
    // Populate defaults
    /* eslint-disable no-param-reassign */
    const defaults: Partial<TransactionParams> = {
      type: TransactionType.pay,
      flatFee: false,
      nonParticipation: false,
    };
    // Default type
    if (typeof transaction.type === 'undefined') {
      transaction.type = defaults.type;
    }
    // Default flatFee
    if (
      typeof (transaction as AnyTransactionWithParamsInline).flatFee ===
      'undefined'
    ) {
      (transaction as AnyTransactionWithParamsInline).flatFee =
        defaults.flatFee;
    }
    // Default nonParticipation
    if (
      transaction.type === TransactionType.keyreg &&
      typeof transaction.voteKey !== 'undefined' &&
      typeof transaction.nonParticipation === 'undefined'
    ) {
      transaction.nonParticipation = defaults.nonParticipation;
    }
    /* eslint-enable no-param-reassign */

    // Move suggested parameters from its object to inline
    if (
      (transaction as AnyTransactionWithParams).suggestedParams !== undefined
    ) {
      // Create a temporary reference to the transaction object that has params inline and also as a suggested params object
      //   - Helpful for moving params from named object to inline
      const reference = transaction as AnyTransactionWithParams &
        AnyTransactionWithParamsInline;
      reference.genesisHash = reference.suggestedParams.genesisHash;
      reference.fee = reference.suggestedParams.fee;
      if (reference.suggestedParams.flatFee !== undefined)
        reference.flatFee = reference.suggestedParams.flatFee;
      reference.firstRound = reference.suggestedParams.firstRound;
      reference.lastRound = reference.suggestedParams.lastRound;
      reference.genesisID = reference.suggestedParams.genesisID;
    }

    // At this point all suggestedParams have been moved to be inline, so we can reassign the transaction object type
    // to one which is more useful as we prepare properties for storing
    const txn = transaction as TransactionStorageStructure;

    txn.from = address.decodeAddress(txn.from as string);
    if (txn.to !== undefined) txn.to = address.decodeAddress(txn.to as string);
    if (txn.closeRemainderTo !== undefined)
      txn.closeRemainderTo = address.decodeAddress(
        txn.closeRemainderTo as string
      );
    if (txn.assetManager !== undefined)
      txn.assetManager = address.decodeAddress(txn.assetManager as string);
    if (txn.assetReserve !== undefined)
      txn.assetReserve = address.decodeAddress(txn.assetReserve as string);
    if (txn.assetFreeze !== undefined)
      txn.assetFreeze = address.decodeAddress(txn.assetFreeze as string);
    if (txn.assetClawback !== undefined)
      txn.assetClawback = address.decodeAddress(txn.assetClawback as string);
    if (txn.assetRevocationTarget !== undefined)
      txn.assetRevocationTarget = address.decodeAddress(
        txn.assetRevocationTarget as string
      );
    if (txn.freezeAccount !== undefined)
      txn.freezeAccount = address.decodeAddress(txn.freezeAccount as string);
    if (txn.reKeyTo !== undefined)
      txn.reKeyTo = address.decodeAddress(txn.reKeyTo as string);
    if (txn.genesisHash === undefined)
      throw Error('genesis hash must be specified and in a base64 string.');

    txn.genesisHash = Buffer.from(txn.genesisHash as string, 'base64');

    if (
      txn.amount !== undefined &&
      (!(
        Number.isSafeInteger(txn.amount) ||
        (typeof txn.amount === 'bigint' &&
          txn.amount <= BigInt('0xffffffffffffffff'))
      ) ||
        txn.amount < 0)
    )
      throw Error(
        'Amount must be a positive number and smaller than 2^64-1. If the number is larger than 2^53-1, use bigint.'
      );
    if (!Number.isSafeInteger(txn.fee) || txn.fee < 0)
      throw Error('fee must be a positive number and smaller than 2^53-1');
    if (!Number.isSafeInteger(txn.firstRound) || txn.firstRound < 0)
      throw Error('firstRound must be a positive number');
    if (!Number.isSafeInteger(txn.lastRound) || txn.lastRound < 0)
      throw Error('lastRound must be a positive number');
    if (
      txn.extraPages !== undefined &&
      (!Number.isInteger(txn.extraPages) ||
        txn.extraPages < 0 ||
        txn.extraPages > 3)
    )
      throw Error('extraPages must be an Integer between and including 0 to 3');
    if (
      txn.assetTotal !== undefined &&
      (!(
        Number.isSafeInteger(txn.assetTotal) ||
        (typeof txn.assetTotal === 'bigint' &&
          txn.assetTotal <= BigInt('0xffffffffffffffff'))
      ) ||
        txn.assetTotal < 0)
    )
      throw Error(
        'Total asset issuance must be a positive number and smaller than 2^64-1. If the number is larger than 2^53-1, use bigint.'
      );
    if (
      txn.assetDecimals !== undefined &&
      (!Number.isSafeInteger(txn.assetDecimals) ||
        txn.assetDecimals < 0 ||
        txn.assetDecimals > ALGORAND_MAX_ASSET_DECIMALS)
    )
      throw Error(
        `assetDecimals must be a positive number and smaller than ${ALGORAND_MAX_ASSET_DECIMALS.toString()}`
      );
    if (
      txn.assetIndex !== undefined &&
      (!Number.isSafeInteger(txn.assetIndex) || txn.assetIndex < 0)
    )
      throw Error(
        'Asset index must be a positive number and smaller than 2^53-1'
      );
    if (
      txn.appIndex !== undefined &&
      (!Number.isSafeInteger(txn.appIndex) || txn.appIndex < 0)
    )
      throw Error(
        'Application index must be a positive number and smaller than 2^53-1'
      );
    if (
      txn.appLocalInts !== undefined &&
      (!Number.isSafeInteger(txn.appLocalInts) || txn.appLocalInts < 0)
    )
      throw Error(
        'Application local ints count must be a positive number and smaller than 2^53-1'
      );
    if (
      txn.appLocalByteSlices !== undefined &&
      (!Number.isSafeInteger(txn.appLocalByteSlices) ||
        txn.appLocalByteSlices < 0)
    )
      throw Error(
        'Application local byte slices count must be a positive number and smaller than 2^53-1'
      );
    if (
      txn.appGlobalInts !== undefined &&
      (!Number.isSafeInteger(txn.appGlobalInts) || txn.appGlobalInts < 0)
    )
      throw Error(
        'Application global ints count must be a positive number and smaller than 2^53-1'
      );
    if (
      txn.appGlobalByteSlices !== undefined &&
      (!Number.isSafeInteger(txn.appGlobalByteSlices) ||
        txn.appGlobalByteSlices < 0)
    )
      throw Error(
        'Application global byte slices count must be a positive number and smaller than 2^53-1'
      );
    if (txn.appApprovalProgram !== undefined) {
      if (txn.appApprovalProgram.constructor !== Uint8Array)
        throw Error('appApprovalProgram must be a Uint8Array.');
    }
    if (txn.appClearProgram !== undefined) {
      if (txn.appClearProgram.constructor !== Uint8Array)
        throw Error('appClearProgram must be a Uint8Array.');
    }
    if (txn.appArgs !== undefined) {
      if (!Array.isArray(txn.appArgs))
        throw Error('appArgs must be an Array of Uint8Array.');
      txn.appArgs = txn.appArgs.slice();
      txn.appArgs.forEach((arg) => {
        if (arg.constructor !== Uint8Array)
          throw Error('each element of AppArgs must be a Uint8Array.');
      });
    } else {
      txn.appArgs = [];
    }
    if (txn.appAccounts !== undefined) {
      if (!Array.isArray(txn.appAccounts))
        throw Error('appAccounts must be an Array of addresses.');
      txn.appAccounts = txn.appAccounts.map((addressAsString) =>
        address.decodeAddress(addressAsString)
      );
    }
    if (txn.appForeignApps !== undefined) {
      if (!Array.isArray(txn.appForeignApps))
        throw Error('appForeignApps must be an Array of integers.');
      txn.appForeignApps = txn.appForeignApps.slice();
      txn.appForeignApps.forEach((foreignAppIndex) => {
        if (!Number.isSafeInteger(foreignAppIndex) || foreignAppIndex < 0)
          throw Error(
            'each foreign application index must be a positive number and smaller than 2^53-1'
          );
      });
    }
    if (txn.appForeignAssets !== undefined) {
      if (!Array.isArray(txn.appForeignAssets))
        throw Error('appForeignAssets must be an Array of integers.');
      txn.appForeignAssets = txn.appForeignAssets.slice();
      txn.appForeignAssets.forEach((foreignAssetIndex) => {
        if (!Number.isSafeInteger(foreignAssetIndex) || foreignAssetIndex < 0)
          throw Error(
            'each foreign asset index must be a positive number and smaller than 2^53-1'
          );
      });
    }
    if (txn.boxes !== undefined) {
      if (!Array.isArray(txn.boxes))
        throw Error('boxes must be an Array of BoxReference.');
      txn.boxes = txn.boxes.slice();
      txn.boxes.forEach((box) => {
        if (
          !Number.isSafeInteger(box.appIndex) ||
          box.name.constructor !== Uint8Array
        )
          throw Error(
            'box app index must be a number and name must be an Uint8Array.'
          );
      });
    }
    if (
      txn.assetMetadataHash !== undefined &&
      txn.assetMetadataHash.length !== 0
    ) {
      if (typeof txn.assetMetadataHash === 'string') {
        txn.assetMetadataHash = new Uint8Array(
          Buffer.from(txn.assetMetadataHash)
        );
      }

      if (
        txn.assetMetadataHash.constructor !== Uint8Array ||
        txn.assetMetadataHash.byteLength !== ASSET_METADATA_HASH_LENGTH
      ) {
        throw Error(
          `assetMetadataHash must be a ${ASSET_METADATA_HASH_LENGTH} byte Uint8Array or string.`
        );
      }

      if (txn.assetMetadataHash.every((value) => value === 0)) {
        // if hash contains all 0s, omit it
        txn.assetMetadataHash = undefined;
      }
    } else {
      txn.assetMetadataHash = undefined;
    }
    if (txn.note !== undefined) {
      if (txn.note.constructor !== Uint8Array)
        throw Error('note must be a Uint8Array.');
    } else {
      txn.note = new Uint8Array(0);
    }
    if (txn.lease !== undefined) {
      if (txn.lease.constructor !== Uint8Array)
        throw Error('lease must be a Uint8Array.');
      if (txn.lease.length !== ALGORAND_TRANSACTION_LEASE_LENGTH)
        throw Error(
          `lease must be of length ${ALGORAND_TRANSACTION_LEASE_LENGTH.toString()}.`
        );
      if (txn.lease.every((value) => value === 0)) {
        // if lease contains all 0s, omit it
        txn.lease = new Uint8Array(0);
      }
    } else {
      txn.lease = new Uint8Array(0);
    }
    txn.voteKey = getKeyregKey(txn.voteKey, 'voteKey', KEYREG_VOTE_KEY_LENGTH);
    txn.selectionKey = getKeyregKey(
      txn.selectionKey,
      'selectionKey',
      KEYREG_SELECTION_KEY_LENGTH
    );
    txn.stateProofKey = getKeyregKey(
      txn.stateProofKey,
      'stateProofKey',
      KEYREG_STATE_PROOF_KEY_LENGTH
    );
    // Checking non-participation key registration
    if (
      txn.nonParticipation &&
      (txn.voteKey ||
        txn.selectionKey ||
        txn.voteFirst ||
        txn.stateProofKey ||
        txn.voteLast ||
        txn.voteKeyDilution)
    ) {
      throw new Error(
        'nonParticipation is true but participation params are present.'
      );
    }
    // Checking online key registration
    if (
      !txn.nonParticipation &&
      (txn.voteKey ||
        txn.selectionKey ||
        txn.stateProofKey ||
        txn.voteFirst ||
        txn.voteLast ||
        txn.voteKeyDilution) &&
      !(
        txn.voteKey &&
        txn.selectionKey &&
        txn.voteFirst &&
        txn.voteLast &&
        txn.voteKeyDilution
      )
      // stateProofKey not included here for backwards compatibility
    ) {
      throw new Error(
        'online key registration missing at least one of the following fields: ' +
          'voteKey, selectionKey, voteFirst, voteLast, voteKeyDilution'
      );
    }
    // The last option is an offline key registration where all the fields
    // nonParticipation, voteKey, selectionKey, voteFirst, voteLast, voteKeyDilution
    // are all undefined/false

    // Remove unwanted properties and store transaction on instance
    delete ((txn as unknown) as AnyTransactionWithParams).suggestedParams;
    Object.assign(this, utils.removeUndefinedProperties(txn));

    // Modify Fee
    if (!txn.flatFee) {
      this.fee *= this.estimateSize();
      // If suggested fee too small and will be rejected, set to min tx fee
      if (this.fee < ALGORAND_MIN_TX_FEE) {
        this.fee = ALGORAND_MIN_TX_FEE;
      }
    }

    // say we are aware of groups
    this.group = undefined;
  }

  // eslint-disable-next-line camelcase
  get_obj_for_encoding() {
    if (this.type === 'pay') {
      const txn: EncodedTransaction = {
        amt: this.amount,
        fee: this.fee,
        fv: this.firstRound,
        lv: this.lastRound,
        note: Buffer.from(this.note),
        snd: Buffer.from(this.from.publicKey),
        type: 'pay',
        gen: this.genesisID,
        gh: this.genesisHash,
        lx: Buffer.from(this.lease),
        grp: this.group,
      };

      // parse close address
      if (
        this.closeRemainderTo !== undefined &&
        address.encodeAddress(this.closeRemainderTo.publicKey) !==
          address.ALGORAND_ZERO_ADDRESS_STRING
      ) {
        txn.close = Buffer.from(this.closeRemainderTo.publicKey);
      }
      if (this.reKeyTo !== undefined) {
        txn.rekey = Buffer.from(this.reKeyTo.publicKey);
      }
      // allowed zero values
      if (this.to !== undefined) txn.rcv = Buffer.from(this.to.publicKey);
      if (!txn.note.length) delete txn.note;
      if (!txn.amt) delete txn.amt;
      if (!txn.fee) delete txn.fee;
      if (!txn.fv) delete txn.fv;
      if (!txn.gen) delete txn.gen;
      if (txn.grp === undefined) delete txn.grp;
      if (!txn.lx.length) delete txn.lx;
      if (!txn.rekey) delete txn.rekey;
      return txn;
    }
    if (this.type === 'keyreg') {
      const txn: EncodedTransaction = {
        fee: this.fee,
        fv: this.firstRound,
        lv: this.lastRound,
        note: Buffer.from(this.note),
        snd: Buffer.from(this.from.publicKey),
        type: this.type,
        gen: this.genesisID,
        gh: this.genesisHash,
        lx: Buffer.from(this.lease),
        grp: this.group,
        votekey: this.voteKey,
        selkey: this.selectionKey,
        sprfkey: this.stateProofKey,
        votefst: this.voteFirst,
        votelst: this.voteLast,
        votekd: this.voteKeyDilution,
      };
      // allowed zero values
      if (!txn.note.length) delete txn.note;
      if (!txn.lx.length) delete txn.lx;
      if (!txn.fee) delete txn.fee;
      if (!txn.fv) delete txn.fv;
      if (!txn.gen) delete txn.gen;
      if (txn.grp === undefined) delete txn.grp;
      if (this.reKeyTo !== undefined) {
        txn.rekey = Buffer.from(this.reKeyTo.publicKey);
      }
      if (this.nonParticipation) {
        txn.nonpart = true;
      }
      if (!txn.selkey) delete txn.selkey;
      if (!txn.votekey) delete txn.votekey;
      if (!txn.sprfkey) delete txn.sprfkey;
      if (!txn.votefst) delete txn.votefst;
      if (!txn.votelst) delete txn.votelst;
      if (!txn.votekd) delete txn.votekd;
      return txn;
    }
    if (this.type === 'acfg') {
      // asset creation, or asset reconfigure, or asset destruction
      const txn: EncodedTransaction = {
        fee: this.fee,
        fv: this.firstRound,
        lv: this.lastRound,
        note: Buffer.from(this.note),
        snd: Buffer.from(this.from.publicKey),
        type: this.type,
        gen: this.genesisID,
        gh: this.genesisHash,
        lx: Buffer.from(this.lease),
        grp: this.group,
        caid: this.assetIndex,
        apar: {
          t: this.assetTotal,
          df: this.assetDefaultFrozen,
          dc: this.assetDecimals,
        },
      };
      if (this.assetManager !== undefined)
        txn.apar.m = Buffer.from(this.assetManager.publicKey);
      if (this.assetReserve !== undefined)
        txn.apar.r = Buffer.from(this.assetReserve.publicKey);
      if (this.assetFreeze !== undefined)
        txn.apar.f = Buffer.from(this.assetFreeze.publicKey);
      if (this.assetClawback !== undefined)
        txn.apar.c = Buffer.from(this.assetClawback.publicKey);
      if (this.assetName !== undefined) txn.apar.an = this.assetName;
      if (this.assetUnitName !== undefined) txn.apar.un = this.assetUnitName;
      if (this.assetURL !== undefined) txn.apar.au = this.assetURL;
      if (this.assetMetadataHash !== undefined)
        txn.apar.am = Buffer.from(this.assetMetadataHash);

      // allowed zero values
      if (!txn.note.length) delete txn.note;
      if (!txn.lx.length) delete txn.lx;
      if (!txn.amt) delete txn.amt;
      if (!txn.fee) delete txn.fee;
      if (!txn.fv) delete txn.fv;
      if (!txn.gen) delete txn.gen;
      if (this.reKeyTo !== undefined) {
        txn.rekey = Buffer.from(this.reKeyTo.publicKey);
      }

      if (!txn.caid) delete txn.caid;
      if (
        !txn.apar.t &&
        !txn.apar.un &&
        !txn.apar.an &&
        !txn.apar.df &&
        !txn.apar.m &&
        !txn.apar.r &&
        !txn.apar.f &&
        !txn.apar.c &&
        !txn.apar.au &&
        !txn.apar.am &&
        !txn.apar.dc
      ) {
        delete txn.apar;
      } else {
        if (!txn.apar.t) delete txn.apar.t;
        if (!txn.apar.dc) delete txn.apar.dc;
        if (!txn.apar.un) delete txn.apar.un;
        if (!txn.apar.an) delete txn.apar.an;
        if (!txn.apar.df) delete txn.apar.df;
        if (!txn.apar.m) delete txn.apar.m;
        if (!txn.apar.r) delete txn.apar.r;
        if (!txn.apar.f) delete txn.apar.f;
        if (!txn.apar.c) delete txn.apar.c;
        if (!txn.apar.au) delete txn.apar.au;
        if (!txn.apar.am) delete txn.apar.am;
      }
      if (txn.grp === undefined) delete txn.grp;

      return txn;
    }
    if (this.type === 'axfer') {
      // asset transfer, acceptance, revocation, mint, or burn
      const txn: EncodedTransaction = {
        aamt: this.amount,
        fee: this.fee,
        fv: this.firstRound,
        lv: this.lastRound,
        note: Buffer.from(this.note),
        snd: Buffer.from(this.from.publicKey),
        arcv: Buffer.from(this.to.publicKey),
        type: this.type,
        gen: this.genesisID,
        gh: this.genesisHash,
        lx: Buffer.from(this.lease),
        grp: this.group,
        xaid: this.assetIndex,
      };
      if (this.closeRemainderTo !== undefined)
        txn.aclose = Buffer.from(this.closeRemainderTo.publicKey);
      if (this.assetRevocationTarget !== undefined)
        txn.asnd = Buffer.from(this.assetRevocationTarget.publicKey);
      // allowed zero values
      if (!txn.note.length) delete txn.note;
      if (!txn.lx.length) delete txn.lx;
      if (!txn.aamt) delete txn.aamt;
      if (!txn.amt) delete txn.amt;
      if (!txn.fee) delete txn.fee;
      if (!txn.fv) delete txn.fv;
      if (!txn.gen) delete txn.gen;
      if (txn.grp === undefined) delete txn.grp;
      if (!txn.aclose) delete txn.aclose;
      if (!txn.asnd) delete txn.asnd;
      if (!txn.rekey) delete txn.rekey;
      if (this.reKeyTo !== undefined) {
        txn.rekey = Buffer.from(this.reKeyTo.publicKey);
      }
      return txn;
    }
    if (this.type === 'afrz') {
      // asset freeze or unfreeze
      const txn: EncodedTransaction = {
        fee: this.fee,
        fv: this.firstRound,
        lv: this.lastRound,
        note: Buffer.from(this.note),
        snd: Buffer.from(this.from.publicKey),
        type: this.type,
        gen: this.genesisID,
        gh: this.genesisHash,
        lx: Buffer.from(this.lease),
        grp: this.group,
        faid: this.assetIndex,
        afrz: this.freezeState,
      };
      if (this.freezeAccount !== undefined)
        txn.fadd = Buffer.from(this.freezeAccount.publicKey);
      // allowed zero values
      if (!txn.note.length) delete txn.note;
      if (!txn.lx.length) delete txn.lx;
      if (!txn.amt) delete txn.amt;
      if (!txn.fee) delete txn.fee;
      if (!txn.fv) delete txn.fv;
      if (!txn.gen) delete txn.gen;
      if (!txn.afrz) delete txn.afrz;
      if (txn.grp === undefined) delete txn.grp;
      if (this.reKeyTo !== undefined) {
        txn.rekey = Buffer.from(this.reKeyTo.publicKey);
      }
      return txn;
    }
    if (this.type === 'appl') {
      // application call of some kind
      const txn: EncodedTransaction = {
        fee: this.fee,
        fv: this.firstRound,
        lv: this.lastRound,
        note: Buffer.from(this.note),
        snd: Buffer.from(this.from.publicKey),
        type: this.type,
        gen: this.genesisID,
        gh: this.genesisHash,
        lx: Buffer.from(this.lease),
        grp: this.group,
        apid: this.appIndex,
        apan: this.appOnComplete,
        apls: {
          nui: this.appLocalInts,
          nbs: this.appLocalByteSlices,
        },
        apgs: {
          nui: this.appGlobalInts,
          nbs: this.appGlobalByteSlices,
        },
        apfa: this.appForeignApps,
        apas: this.appForeignAssets,
        apep: this.extraPages,
        apbx: translateBoxReferences(
          this.boxes,
          this.appForeignApps,
          this.appIndex
        ),
      };
      if (this.reKeyTo !== undefined) {
        txn.rekey = Buffer.from(this.reKeyTo.publicKey);
      }
      if (this.appApprovalProgram !== undefined) {
        txn.apap = Buffer.from(this.appApprovalProgram);
      }
      if (this.appClearProgram !== undefined) {
        txn.apsu = Buffer.from(this.appClearProgram);
      }
      if (this.appArgs !== undefined) {
        txn.apaa = this.appArgs.map((arg) => Buffer.from(arg));
      }
      if (this.appAccounts !== undefined) {
        txn.apat = this.appAccounts.map((decodedAddress) =>
          Buffer.from(decodedAddress.publicKey)
        );
      }
      // allowed zero values
      if (!txn.note.length) delete txn.note;
      if (!txn.lx.length) delete txn.lx;
      if (!txn.amt) delete txn.amt;
      if (!txn.fee) delete txn.fee;
      if (!txn.fv) delete txn.fv;
      if (!txn.gen) delete txn.gen;
      if (!txn.apid) delete txn.apid;
      if (!txn.apls.nui) delete txn.apls.nui;
      if (!txn.apls.nbs) delete txn.apls.nbs;
      if (!txn.apls.nui && !txn.apls.nbs) delete txn.apls;
      if (!txn.apgs.nui) delete txn.apgs.nui;
      if (!txn.apgs.nbs) delete txn.apgs.nbs;
      if (!txn.apaa || !txn.apaa.length) delete txn.apaa;
      if (!txn.apgs.nui && !txn.apgs.nbs) delete txn.apgs;
      if (!txn.apap) delete txn.apap;
      if (!txn.apsu) delete txn.apsu;
      if (!txn.apan) delete txn.apan;
      if (!txn.apfa || !txn.apfa.length) delete txn.apfa;
      if (!txn.apas || !txn.apas.length) delete txn.apas;
      for (const box of txn.apbx) {
        if (!box.i) delete box.i;
        if (!box.n || !box.n.length) delete box.n;
      }
      if (!txn.apbx || !txn.apbx.length) delete txn.apbx;
      if (!txn.apat || !txn.apat.length) delete txn.apat;
      if (!txn.apep) delete txn.apep;
      if (txn.grp === undefined) delete txn.grp;
      return txn;
    }

    return undefined;
  }

  // eslint-disable-next-line camelcase
  static from_obj_for_encoding(txnForEnc: EncodedTransaction): Transaction {
    const txn = Object.create(this.prototype) as Transaction;
    txn.name = 'Transaction';
    txn.tag = Buffer.from('TX');

    txn.genesisID = txnForEnc.gen;
    txn.genesisHash = Buffer.from(txnForEnc.gh);
    if (!isTransactionType(txnForEnc.type)) {
      throw new Error(`Unrecognized transaction type: ${txnForEnc.type}`);
    }
    txn.type = txnForEnc.type;
    txn.fee = txnForEnc.fee;
    txn.firstRound = txnForEnc.fv;
    txn.lastRound = txnForEnc.lv;
    txn.note = new Uint8Array(txnForEnc.note);
    txn.lease = new Uint8Array(txnForEnc.lx);
    txn.from = address.decodeAddress(
      address.encodeAddress(new Uint8Array(txnForEnc.snd))
    );
    if (txnForEnc.grp !== undefined) txn.group = Buffer.from(txnForEnc.grp);
    if (txnForEnc.rekey !== undefined)
      txn.reKeyTo = address.decodeAddress(
        address.encodeAddress(new Uint8Array(txnForEnc.rekey))
      );

    if (txnForEnc.type === 'pay') {
      txn.amount = txnForEnc.amt;
      txn.to = address.decodeAddress(
        address.encodeAddress(new Uint8Array(txnForEnc.rcv))
      );
      if (txnForEnc.close !== undefined)
        txn.closeRemainderTo = address.decodeAddress(
          address.encodeAddress(txnForEnc.close)
        );
    } else if (txnForEnc.type === 'keyreg') {
      if (txnForEnc.votekey !== undefined) {
        txn.voteKey = Buffer.from(txnForEnc.votekey);
      }
      if (txnForEnc.selkey !== undefined) {
        txn.selectionKey = Buffer.from(txnForEnc.selkey);
      }
      if (txnForEnc.sprfkey !== undefined) {
        txn.stateProofKey = Buffer.from(txnForEnc.sprfkey);
      }
      if (txnForEnc.votekd !== undefined) {
        txn.voteKeyDilution = txnForEnc.votekd;
      }
      if (txnForEnc.votefst !== undefined) {
        txn.voteFirst = txnForEnc.votefst;
      }
      if (txnForEnc.votelst !== undefined) {
        txn.voteLast = txnForEnc.votelst;
      }
      if (txnForEnc.nonpart !== undefined) {
        txn.nonParticipation = txnForEnc.nonpart;
      }
    } else if (txnForEnc.type === 'acfg') {
      // asset creation, or asset reconfigure, or asset destruction
      if (txnForEnc.caid !== undefined) {
        txn.assetIndex = txnForEnc.caid;
      }
      if (txnForEnc.apar !== undefined) {
        txn.assetTotal = txnForEnc.apar.t;
        txn.assetDefaultFrozen = txnForEnc.apar.df;
        if (txnForEnc.apar.dc !== undefined)
          txn.assetDecimals = txnForEnc.apar.dc;
        if (txnForEnc.apar.m !== undefined)
          txn.assetManager = address.decodeAddress(
            address.encodeAddress(new Uint8Array(txnForEnc.apar.m))
          );
        if (txnForEnc.apar.r !== undefined)
          txn.assetReserve = address.decodeAddress(
            address.encodeAddress(new Uint8Array(txnForEnc.apar.r))
          );
        if (txnForEnc.apar.f !== undefined)
          txn.assetFreeze = address.decodeAddress(
            address.encodeAddress(new Uint8Array(txnForEnc.apar.f))
          );
        if (txnForEnc.apar.c !== undefined)
          txn.assetClawback = address.decodeAddress(
            address.encodeAddress(new Uint8Array(txnForEnc.apar.c))
          );
        if (txnForEnc.apar.un !== undefined)
          txn.assetUnitName = txnForEnc.apar.un;
        if (txnForEnc.apar.an !== undefined) txn.assetName = txnForEnc.apar.an;
        if (txnForEnc.apar.au !== undefined) txn.assetURL = txnForEnc.apar.au;
        if (txnForEnc.apar.am !== undefined)
          txn.assetMetadataHash = txnForEnc.apar.am;
      }
    } else if (txnForEnc.type === 'axfer') {
      // asset transfer, acceptance, revocation, mint, or burn
      if (txnForEnc.xaid !== undefined) {
        txn.assetIndex = txnForEnc.xaid;
      }
      if (txnForEnc.aamt !== undefined) txn.amount = txnForEnc.aamt;
      if (txnForEnc.aclose !== undefined) {
        txn.closeRemainderTo = address.decodeAddress(
          address.encodeAddress(new Uint8Array(txnForEnc.aclose))
        );
      }
      if (txnForEnc.asnd !== undefined) {
        txn.assetRevocationTarget = address.decodeAddress(
          address.encodeAddress(new Uint8Array(txnForEnc.asnd))
        );
      }
      txn.to = address.decodeAddress(
        address.encodeAddress(new Uint8Array(txnForEnc.arcv))
      );
    } else if (txnForEnc.type === 'afrz') {
      if (txnForEnc.afrz !== undefined) {
        txn.freezeState = txnForEnc.afrz;
      }
      if (txnForEnc.faid !== undefined) {
        txn.assetIndex = txnForEnc.faid;
      }
      txn.freezeAccount = address.decodeAddress(
        address.encodeAddress(new Uint8Array(txnForEnc.fadd))
      );
    } else if (txnForEnc.type === 'appl') {
      if (txnForEnc.apid !== undefined) {
        txn.appIndex = txnForEnc.apid;
      }
      if (txnForEnc.apan !== undefined) {
        txn.appOnComplete = txnForEnc.apan;
      }
      if (txnForEnc.apls !== undefined) {
        if (txnForEnc.apls.nui !== undefined)
          txn.appLocalInts = txnForEnc.apls.nui;
        if (txnForEnc.apls.nbs !== undefined)
          txn.appLocalByteSlices = txnForEnc.apls.nbs;
      }
      if (txnForEnc.apgs !== undefined) {
        if (txnForEnc.apgs.nui !== undefined)
          txn.appGlobalInts = txnForEnc.apgs.nui;
        if (txnForEnc.apgs.nbs !== undefined)
          txn.appGlobalByteSlices = txnForEnc.apgs.nbs;
      }
      if (txnForEnc.apep !== undefined) {
        txn.extraPages = txnForEnc.apep;
      }
      if (txnForEnc.apap !== undefined) {
        txn.appApprovalProgram = new Uint8Array(txnForEnc.apap);
      }
      if (txnForEnc.apsu !== undefined) {
        txn.appClearProgram = new Uint8Array(txnForEnc.apsu);
      }
      if (txnForEnc.apaa !== undefined) {
        txn.appArgs = txnForEnc.apaa.map((arg) => new Uint8Array(arg));
      }
      if (txnForEnc.apat !== undefined) {
        txn.appAccounts = txnForEnc.apat.map((addressBytes) =>
          address.decodeAddress(
            address.encodeAddress(new Uint8Array(addressBytes))
          )
        );
      }
      if (txnForEnc.apfa !== undefined) {
        txn.appForeignApps = txnForEnc.apfa;
      }
      if (txnForEnc.apas !== undefined) {
        txn.appForeignAssets = txnForEnc.apas;
      }
      if (txnForEnc.apbx !== undefined) {
        txn.boxes = txnForEnc.apbx.map((box) => ({
          // Translate foreign app index to app ID
          appIndex:
<<<<<<< HEAD
            box.i !== 0 || box.i !== txn.appIndex
              ? txn.appForeignApps[box.i - 1]
              : txn.appIndex,
=======
            box.i === 0 || box.i === txn.appIndex
              ? txn.appIndex
              : txn.appForeignApps[box.i - 1],
>>>>>>> 4bae434e
          name: box.n,
        }));
      }
    }
    return txn;
  }

  estimateSize() {
    return this.toByte().length + NUM_ADDL_BYTES_AFTER_SIGNING;
  }

  bytesToSign() {
    const encodedMsg = this.toByte();
    return Buffer.from(utils.concatArrays(this.tag, encodedMsg));
  }

  toByte() {
    return encoding.encode(this.get_obj_for_encoding());
  }

  // returns the raw signature
  rawSignTxn(sk: Uint8Array) {
    const toBeSigned = this.bytesToSign();
    const sig = nacl.sign(toBeSigned, sk);
    return Buffer.from(sig);
  }

  signTxn(sk: Uint8Array) {
    // construct signed message
    const sTxn: EncodedSignedTransaction = {
      sig: this.rawSignTxn(sk),
      txn: this.get_obj_for_encoding(),
    };
    // add AuthAddr if signing with a different key than From indicates
    const keypair = nacl.keyPairFromSecretKey(sk);
    const pubKeyFromSk = keypair.publicKey;
    if (
      address.encodeAddress(pubKeyFromSk) !==
      address.encodeAddress(this.from.publicKey)
    ) {
      sTxn.sgnr = Buffer.from(pubKeyFromSk);
    }
    return new Uint8Array(encoding.encode(sTxn));
  }

  rawTxID() {
    const enMsg = this.toByte();
    const gh = Buffer.from(utils.concatArrays(this.tag, enMsg));
    return Buffer.from(nacl.genericHash(gh));
  }

  txID() {
    const hash = this.rawTxID();
    return base32.encode(hash).slice(0, ALGORAND_TRANSACTION_LENGTH);
  }

  // add a lease to a transaction not yet having
  // supply feePerByte to increment fee accordingly
  addLease(lease: Uint8Array, feePerByte = 0) {
    let mutableLease: Uint8Array;

    if (lease !== undefined) {
      if (lease.constructor !== Uint8Array)
        throw Error('lease must be a Uint8Array.');
      if (lease.length !== ALGORAND_TRANSACTION_LEASE_LENGTH)
        throw Error(
          `lease must be of length ${ALGORAND_TRANSACTION_LEASE_LENGTH.toString()}.`
        );

      mutableLease = new Uint8Array(lease);
    } else {
      mutableLease = new Uint8Array(0);
    }
    this.lease = mutableLease;
    if (feePerByte !== 0) {
      this.fee +=
        (ALGORAND_TRANSACTION_LEASE_LABEL_LENGTH +
          ALGORAND_TRANSACTION_LEASE_LENGTH) *
        feePerByte;
    }
  }

  // add the rekey-to field to a transaction not yet having it
  // supply feePerByte to increment fee accordingly
  addRekey(reKeyTo: string, feePerByte = 0) {
    if (reKeyTo !== undefined) {
      this.reKeyTo = address.decodeAddress(reKeyTo);
    }
    if (feePerByte !== 0) {
      this.fee +=
        (ALGORAND_TRANSACTION_REKEY_LABEL_LENGTH +
          ALGORAND_TRANSACTION_ADDRESS_LENGTH) *
        feePerByte;
    }
  }

  // build display dict for prettyPrint and toString
  // eslint-disable-next-line no-underscore-dangle
  _getDictForDisplay() {
    const forPrinting: TransactionStorageStructure & Record<string, any> = {
      ...this,
    };
    forPrinting.tag = forPrinting.tag.toString();
    forPrinting.from = address.encodeAddress(
      (forPrinting.from as Address).publicKey
    );
    if (forPrinting.to !== undefined)
      forPrinting.to = address.encodeAddress(
        (forPrinting.to as Address).publicKey
      );
    // things that need fixing:
    if (forPrinting.freezeAccount !== undefined)
      forPrinting.freezeAccount = address.encodeAddress(
        (forPrinting.freezeAccount as Address).publicKey
      );
    if (forPrinting.closeRemainderTo !== undefined)
      forPrinting.closeRemainderTo = address.encodeAddress(
        (forPrinting.closeRemainderTo as Address).publicKey
      );
    if (forPrinting.assetManager !== undefined)
      forPrinting.assetManager = address.encodeAddress(
        (forPrinting.assetManager as Address).publicKey
      );
    if (forPrinting.assetReserve !== undefined)
      forPrinting.assetReserve = address.encodeAddress(
        (forPrinting.assetReserve as Address).publicKey
      );
    if (forPrinting.assetFreeze !== undefined)
      forPrinting.assetFreeze = address.encodeAddress(
        (forPrinting.assetFreeze as Address).publicKey
      );
    if (forPrinting.assetClawback !== undefined)
      forPrinting.assetClawback = address.encodeAddress(
        (forPrinting.assetClawback as Address).publicKey
      );
    if (forPrinting.assetRevocationTarget !== undefined)
      forPrinting.assetRevocationTarget = address.encodeAddress(
        (forPrinting.assetRevocationTarget as Address).publicKey
      );
    if (forPrinting.reKeyTo !== undefined)
      forPrinting.reKeyTo = address.encodeAddress(
        (forPrinting.reKeyTo as Address).publicKey
      );
    forPrinting.genesisHash = forPrinting.genesisHash.toString('base64');
    return forPrinting;
  }

  // pretty print the transaction to console
  prettyPrint() {
    // eslint-disable-next-line no-underscore-dangle,no-console
    console.log(this._getDictForDisplay());
  }

  // get string representation
  toString() {
    // eslint-disable-next-line no-underscore-dangle
    return JSON.stringify(this._getDictForDisplay());
  }
}

/**
 * encodeUnsignedTransaction takes a completed txnBuilder.Transaction object, such as from the makeFoo
 * family of transactions, and converts it to a Buffer
 * @param transactionObject - the completed Transaction object
 */
export function encodeUnsignedTransaction(transactionObject: Transaction) {
  const objToEncode = transactionObject.get_obj_for_encoding();
  return encoding.encode(objToEncode);
}

/**
 * decodeUnsignedTransaction takes a Buffer (as if from encodeUnsignedTransaction) and converts it to a txnBuilder.Transaction object
 * @param transactionBuffer - the Uint8Array containing a transaction
 */
export function decodeUnsignedTransaction(
  transactionBuffer: ArrayLike<number>
) {
  const partlyDecodedObject = encoding.decode(
    transactionBuffer
  ) as EncodedTransaction;
  return Transaction.from_obj_for_encoding(partlyDecodedObject);
}

/**
 * Object representing a transaction with a signature
 */
export interface SignedTransaction {
  /**
   * Transaction signature
   */
  sig?: Buffer;

  /**
   * The transaction that was signed
   */
  txn: Transaction;

  /**
   * Multisig structure
   */
  msig?: EncodedMultisig;

  /**
   * Logic signature
   */
  lsig?: EncodedLogicSig;

  /**
   * The signer, if signing with a different key than the Transaction type `from` property indicates
   */
  sgnr?: Buffer;
}

/**
 * decodeSignedTransaction takes a Buffer (from transaction.signTxn) and converts it to an object
 * containing the Transaction (txn), the signature (sig), and the auth-addr field if applicable (sgnr)
 * @param transactionBuffer - the Uint8Array containing a transaction
 * @returns containing a Transaction, the signature, and possibly an auth-addr field
 */
export function decodeSignedTransaction(
  transactionBuffer: Uint8Array
): SignedTransaction {
  const stxnDecoded = encoding.decode(
    transactionBuffer
  ) as EncodedSignedTransaction;
  const stxn: SignedTransaction = {
    ...stxnDecoded,
    txn: Transaction.from_obj_for_encoding(stxnDecoded.txn),
  };
  return stxn;
}

/**
 * Either a valid transaction object or an instance of the Transaction class
 */
export type TransactionLike = AnyTransaction | Transaction;

export function instantiateTxnIfNeeded(transactionLike: TransactionLike) {
  return transactionLike instanceof Transaction
    ? transactionLike
    : new Transaction(transactionLike);
}

export default Transaction;<|MERGE_RESOLUTION|>--- conflicted
+++ resolved
@@ -20,7 +20,6 @@
   EncodedLogicSig,
 } from './types/transactions';
 import { Address } from './types/address';
-import { translateBoxReferences } from './boxStorage';
 
 const ALGORAND_TRANSACTION_LENGTH = 52;
 export const ALGORAND_MIN_TX_FEE = 1000; // version v5
@@ -1026,15 +1025,9 @@
         txn.boxes = txnForEnc.apbx.map((box) => ({
           // Translate foreign app index to app ID
           appIndex:
-<<<<<<< HEAD
-            box.i !== 0 || box.i !== txn.appIndex
-              ? txn.appForeignApps[box.i - 1]
-              : txn.appIndex,
-=======
             box.i === 0 || box.i === txn.appIndex
               ? txn.appIndex
               : txn.appForeignApps[box.i - 1],
->>>>>>> 4bae434e
           name: box.n,
         }));
       }
