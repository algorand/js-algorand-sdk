--- conflicted
+++ resolved
@@ -112,13 +112,10 @@
   nonParticipation?: boolean;
   group?: Buffer;
   extraPages?: number;
-<<<<<<< HEAD
   boxes?: BoxReference[];
-=======
   stateProofType?: number | bigint;
   stateProof?: Uint8Array;
   stateProofMessage?: Uint8Array;
->>>>>>> 00afcd3c
 }
 
 function getKeyregKey(
@@ -1087,7 +1084,6 @@
       if (txnForEnc.apas !== undefined) {
         txn.appForeignAssets = txnForEnc.apas;
       }
-<<<<<<< HEAD
       if (txnForEnc.apbx !== undefined) {
         txn.boxes = txnForEnc.apbx.map((box) => ({
           // Translate foreign app index to app ID
@@ -1097,7 +1093,7 @@
               : txn.appForeignApps[box.i - 1],
           name: box.n,
         }));
-=======
+      }
     } else if (txnForEnc.type === 'stpf') {
       if (txnForEnc.sptype !== undefined) {
         txn.stateProofType = txnForEnc.sptype;
@@ -1107,7 +1103,6 @@
       }
       if (txnForEnc.spmsg !== undefined) {
         txn.stateProofMessage = txnForEnc.spmsg;
->>>>>>> 00afcd3c
       }
     }
     return txn;
