import base32 from 'hi-base32';
import * as address from './encoding/address';
import * as encoding from './encoding/encoding';
import * as nacl from './nacl/naclWrappers';
import * as utils from './utils/utils';
import { translateBoxReferences } from './boxStorage';
import {
  OnApplicationComplete,
  TransactionParams,
  TransactionType,
  isTransactionType,
  BoxReference,
} from './types/transactions/base';
import AnyTransaction, {
  MustHaveSuggestedParams,
  MustHaveSuggestedParamsInline,
  EncodedTransaction,
  EncodedSignedTransaction,
  EncodedMultisig,
  EncodedLogicSig,
} from './types/transactions';
import { Address } from './types/address';

const ALGORAND_TRANSACTION_LENGTH = 52;
export const ALGORAND_MIN_TX_FEE = 1000; // version v5
const ALGORAND_TRANSACTION_LEASE_LENGTH = 32;
const ALGORAND_MAX_ASSET_DECIMALS = 19;
const NUM_ADDL_BYTES_AFTER_SIGNING = 75; // NUM_ADDL_BYTES_AFTER_SIGNING is the number of bytes added to a txn after signing it
const ALGORAND_TRANSACTION_LEASE_LABEL_LENGTH = 5;
const ALGORAND_TRANSACTION_ADDRESS_LENGTH = 32;
const ALGORAND_TRANSACTION_REKEY_LABEL_LENGTH = 5;
const ASSET_METADATA_HASH_LENGTH = 32;
const KEYREG_VOTE_KEY_LENGTH = 32;
const KEYREG_SELECTION_KEY_LENGTH = 32;
const KEYREG_STATE_PROOF_KEY_LENGTH = 64;

type AnyTransactionWithParams = MustHaveSuggestedParams<AnyTransaction>;
type AnyTransactionWithParamsInline = MustHaveSuggestedParamsInline<AnyTransaction>;

/**
 * A modified version of the transaction params. Represents the internal structure that the Transaction class uses
 * to store inputted transaction objects.
 */
// Omit allows overwriting properties
interface TransactionStorageStructure
  extends Omit<
    TransactionParams,
    | 'from'
    | 'to'
    | 'genesisHash'
    | 'closeRemainderTo'
    | 'voteKey'
    | 'selectionKey'
    | 'stateProofKey'
    | 'assetManager'
    | 'assetReserve'
    | 'assetFreeze'
    | 'assetClawback'
    | 'assetRevocationTarget'
    | 'freezeAccount'
    | 'appAccounts'
    | 'suggestedParams'
    | 'reKeyTo'
  > {
  from: string | Address;
  to: string | Address;
  fee: number;
  amount: number | bigint;
  firstRound: number;
  lastRound: number;
  note?: Uint8Array;
  genesisID: string;
  genesisHash: string | Buffer;
  lease?: Uint8Array;
  closeRemainderTo?: string | Address;
  voteKey: string | Buffer;
  selectionKey: string | Buffer;
  stateProofKey: string | Buffer;
  voteFirst: number;
  voteLast: number;
  voteKeyDilution: number;
  assetIndex: number;
  assetTotal: number | bigint;
  assetDecimals: number;
  assetDefaultFrozen: boolean;
  assetManager: string | Address;
  assetReserve: string | Address;
  assetFreeze: string | Address;
  assetClawback: string | Address;
  assetUnitName: string;
  assetName: string;
  assetURL: string;
  assetMetadataHash?: string | Uint8Array;
  freezeAccount: string | Address;
  freezeState: boolean;
  assetRevocationTarget?: string | Address;
  appIndex: number;
  appOnComplete: OnApplicationComplete;
  appLocalInts: number;
  appLocalByteSlices: number;
  appGlobalInts: number;
  appGlobalByteSlices: number;
  appApprovalProgram: Uint8Array;
  appClearProgram: Uint8Array;
  appArgs?: Uint8Array[];
  appAccounts?: string[] | Address[];
  appForeignApps?: number[];
  appForeignAssets?: number[];
  type?: TransactionType;
  flatFee: boolean;
  reKeyTo?: string | Address;
  nonParticipation?: boolean;
  group?: Buffer;
  extraPages?: number;
<<<<<<< HEAD
  boxes?: BoxReference[];
=======
>>>>>>> 00afcd3c
  stateProofType?: number | bigint;
  stateProof?: Uint8Array;
  stateProofMessage?: Uint8Array;
}

function getKeyregKey(
  input: undefined | string | Uint8Array | Buffer,
  inputName: string,
  length: number
): Buffer | undefined {
  if (input == null) {
    return undefined;
  }

  let inputAsBuffer: Buffer | undefined;

  if (typeof input === 'string') {
    inputAsBuffer = Buffer.from(input, 'base64');
  } else if (input.constructor === Uint8Array) {
    inputAsBuffer = Buffer.from(input);
  } else if (Buffer.isBuffer(input)) {
    inputAsBuffer = input;
  }

  if (inputAsBuffer == null || inputAsBuffer.byteLength !== length) {
    throw Error(
      `${inputName} must be a ${length} byte Uint8Array or Buffer or base64 string.`
    );
  }

  return inputAsBuffer;
}

/**
 * Transaction enables construction of Algorand transactions
 * */
export class Transaction implements TransactionStorageStructure {
  name = 'Transaction';
  tag = Buffer.from('TX');

  // Implement transaction params
  from: Address;
  to: Address;
  fee: number;
  amount: number | bigint;
  firstRound: number;
  lastRound: number;
  note?: Uint8Array;
  genesisID: string;
  genesisHash: Buffer;
  lease?: Uint8Array;
  closeRemainderTo?: Address;
  voteKey: Buffer;
  selectionKey: Buffer;
  stateProofKey: Buffer;
  voteFirst: number;
  voteLast: number;
  voteKeyDilution: number;
  assetIndex: number;
  assetTotal: number | bigint;
  assetDecimals: number;
  assetDefaultFrozen: boolean;
  assetManager: Address;
  assetReserve: Address;
  assetFreeze: Address;
  assetClawback: Address;
  assetUnitName: string;
  assetName: string;
  assetURL: string;
  assetMetadataHash?: Uint8Array;
  freezeAccount: Address;
  freezeState: boolean;
  assetRevocationTarget?: Address;
  appIndex: number;
  appOnComplete: OnApplicationComplete;
  appLocalInts: number;
  appLocalByteSlices: number;
  appGlobalInts: number;
  appGlobalByteSlices: number;
  appApprovalProgram: Uint8Array;
  appClearProgram: Uint8Array;
  appArgs?: Uint8Array[];
  appAccounts?: Address[];
  appForeignApps?: number[];
  appForeignAssets?: number[];
  boxes?: BoxReference[];
  type?: TransactionType;
  flatFee: boolean;
  reKeyTo?: Address;
  nonParticipation?: boolean;
  group?: Buffer;
  extraPages?: number;
  stateProofType?: number | bigint;
  stateProof?: Uint8Array;
  stateProofMessage?: Uint8Array;

  constructor({ ...transaction }: AnyTransaction) {
    // Populate defaults
    /* eslint-disable no-param-reassign */
    const defaults: Partial<TransactionParams> = {
      type: TransactionType.pay,
      flatFee: false,
      nonParticipation: false,
    };
    // Default type
    if (typeof transaction.type === 'undefined') {
      transaction.type = defaults.type;
    }
    // Default flatFee
    if (
      typeof (transaction as AnyTransactionWithParamsInline).flatFee ===
      'undefined'
    ) {
      (transaction as AnyTransactionWithParamsInline).flatFee =
        defaults.flatFee;
    }
    // Default nonParticipation
    if (
      transaction.type === TransactionType.keyreg &&
      typeof transaction.voteKey !== 'undefined' &&
      typeof transaction.nonParticipation === 'undefined'
    ) {
      transaction.nonParticipation = defaults.nonParticipation;
    }
    /* eslint-enable no-param-reassign */

    // Move suggested parameters from its object to inline
    if (
      (transaction as AnyTransactionWithParams).suggestedParams !== undefined
    ) {
      // Create a temporary reference to the transaction object that has params inline and also as a suggested params object
      //   - Helpful for moving params from named object to inline
      const reference = transaction as AnyTransactionWithParams &
        AnyTransactionWithParamsInline;
      reference.genesisHash = reference.suggestedParams.genesisHash;
      reference.fee = reference.suggestedParams.fee;
      if (reference.suggestedParams.flatFee !== undefined)
        reference.flatFee = reference.suggestedParams.flatFee;
      reference.firstRound = reference.suggestedParams.firstRound;
      reference.lastRound = reference.suggestedParams.lastRound;
      reference.genesisID = reference.suggestedParams.genesisID;
    }

    // At this point all suggestedParams have been moved to be inline, so we can reassign the transaction object type
    // to one which is more useful as we prepare properties for storing
    const txn = transaction as TransactionStorageStructure;

    txn.from = address.decodeAddress(txn.from as string);
    if (txn.to !== undefined) txn.to = address.decodeAddress(txn.to as string);
    if (txn.closeRemainderTo !== undefined)
      txn.closeRemainderTo = address.decodeAddress(
        txn.closeRemainderTo as string
      );
    if (txn.assetManager !== undefined)
      txn.assetManager = address.decodeAddress(txn.assetManager as string);
    if (txn.assetReserve !== undefined)
      txn.assetReserve = address.decodeAddress(txn.assetReserve as string);
    if (txn.assetFreeze !== undefined)
      txn.assetFreeze = address.decodeAddress(txn.assetFreeze as string);
    if (txn.assetClawback !== undefined)
      txn.assetClawback = address.decodeAddress(txn.assetClawback as string);
    if (txn.assetRevocationTarget !== undefined)
      txn.assetRevocationTarget = address.decodeAddress(
        txn.assetRevocationTarget as string
      );
    if (txn.freezeAccount !== undefined)
      txn.freezeAccount = address.decodeAddress(txn.freezeAccount as string);
    if (txn.reKeyTo !== undefined)
      txn.reKeyTo = address.decodeAddress(txn.reKeyTo as string);
    if (txn.genesisHash === undefined)
      throw Error('genesis hash must be specified and in a base64 string.');

    txn.genesisHash = Buffer.from(txn.genesisHash as string, 'base64');

    if (
      txn.amount !== undefined &&
      (!(
        Number.isSafeInteger(txn.amount) ||
        (typeof txn.amount === 'bigint' &&
          txn.amount <= BigInt('0xffffffffffffffff'))
      ) ||
        txn.amount < 0)
    )
      throw Error(
        'Amount must be a positive number and smaller than 2^64-1. If the number is larger than 2^53-1, use bigint.'
      );
    if (!Number.isSafeInteger(txn.fee) || txn.fee < 0)
      throw Error('fee must be a positive number and smaller than 2^53-1');
    if (!Number.isSafeInteger(txn.firstRound) || txn.firstRound < 0)
      throw Error('firstRound must be a positive number');
    if (!Number.isSafeInteger(txn.lastRound) || txn.lastRound < 0)
      throw Error('lastRound must be a positive number');
    if (
      txn.extraPages !== undefined &&
      (!Number.isInteger(txn.extraPages) ||
        txn.extraPages < 0 ||
        txn.extraPages > 3)
    )
      throw Error('extraPages must be an Integer between and including 0 to 3');
    if (
      txn.assetTotal !== undefined &&
      (!(
        Number.isSafeInteger(txn.assetTotal) ||
        (typeof txn.assetTotal === 'bigint' &&
          txn.assetTotal <= BigInt('0xffffffffffffffff'))
      ) ||
        txn.assetTotal < 0)
    )
      throw Error(
        'Total asset issuance must be a positive number and smaller than 2^64-1. If the number is larger than 2^53-1, use bigint.'
      );
    if (
      txn.assetDecimals !== undefined &&
      (!Number.isSafeInteger(txn.assetDecimals) ||
        txn.assetDecimals < 0 ||
        txn.assetDecimals > ALGORAND_MAX_ASSET_DECIMALS)
    )
      throw Error(
        `assetDecimals must be a positive number and smaller than ${ALGORAND_MAX_ASSET_DECIMALS.toString()}`
      );
    if (
      txn.assetIndex !== undefined &&
      (!Number.isSafeInteger(txn.assetIndex) || txn.assetIndex < 0)
    )
      throw Error(
        'Asset index must be a positive number and smaller than 2^53-1'
      );
    if (
      txn.appIndex !== undefined &&
      (!Number.isSafeInteger(txn.appIndex) || txn.appIndex < 0)
    )
      throw Error(
        'Application index must be a positive number and smaller than 2^53-1'
      );
    if (
      txn.appLocalInts !== undefined &&
      (!Number.isSafeInteger(txn.appLocalInts) || txn.appLocalInts < 0)
    )
      throw Error(
        'Application local ints count must be a positive number and smaller than 2^53-1'
      );
    if (
      txn.appLocalByteSlices !== undefined &&
      (!Number.isSafeInteger(txn.appLocalByteSlices) ||
        txn.appLocalByteSlices < 0)
    )
      throw Error(
        'Application local byte slices count must be a positive number and smaller than 2^53-1'
      );
    if (
      txn.appGlobalInts !== undefined &&
      (!Number.isSafeInteger(txn.appGlobalInts) || txn.appGlobalInts < 0)
    )
      throw Error(
        'Application global ints count must be a positive number and smaller than 2^53-1'
      );
    if (
      txn.appGlobalByteSlices !== undefined &&
      (!Number.isSafeInteger(txn.appGlobalByteSlices) ||
        txn.appGlobalByteSlices < 0)
    )
      throw Error(
        'Application global byte slices count must be a positive number and smaller than 2^53-1'
      );
    if (txn.appApprovalProgram !== undefined) {
      if (txn.appApprovalProgram.constructor !== Uint8Array)
        throw Error('appApprovalProgram must be a Uint8Array.');
    }
    if (txn.appClearProgram !== undefined) {
      if (txn.appClearProgram.constructor !== Uint8Array)
        throw Error('appClearProgram must be a Uint8Array.');
    }
    if (txn.appArgs !== undefined) {
      if (!Array.isArray(txn.appArgs))
        throw Error('appArgs must be an Array of Uint8Array.');
      txn.appArgs = txn.appArgs.slice();
      txn.appArgs.forEach((arg) => {
        if (arg.constructor !== Uint8Array)
          throw Error('each element of AppArgs must be a Uint8Array.');
      });
    } else {
      txn.appArgs = [];
    }
    if (txn.appAccounts !== undefined) {
      if (!Array.isArray(txn.appAccounts))
        throw Error('appAccounts must be an Array of addresses.');
      txn.appAccounts = txn.appAccounts.map((addressAsString) =>
        address.decodeAddress(addressAsString)
      );
    }
    if (txn.appForeignApps !== undefined) {
      if (!Array.isArray(txn.appForeignApps))
        throw Error('appForeignApps must be an Array of integers.');
      txn.appForeignApps = txn.appForeignApps.slice();
      txn.appForeignApps.forEach((foreignAppIndex) => {
        if (!Number.isSafeInteger(foreignAppIndex) || foreignAppIndex < 0)
          throw Error(
            'each foreign application index must be a positive number and smaller than 2^53-1'
          );
      });
    }
    if (txn.appForeignAssets !== undefined) {
      if (!Array.isArray(txn.appForeignAssets))
        throw Error('appForeignAssets must be an Array of integers.');
      txn.appForeignAssets = txn.appForeignAssets.slice();
      txn.appForeignAssets.forEach((foreignAssetIndex) => {
        if (!Number.isSafeInteger(foreignAssetIndex) || foreignAssetIndex < 0)
          throw Error(
            'each foreign asset index must be a positive number and smaller than 2^53-1'
          );
      });
    }
    if (txn.boxes !== undefined) {
      if (!Array.isArray(txn.boxes))
        throw Error('boxes must be an Array of BoxReference.');
      txn.boxes = txn.boxes.slice();
      txn.boxes.forEach((box) => {
        if (
          !Number.isSafeInteger(box.appIndex) ||
          box.name.constructor !== Uint8Array
        )
          throw Error(
            'box app index must be a number and name must be an Uint8Array.'
          );
      });
    }
    if (
      txn.assetMetadataHash !== undefined &&
      txn.assetMetadataHash.length !== 0
    ) {
      if (typeof txn.assetMetadataHash === 'string') {
        txn.assetMetadataHash = new Uint8Array(
          Buffer.from(txn.assetMetadataHash)
        );
      }

      if (
        txn.assetMetadataHash.constructor !== Uint8Array ||
        txn.assetMetadataHash.byteLength !== ASSET_METADATA_HASH_LENGTH
      ) {
        throw Error(
          `assetMetadataHash must be a ${ASSET_METADATA_HASH_LENGTH} byte Uint8Array or string.`
        );
      }

      if (txn.assetMetadataHash.every((value) => value === 0)) {
        // if hash contains all 0s, omit it
        txn.assetMetadataHash = undefined;
      }
    } else {
      txn.assetMetadataHash = undefined;
    }
    if (txn.note !== undefined) {
      if (txn.note.constructor !== Uint8Array)
        throw Error('note must be a Uint8Array.');
    } else {
      txn.note = new Uint8Array(0);
    }
    if (txn.lease !== undefined) {
      if (txn.lease.constructor !== Uint8Array)
        throw Error('lease must be a Uint8Array.');
      if (txn.lease.length !== ALGORAND_TRANSACTION_LEASE_LENGTH)
        throw Error(
          `lease must be of length ${ALGORAND_TRANSACTION_LEASE_LENGTH.toString()}.`
        );
      if (txn.lease.every((value) => value === 0)) {
        // if lease contains all 0s, omit it
        txn.lease = new Uint8Array(0);
      }
    } else {
      txn.lease = new Uint8Array(0);
    }
    txn.voteKey = getKeyregKey(txn.voteKey, 'voteKey', KEYREG_VOTE_KEY_LENGTH);
    txn.selectionKey = getKeyregKey(
      txn.selectionKey,
      'selectionKey',
      KEYREG_SELECTION_KEY_LENGTH
    );
    txn.stateProofKey = getKeyregKey(
      txn.stateProofKey,
      'stateProofKey',
      KEYREG_STATE_PROOF_KEY_LENGTH
    );
    // Checking non-participation key registration
    if (
      txn.nonParticipation &&
      (txn.voteKey ||
        txn.selectionKey ||
        txn.voteFirst ||
        txn.stateProofKey ||
        txn.voteLast ||
        txn.voteKeyDilution)
    ) {
      throw new Error(
        'nonParticipation is true but participation params are present.'
      );
    }
    // Checking online key registration
    if (
      !txn.nonParticipation &&
      (txn.voteKey ||
        txn.selectionKey ||
        txn.stateProofKey ||
        txn.voteFirst ||
        txn.voteLast ||
        txn.voteKeyDilution) &&
      !(
        txn.voteKey &&
        txn.selectionKey &&
        txn.voteFirst &&
        txn.voteLast &&
        txn.voteKeyDilution
      )
      // stateProofKey not included here for backwards compatibility
    ) {
      throw new Error(
        'online key registration missing at least one of the following fields: ' +
          'voteKey, selectionKey, voteFirst, voteLast, voteKeyDilution'
      );
    }
    // The last option is an offline key registration where all the fields
    // nonParticipation, voteKey, selectionKey, voteFirst, voteLast, voteKeyDilution
    // are all undefined/false

    // Remove unwanted properties and store transaction on instance
    delete ((txn as unknown) as AnyTransactionWithParams).suggestedParams;
    Object.assign(this, utils.removeUndefinedProperties(txn));

    // Modify Fee
    if (!txn.flatFee) {
      this.fee *= this.estimateSize();
      // If suggested fee too small and will be rejected, set to min tx fee
      if (this.fee < ALGORAND_MIN_TX_FEE) {
        this.fee = ALGORAND_MIN_TX_FEE;
      }
    }

    // say we are aware of groups
    this.group = undefined;

    // stpf fields
    if (
      txn.stateProofType !== undefined &&
      (!Number.isSafeInteger(txn.stateProofType) || txn.stateProofType < 0)
    )
      throw Error(
        'State Proof type must be a positive number and smaller than 2^53-1'
      );
    if (txn.stateProofMessage !== undefined) {
      if (txn.stateProofMessage.constructor !== Uint8Array)
        throw Error('stateProofMessage must be a Uint8Array.');
    } else {
      txn.stateProofMessage = new Uint8Array(0);
    }
    if (txn.stateProof !== undefined) {
      if (txn.stateProof.constructor !== Uint8Array)
        throw Error('stateProof must be a Uint8Array.');
    } else {
      txn.stateProof = new Uint8Array(0);
    }
  }

  // eslint-disable-next-line camelcase
  get_obj_for_encoding() {
    if (this.type === 'pay') {
      const txn: EncodedTransaction = {
        amt: this.amount,
        fee: this.fee,
        fv: this.firstRound,
        lv: this.lastRound,
        note: Buffer.from(this.note),
        snd: Buffer.from(this.from.publicKey),
        type: 'pay',
        gen: this.genesisID,
        gh: this.genesisHash,
        lx: Buffer.from(this.lease),
        grp: this.group,
      };

      // parse close address
      if (
        this.closeRemainderTo !== undefined &&
        address.encodeAddress(this.closeRemainderTo.publicKey) !==
          address.ALGORAND_ZERO_ADDRESS_STRING
      ) {
        txn.close = Buffer.from(this.closeRemainderTo.publicKey);
      }
      if (this.reKeyTo !== undefined) {
        txn.rekey = Buffer.from(this.reKeyTo.publicKey);
      }
      // allowed zero values
      if (this.to !== undefined) txn.rcv = Buffer.from(this.to.publicKey);
      if (!txn.note.length) delete txn.note;
      if (!txn.amt) delete txn.amt;
      if (!txn.fee) delete txn.fee;
      if (!txn.fv) delete txn.fv;
      if (!txn.gen) delete txn.gen;
      if (txn.grp === undefined) delete txn.grp;
      if (!txn.lx.length) delete txn.lx;
      if (!txn.rekey) delete txn.rekey;
      return txn;
    }
    if (this.type === 'keyreg') {
      const txn: EncodedTransaction = {
        fee: this.fee,
        fv: this.firstRound,
        lv: this.lastRound,
        note: Buffer.from(this.note),
        snd: Buffer.from(this.from.publicKey),
        type: this.type,
        gen: this.genesisID,
        gh: this.genesisHash,
        lx: Buffer.from(this.lease),
        grp: this.group,
        votekey: this.voteKey,
        selkey: this.selectionKey,
        sprfkey: this.stateProofKey,
        votefst: this.voteFirst,
        votelst: this.voteLast,
        votekd: this.voteKeyDilution,
      };
      // allowed zero values
      if (!txn.note.length) delete txn.note;
      if (!txn.lx.length) delete txn.lx;
      if (!txn.fee) delete txn.fee;
      if (!txn.fv) delete txn.fv;
      if (!txn.gen) delete txn.gen;
      if (txn.grp === undefined) delete txn.grp;
      if (this.reKeyTo !== undefined) {
        txn.rekey = Buffer.from(this.reKeyTo.publicKey);
      }
      if (this.nonParticipation) {
        txn.nonpart = true;
      }
      if (!txn.selkey) delete txn.selkey;
      if (!txn.votekey) delete txn.votekey;
      if (!txn.sprfkey) delete txn.sprfkey;
      if (!txn.votefst) delete txn.votefst;
      if (!txn.votelst) delete txn.votelst;
      if (!txn.votekd) delete txn.votekd;
      return txn;
    }
    if (this.type === 'acfg') {
      // asset creation, or asset reconfigure, or asset destruction
      const txn: EncodedTransaction = {
        fee: this.fee,
        fv: this.firstRound,
        lv: this.lastRound,
        note: Buffer.from(this.note),
        snd: Buffer.from(this.from.publicKey),
        type: this.type,
        gen: this.genesisID,
        gh: this.genesisHash,
        lx: Buffer.from(this.lease),
        grp: this.group,
        caid: this.assetIndex,
        apar: {
          t: this.assetTotal,
          df: this.assetDefaultFrozen,
          dc: this.assetDecimals,
        },
      };
      if (this.assetManager !== undefined)
        txn.apar.m = Buffer.from(this.assetManager.publicKey);
      if (this.assetReserve !== undefined)
        txn.apar.r = Buffer.from(this.assetReserve.publicKey);
      if (this.assetFreeze !== undefined)
        txn.apar.f = Buffer.from(this.assetFreeze.publicKey);
      if (this.assetClawback !== undefined)
        txn.apar.c = Buffer.from(this.assetClawback.publicKey);
      if (this.assetName !== undefined) txn.apar.an = this.assetName;
      if (this.assetUnitName !== undefined) txn.apar.un = this.assetUnitName;
      if (this.assetURL !== undefined) txn.apar.au = this.assetURL;
      if (this.assetMetadataHash !== undefined)
        txn.apar.am = Buffer.from(this.assetMetadataHash);

      // allowed zero values
      if (!txn.note.length) delete txn.note;
      if (!txn.lx.length) delete txn.lx;
      if (!txn.amt) delete txn.amt;
      if (!txn.fee) delete txn.fee;
      if (!txn.fv) delete txn.fv;
      if (!txn.gen) delete txn.gen;
      if (this.reKeyTo !== undefined) {
        txn.rekey = Buffer.from(this.reKeyTo.publicKey);
      }

      if (!txn.caid) delete txn.caid;
      if (
        !txn.apar.t &&
        !txn.apar.un &&
        !txn.apar.an &&
        !txn.apar.df &&
        !txn.apar.m &&
        !txn.apar.r &&
        !txn.apar.f &&
        !txn.apar.c &&
        !txn.apar.au &&
        !txn.apar.am &&
        !txn.apar.dc
      ) {
        delete txn.apar;
      } else {
        if (!txn.apar.t) delete txn.apar.t;
        if (!txn.apar.dc) delete txn.apar.dc;
        if (!txn.apar.un) delete txn.apar.un;
        if (!txn.apar.an) delete txn.apar.an;
        if (!txn.apar.df) delete txn.apar.df;
        if (!txn.apar.m) delete txn.apar.m;
        if (!txn.apar.r) delete txn.apar.r;
        if (!txn.apar.f) delete txn.apar.f;
        if (!txn.apar.c) delete txn.apar.c;
        if (!txn.apar.au) delete txn.apar.au;
        if (!txn.apar.am) delete txn.apar.am;
      }
      if (txn.grp === undefined) delete txn.grp;

      return txn;
    }
    if (this.type === 'axfer') {
      // asset transfer, acceptance, revocation, mint, or burn
      const txn: EncodedTransaction = {
        aamt: this.amount,
        fee: this.fee,
        fv: this.firstRound,
        lv: this.lastRound,
        note: Buffer.from(this.note),
        snd: Buffer.from(this.from.publicKey),
        arcv: Buffer.from(this.to.publicKey),
        type: this.type,
        gen: this.genesisID,
        gh: this.genesisHash,
        lx: Buffer.from(this.lease),
        grp: this.group,
        xaid: this.assetIndex,
      };
      if (this.closeRemainderTo !== undefined)
        txn.aclose = Buffer.from(this.closeRemainderTo.publicKey);
      if (this.assetRevocationTarget !== undefined)
        txn.asnd = Buffer.from(this.assetRevocationTarget.publicKey);
      // allowed zero values
      if (!txn.note.length) delete txn.note;
      if (!txn.lx.length) delete txn.lx;
      if (!txn.aamt) delete txn.aamt;
      if (!txn.amt) delete txn.amt;
      if (!txn.fee) delete txn.fee;
      if (!txn.fv) delete txn.fv;
      if (!txn.gen) delete txn.gen;
      if (txn.grp === undefined) delete txn.grp;
      if (!txn.aclose) delete txn.aclose;
      if (!txn.asnd) delete txn.asnd;
      if (!txn.rekey) delete txn.rekey;
      if (this.reKeyTo !== undefined) {
        txn.rekey = Buffer.from(this.reKeyTo.publicKey);
      }
      return txn;
    }
    if (this.type === 'afrz') {
      // asset freeze or unfreeze
      const txn: EncodedTransaction = {
        fee: this.fee,
        fv: this.firstRound,
        lv: this.lastRound,
        note: Buffer.from(this.note),
        snd: Buffer.from(this.from.publicKey),
        type: this.type,
        gen: this.genesisID,
        gh: this.genesisHash,
        lx: Buffer.from(this.lease),
        grp: this.group,
        faid: this.assetIndex,
        afrz: this.freezeState,
      };
      if (this.freezeAccount !== undefined)
        txn.fadd = Buffer.from(this.freezeAccount.publicKey);
      // allowed zero values
      if (!txn.note.length) delete txn.note;
      if (!txn.lx.length) delete txn.lx;
      if (!txn.amt) delete txn.amt;
      if (!txn.fee) delete txn.fee;
      if (!txn.fv) delete txn.fv;
      if (!txn.gen) delete txn.gen;
      if (!txn.afrz) delete txn.afrz;
      if (txn.grp === undefined) delete txn.grp;
      if (this.reKeyTo !== undefined) {
        txn.rekey = Buffer.from(this.reKeyTo.publicKey);
      }
      return txn;
    }
    if (this.type === 'appl') {
      // application call of some kind
      const txn: EncodedTransaction = {
        fee: this.fee,
        fv: this.firstRound,
        lv: this.lastRound,
        note: Buffer.from(this.note),
        snd: Buffer.from(this.from.publicKey),
        type: this.type,
        gen: this.genesisID,
        gh: this.genesisHash,
        lx: Buffer.from(this.lease),
        grp: this.group,
        apid: this.appIndex,
        apan: this.appOnComplete,
        apls: {
          nui: this.appLocalInts,
          nbs: this.appLocalByteSlices,
        },
        apgs: {
          nui: this.appGlobalInts,
          nbs: this.appGlobalByteSlices,
        },
        apfa: this.appForeignApps,
        apas: this.appForeignAssets,
        apep: this.extraPages,
        apbx: translateBoxReferences(
          this.boxes,
          this.appForeignApps,
          this.appIndex
        ),
      };
      if (this.reKeyTo !== undefined) {
        txn.rekey = Buffer.from(this.reKeyTo.publicKey);
      }
      if (this.appApprovalProgram !== undefined) {
        txn.apap = Buffer.from(this.appApprovalProgram);
      }
      if (this.appClearProgram !== undefined) {
        txn.apsu = Buffer.from(this.appClearProgram);
      }
      if (this.appArgs !== undefined) {
        txn.apaa = this.appArgs.map((arg) => Buffer.from(arg));
      }
      if (this.appAccounts !== undefined) {
        txn.apat = this.appAccounts.map((decodedAddress) =>
          Buffer.from(decodedAddress.publicKey)
        );
      }
      // allowed zero values
      if (!txn.note.length) delete txn.note;
      if (!txn.lx.length) delete txn.lx;
      if (!txn.amt) delete txn.amt;
      if (!txn.fee) delete txn.fee;
      if (!txn.fv) delete txn.fv;
      if (!txn.gen) delete txn.gen;
      if (!txn.apid) delete txn.apid;
      if (!txn.apls.nui) delete txn.apls.nui;
      if (!txn.apls.nbs) delete txn.apls.nbs;
      if (!txn.apls.nui && !txn.apls.nbs) delete txn.apls;
      if (!txn.apgs.nui) delete txn.apgs.nui;
      if (!txn.apgs.nbs) delete txn.apgs.nbs;
      if (!txn.apaa || !txn.apaa.length) delete txn.apaa;
      if (!txn.apgs.nui && !txn.apgs.nbs) delete txn.apgs;
      if (!txn.apap) delete txn.apap;
      if (!txn.apsu) delete txn.apsu;
      if (!txn.apan) delete txn.apan;
      if (!txn.apfa || !txn.apfa.length) delete txn.apfa;
      if (!txn.apas || !txn.apas.length) delete txn.apas;
      for (const box of txn.apbx) {
        if (!box.i) delete box.i;
        if (!box.n || !box.n.length) delete box.n;
      }
      if (!txn.apbx || !txn.apbx.length) delete txn.apbx;
      if (!txn.apat || !txn.apat.length) delete txn.apat;
      if (!txn.apep) delete txn.apep;
      if (txn.grp === undefined) delete txn.grp;
      return txn;
    }
    if (this.type === 'stpf') {
      // state proof txn
      const txn: EncodedTransaction = {
        fee: this.fee,
        fv: this.firstRound,
        lv: this.lastRound,
        note: Buffer.from(this.note),
        snd: Buffer.from(this.from.publicKey),
        type: this.type,
        gen: this.genesisID,
        gh: this.genesisHash,
        lx: Buffer.from(this.lease),
        sptype: this.stateProofType,
        spmsg: Buffer.from(this.stateProofMessage),
        sp: Buffer.from(this.stateProof),
      };
      // allowed zero values
      if (!txn.sptype) delete txn.sptype;
      if (!txn.note.length) delete txn.note;
      if (!txn.lx.length) delete txn.lx;
      if (!txn.amt) delete txn.amt;
      if (!txn.fee) delete txn.fee;
      if (!txn.fv) delete txn.fv;
      if (!txn.gen) delete txn.gen;
      if (!txn.apid) delete txn.apid;
      if (!txn.apaa || !txn.apaa.length) delete txn.apaa;
      if (!txn.apap) delete txn.apap;
      if (!txn.apsu) delete txn.apsu;
      if (!txn.apan) delete txn.apan;
      if (!txn.apfa || !txn.apfa.length) delete txn.apfa;
      if (!txn.apas || !txn.apas.length) delete txn.apas;
      if (!txn.apat || !txn.apat.length) delete txn.apat;
      if (!txn.apep) delete txn.apep;
      if (txn.grp === undefined) delete txn.grp;
      return txn;
    }
    if (this.type === 'stpf') {
      // state proof txn
      const txn: EncodedTransaction = {
        fee: this.fee,
        fv: this.firstRound,
        lv: this.lastRound,
        note: Buffer.from(this.note),
        snd: Buffer.from(this.from.publicKey),
        type: this.type,
        gen: this.genesisID,
        gh: this.genesisHash,
        lx: Buffer.from(this.lease),
        sptype: this.stateProofType,
        spmsg: Buffer.from(this.stateProofMessage),
        sp: Buffer.from(this.stateProof),
      };
      // allowed zero values
      if (!txn.sptype) delete txn.sptype;
      if (!txn.note.length) delete txn.note;
      if (!txn.lx.length) delete txn.lx;
      if (!txn.amt) delete txn.amt;
      if (!txn.fee) delete txn.fee;
      if (!txn.fv) delete txn.fv;
      if (!txn.gen) delete txn.gen;
      if (!txn.apid) delete txn.apid;
      if (!txn.apaa || !txn.apaa.length) delete txn.apaa;
      if (!txn.apap) delete txn.apap;
      if (!txn.apsu) delete txn.apsu;
      if (!txn.apan) delete txn.apan;
      if (!txn.apfa || !txn.apfa.length) delete txn.apfa;
      if (!txn.apas || !txn.apas.length) delete txn.apas;
      if (!txn.apat || !txn.apat.length) delete txn.apat;
      if (!txn.apep) delete txn.apep;
      if (txn.grp === undefined) delete txn.grp;
      return txn;
    }

    return undefined;
  }

  // eslint-disable-next-line camelcase
  static from_obj_for_encoding(txnForEnc: EncodedTransaction): Transaction {
    const txn = Object.create(this.prototype) as Transaction;
    txn.name = 'Transaction';
    txn.tag = Buffer.from('TX');

    txn.genesisID = txnForEnc.gen;
    txn.genesisHash = Buffer.from(txnForEnc.gh);
    if (!isTransactionType(txnForEnc.type)) {
      throw new Error(`Unrecognized transaction type: ${txnForEnc.type}`);
    }
    txn.type = txnForEnc.type;
    txn.fee = txnForEnc.fee;
    txn.firstRound = txnForEnc.fv;
    txn.lastRound = txnForEnc.lv;
    txn.note = new Uint8Array(txnForEnc.note);
    txn.lease = new Uint8Array(txnForEnc.lx);
    txn.from = address.decodeAddress(
      address.encodeAddress(new Uint8Array(txnForEnc.snd))
    );
    if (txnForEnc.grp !== undefined) txn.group = Buffer.from(txnForEnc.grp);
    if (txnForEnc.rekey !== undefined)
      txn.reKeyTo = address.decodeAddress(
        address.encodeAddress(new Uint8Array(txnForEnc.rekey))
      );

    if (txnForEnc.type === 'pay') {
      txn.amount = txnForEnc.amt;
      txn.to = address.decodeAddress(
        address.encodeAddress(new Uint8Array(txnForEnc.rcv))
      );
      if (txnForEnc.close !== undefined)
        txn.closeRemainderTo = address.decodeAddress(
          address.encodeAddress(txnForEnc.close)
        );
    } else if (txnForEnc.type === 'keyreg') {
      if (txnForEnc.votekey !== undefined) {
        txn.voteKey = Buffer.from(txnForEnc.votekey);
      }
      if (txnForEnc.selkey !== undefined) {
        txn.selectionKey = Buffer.from(txnForEnc.selkey);
      }
      if (txnForEnc.sprfkey !== undefined) {
        txn.stateProofKey = Buffer.from(txnForEnc.sprfkey);
      }
      if (txnForEnc.votekd !== undefined) {
        txn.voteKeyDilution = txnForEnc.votekd;
      }
      if (txnForEnc.votefst !== undefined) {
        txn.voteFirst = txnForEnc.votefst;
      }
      if (txnForEnc.votelst !== undefined) {
        txn.voteLast = txnForEnc.votelst;
      }
      if (txnForEnc.nonpart !== undefined) {
        txn.nonParticipation = txnForEnc.nonpart;
      }
    } else if (txnForEnc.type === 'acfg') {
      // asset creation, or asset reconfigure, or asset destruction
      if (txnForEnc.caid !== undefined) {
        txn.assetIndex = txnForEnc.caid;
      }
      if (txnForEnc.apar !== undefined) {
        txn.assetTotal = txnForEnc.apar.t;
        txn.assetDefaultFrozen = txnForEnc.apar.df;
        if (txnForEnc.apar.dc !== undefined)
          txn.assetDecimals = txnForEnc.apar.dc;
        if (txnForEnc.apar.m !== undefined)
          txn.assetManager = address.decodeAddress(
            address.encodeAddress(new Uint8Array(txnForEnc.apar.m))
          );
        if (txnForEnc.apar.r !== undefined)
          txn.assetReserve = address.decodeAddress(
            address.encodeAddress(new Uint8Array(txnForEnc.apar.r))
          );
        if (txnForEnc.apar.f !== undefined)
          txn.assetFreeze = address.decodeAddress(
            address.encodeAddress(new Uint8Array(txnForEnc.apar.f))
          );
        if (txnForEnc.apar.c !== undefined)
          txn.assetClawback = address.decodeAddress(
            address.encodeAddress(new Uint8Array(txnForEnc.apar.c))
          );
        if (txnForEnc.apar.un !== undefined)
          txn.assetUnitName = txnForEnc.apar.un;
        if (txnForEnc.apar.an !== undefined) txn.assetName = txnForEnc.apar.an;
        if (txnForEnc.apar.au !== undefined) txn.assetURL = txnForEnc.apar.au;
        if (txnForEnc.apar.am !== undefined)
          txn.assetMetadataHash = txnForEnc.apar.am;
      }
    } else if (txnForEnc.type === 'axfer') {
      // asset transfer, acceptance, revocation, mint, or burn
      if (txnForEnc.xaid !== undefined) {
        txn.assetIndex = txnForEnc.xaid;
      }
      if (txnForEnc.aamt !== undefined) txn.amount = txnForEnc.aamt;
      if (txnForEnc.aclose !== undefined) {
        txn.closeRemainderTo = address.decodeAddress(
          address.encodeAddress(new Uint8Array(txnForEnc.aclose))
        );
      }
      if (txnForEnc.asnd !== undefined) {
        txn.assetRevocationTarget = address.decodeAddress(
          address.encodeAddress(new Uint8Array(txnForEnc.asnd))
        );
      }
      txn.to = address.decodeAddress(
        address.encodeAddress(new Uint8Array(txnForEnc.arcv))
      );
    } else if (txnForEnc.type === 'afrz') {
      if (txnForEnc.afrz !== undefined) {
        txn.freezeState = txnForEnc.afrz;
      }
      if (txnForEnc.faid !== undefined) {
        txn.assetIndex = txnForEnc.faid;
      }
      txn.freezeAccount = address.decodeAddress(
        address.encodeAddress(new Uint8Array(txnForEnc.fadd))
      );
    } else if (txnForEnc.type === 'appl') {
      if (txnForEnc.apid !== undefined) {
        txn.appIndex = txnForEnc.apid;
      }
      if (txnForEnc.apan !== undefined) {
        txn.appOnComplete = txnForEnc.apan;
      }
      if (txnForEnc.apls !== undefined) {
        if (txnForEnc.apls.nui !== undefined)
          txn.appLocalInts = txnForEnc.apls.nui;
        if (txnForEnc.apls.nbs !== undefined)
          txn.appLocalByteSlices = txnForEnc.apls.nbs;
      }
      if (txnForEnc.apgs !== undefined) {
        if (txnForEnc.apgs.nui !== undefined)
          txn.appGlobalInts = txnForEnc.apgs.nui;
        if (txnForEnc.apgs.nbs !== undefined)
          txn.appGlobalByteSlices = txnForEnc.apgs.nbs;
      }
      if (txnForEnc.apep !== undefined) {
        txn.extraPages = txnForEnc.apep;
      }
      if (txnForEnc.apap !== undefined) {
        txn.appApprovalProgram = new Uint8Array(txnForEnc.apap);
      }
      if (txnForEnc.apsu !== undefined) {
        txn.appClearProgram = new Uint8Array(txnForEnc.apsu);
      }
      if (txnForEnc.apaa !== undefined) {
        txn.appArgs = txnForEnc.apaa.map((arg) => new Uint8Array(arg));
      }
      if (txnForEnc.apat !== undefined) {
        txn.appAccounts = txnForEnc.apat.map((addressBytes) =>
          address.decodeAddress(
            address.encodeAddress(new Uint8Array(addressBytes))
          )
        );
      }
      if (txnForEnc.apfa !== undefined) {
        txn.appForeignApps = txnForEnc.apfa;
      }
      if (txnForEnc.apas !== undefined) {
        txn.appForeignAssets = txnForEnc.apas;
      }
<<<<<<< HEAD
      if (txnForEnc.apbx !== undefined) {
        txn.boxes = txnForEnc.apbx.map((box) => ({
          // Translate foreign app index to app ID
          appIndex:
            box.i === 0 || box.i === txn.appIndex
              ? txn.appIndex
              : txn.appForeignApps[box.i - 1],
          name: box.n,
        }));
      }
=======
>>>>>>> 00afcd3c
    } else if (txnForEnc.type === 'stpf') {
      if (txnForEnc.sptype !== undefined) {
        txn.stateProofType = txnForEnc.sptype;
      }
      if (txnForEnc.sp !== undefined) {
        txn.stateProof = txnForEnc.sp;
      }
      if (txnForEnc.spmsg !== undefined) {
        txn.stateProofMessage = txnForEnc.spmsg;
      }
    }
    return txn;
  }

  estimateSize() {
    return this.toByte().length + NUM_ADDL_BYTES_AFTER_SIGNING;
  }

  bytesToSign() {
    const encodedMsg = this.toByte();
    return Buffer.from(utils.concatArrays(this.tag, encodedMsg));
  }

  toByte() {
    return encoding.encode(this.get_obj_for_encoding());
  }

  // returns the raw signature
  rawSignTxn(sk: Uint8Array) {
    const toBeSigned = this.bytesToSign();
    const sig = nacl.sign(toBeSigned, sk);
    return Buffer.from(sig);
  }

  signTxn(sk: Uint8Array) {
    // construct signed message
    const sTxn: EncodedSignedTransaction = {
      sig: this.rawSignTxn(sk),
      txn: this.get_obj_for_encoding(),
    };
    // add AuthAddr if signing with a different key than From indicates
    const keypair = nacl.keyPairFromSecretKey(sk);
    const pubKeyFromSk = keypair.publicKey;
    if (
      address.encodeAddress(pubKeyFromSk) !==
      address.encodeAddress(this.from.publicKey)
    ) {
      sTxn.sgnr = Buffer.from(pubKeyFromSk);
    }
    return new Uint8Array(encoding.encode(sTxn));
  }

  attachSignature(signerAddr: string, signature: Uint8Array) {
    if (!nacl.isValidSignatureLength(signature.length)) {
      throw new Error('Invalid signature length');
    }
    const sTxn: EncodedSignedTransaction = {
      sig: Buffer.from(signature),
      txn: this.get_obj_for_encoding(),
    };
    // add AuthAddr if signing with a different key than From indicates
    if (signerAddr !== address.encodeAddress(this.from.publicKey)) {
      const signerPublicKey = address.decodeAddress(signerAddr).publicKey;
      sTxn.sgnr = Buffer.from(signerPublicKey);
    }
    return new Uint8Array(encoding.encode(sTxn));
  }

  rawTxID() {
    const enMsg = this.toByte();
    const gh = Buffer.from(utils.concatArrays(this.tag, enMsg));
    return Buffer.from(nacl.genericHash(gh));
  }

  txID() {
    const hash = this.rawTxID();
    return base32.encode(hash).slice(0, ALGORAND_TRANSACTION_LENGTH);
  }

  // add a lease to a transaction not yet having
  // supply feePerByte to increment fee accordingly
  addLease(lease: Uint8Array, feePerByte = 0) {
    let mutableLease: Uint8Array;

    if (lease !== undefined) {
      if (lease.constructor !== Uint8Array)
        throw Error('lease must be a Uint8Array.');
      if (lease.length !== ALGORAND_TRANSACTION_LEASE_LENGTH)
        throw Error(
          `lease must be of length ${ALGORAND_TRANSACTION_LEASE_LENGTH.toString()}.`
        );

      mutableLease = new Uint8Array(lease);
    } else {
      mutableLease = new Uint8Array(0);
    }
    this.lease = mutableLease;
    if (feePerByte !== 0) {
      this.fee +=
        (ALGORAND_TRANSACTION_LEASE_LABEL_LENGTH +
          ALGORAND_TRANSACTION_LEASE_LENGTH) *
        feePerByte;
    }
  }

  // add the rekey-to field to a transaction not yet having it
  // supply feePerByte to increment fee accordingly
  addRekey(reKeyTo: string, feePerByte = 0) {
    if (reKeyTo !== undefined) {
      this.reKeyTo = address.decodeAddress(reKeyTo);
    }
    if (feePerByte !== 0) {
      this.fee +=
        (ALGORAND_TRANSACTION_REKEY_LABEL_LENGTH +
          ALGORAND_TRANSACTION_ADDRESS_LENGTH) *
        feePerByte;
    }
  }

  // build display dict for prettyPrint and toString
  // eslint-disable-next-line no-underscore-dangle
  _getDictForDisplay() {
    const forPrinting: TransactionStorageStructure & Record<string, any> = {
      ...this,
    };
    forPrinting.tag = forPrinting.tag.toString();
    forPrinting.from = address.encodeAddress(
      (forPrinting.from as Address).publicKey
    );
    if (forPrinting.to !== undefined)
      forPrinting.to = address.encodeAddress(
        (forPrinting.to as Address).publicKey
      );
    // things that need fixing:
    if (forPrinting.freezeAccount !== undefined)
      forPrinting.freezeAccount = address.encodeAddress(
        (forPrinting.freezeAccount as Address).publicKey
      );
    if (forPrinting.closeRemainderTo !== undefined)
      forPrinting.closeRemainderTo = address.encodeAddress(
        (forPrinting.closeRemainderTo as Address).publicKey
      );
    if (forPrinting.assetManager !== undefined)
      forPrinting.assetManager = address.encodeAddress(
        (forPrinting.assetManager as Address).publicKey
      );
    if (forPrinting.assetReserve !== undefined)
      forPrinting.assetReserve = address.encodeAddress(
        (forPrinting.assetReserve as Address).publicKey
      );
    if (forPrinting.assetFreeze !== undefined)
      forPrinting.assetFreeze = address.encodeAddress(
        (forPrinting.assetFreeze as Address).publicKey
      );
    if (forPrinting.assetClawback !== undefined)
      forPrinting.assetClawback = address.encodeAddress(
        (forPrinting.assetClawback as Address).publicKey
      );
    if (forPrinting.assetRevocationTarget !== undefined)
      forPrinting.assetRevocationTarget = address.encodeAddress(
        (forPrinting.assetRevocationTarget as Address).publicKey
      );
    if (forPrinting.reKeyTo !== undefined)
      forPrinting.reKeyTo = address.encodeAddress(
        (forPrinting.reKeyTo as Address).publicKey
      );
    forPrinting.genesisHash = forPrinting.genesisHash.toString('base64');
    return forPrinting;
  }

  // pretty print the transaction to console
  prettyPrint() {
    // eslint-disable-next-line no-underscore-dangle,no-console
    console.log(this._getDictForDisplay());
  }

  // get string representation
  toString() {
    // eslint-disable-next-line no-underscore-dangle
    return JSON.stringify(this._getDictForDisplay());
  }
}

/**
 * encodeUnsignedTransaction takes a completed txnBuilder.Transaction object, such as from the makeFoo
 * family of transactions, and converts it to a Buffer
 * @param transactionObject - the completed Transaction object
 */
export function encodeUnsignedTransaction(transactionObject: Transaction) {
  const objToEncode = transactionObject.get_obj_for_encoding();
  return encoding.encode(objToEncode);
}

/**
 * decodeUnsignedTransaction takes a Buffer (as if from encodeUnsignedTransaction) and converts it to a txnBuilder.Transaction object
 * @param transactionBuffer - the Uint8Array containing a transaction
 */
export function decodeUnsignedTransaction(
  transactionBuffer: ArrayLike<number>
) {
  const partlyDecodedObject = encoding.decode(
    transactionBuffer
  ) as EncodedTransaction;
  return Transaction.from_obj_for_encoding(partlyDecodedObject);
}

/**
 * Object representing a transaction with a signature
 */
export interface SignedTransaction {
  /**
   * Transaction signature
   */
  sig?: Buffer;

  /**
   * The transaction that was signed
   */
  txn: Transaction;

  /**
   * Multisig structure
   */
  msig?: EncodedMultisig;

  /**
   * Logic signature
   */
  lsig?: EncodedLogicSig;

  /**
   * The signer, if signing with a different key than the Transaction type `from` property indicates
   */
  sgnr?: Buffer;
}

/**
 * decodeSignedTransaction takes a Buffer (from transaction.signTxn) and converts it to an object
 * containing the Transaction (txn), the signature (sig), and the auth-addr field if applicable (sgnr)
 * @param transactionBuffer - the Uint8Array containing a transaction
 * @returns containing a Transaction, the signature, and possibly an auth-addr field
 */
export function decodeSignedTransaction(
  transactionBuffer: Uint8Array
): SignedTransaction {
  const stxnDecoded = encoding.decode(
    transactionBuffer
  ) as EncodedSignedTransaction;
  const stxn: SignedTransaction = {
    ...stxnDecoded,
    txn: Transaction.from_obj_for_encoding(stxnDecoded.txn),
  };
  return stxn;
}

/**
 * Either a valid transaction object or an instance of the Transaction class
 */
export type TransactionLike = AnyTransaction | Transaction;

export function instantiateTxnIfNeeded(transactionLike: TransactionLike) {
  return transactionLike instanceof Transaction
    ? transactionLike
    : new Transaction(transactionLike);
}

export default Transaction;<|MERGE_RESOLUTION|>--- conflicted
+++ resolved
@@ -112,10 +112,7 @@
   nonParticipation?: boolean;
   group?: Buffer;
   extraPages?: number;
-<<<<<<< HEAD
   boxes?: BoxReference[];
-=======
->>>>>>> 00afcd3c
   stateProofType?: number | bigint;
   stateProof?: Uint8Array;
   stateProofMessage?: Uint8Array;
@@ -1123,7 +1120,6 @@
       if (txnForEnc.apas !== undefined) {
         txn.appForeignAssets = txnForEnc.apas;
       }
-<<<<<<< HEAD
       if (txnForEnc.apbx !== undefined) {
         txn.boxes = txnForEnc.apbx.map((box) => ({
           // Translate foreign app index to app ID
@@ -1134,8 +1130,6 @@
           name: box.n,
         }));
       }
-=======
->>>>>>> 00afcd3c
     } else if (txnForEnc.type === 'stpf') {
       if (txnForEnc.sptype !== undefined) {
         txn.stateProofType = txnForEnc.sptype;
