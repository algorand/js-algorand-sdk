--- conflicted
+++ resolved
@@ -17,33 +17,6 @@
 const defaultAppId = 1380011588;
 const defaultMaxWidth = 30;
 
-<<<<<<< HEAD
-=======
-// When writing the DryrunRequest object as msgpack the output needs to be the byte arrays not b64 string
-interface AppParamsWithPrograms {
-  ['approval-program']: string | Uint8Array;
-  ['clear-state-program']: string | Uint8Array;
-  ['creator']: string;
-}
-
-interface AppWithAppParams {
-  ['params']: AppParamsWithPrograms;
-}
-
-function decodePrograms(ap: AppWithAppParams): AppWithAppParams {
-  // eslint-disable-next-line no-param-reassign
-  ap.params['approval-program'] = base64ToBytes(
-    ap.params['approval-program'].toString()
-  );
-  // eslint-disable-next-line no-param-reassign
-  ap.params['clear-state-program'] = base64ToBytes(
-    ap.params['clear-state-program'].toString()
-  );
-
-  return ap;
-}
-
->>>>>>> b09d6165
 /**
  * createDryrun takes an Algod Client (from algod.AlgodV2Client) and an array of Signed Transactions
  * from (transaction.SignedTransaction) and creates a DryrunRequest object with relevant balances
