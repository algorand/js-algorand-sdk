/**
 * Enum for application transaction types.
 *
 * The full list is available at https://developer.algorand.org/docs/reference/transactions/
 */
export enum TransactionType {
  /**
   * Payment transaction
   */
  pay = 'pay',

  /**
   * Key registration transaction
   */
  keyreg = 'keyreg',

  /**
   * Asset configuration transaction
   */
  acfg = 'acfg',

  /**
   * Asset transfer transaction
   */
  axfer = 'axfer',

  /**
   * Asset freeze transaction
   */
  afrz = 'afrz',

  /**
   * Application transaction
   */
  appl = 'appl',
  /**
   * State proof transaction
   */
  stpf = 'stpf',
}

export function isTransactionType(s: string): s is TransactionType {
  return (
    s === TransactionType.pay ||
    s === TransactionType.keyreg ||
    s === TransactionType.acfg ||
    s === TransactionType.axfer ||
    s === TransactionType.afrz ||
    s === TransactionType.appl ||
    s === TransactionType.stpf
  );
}

/**
 * Enums for application transactions on-transaction-complete behavior
 */
export enum OnApplicationComplete {
  /**
   * NoOpOC indicates that an application transaction will simply call its
   * ApprovalProgram
   */
  NoOpOC,

  /**
   * OptInOC indicates that an application transaction will allocate some
   * LocalState for the application in the sender's account
   */
  OptInOC,

  /**
   * CloseOutOC indicates that an application transaction will deallocate
   * some LocalState for the application from the user's account
   */
  CloseOutOC,

  /**
   * ClearStateOC is similar to CloseOutOC, but may never fail. This
   * allows users to reclaim their minimum balance from an application
   * they no longer wish to opt in to.
   */
  ClearStateOC,

  /**
   * UpdateApplicationOC indicates that an application transaction will
   * update the ApprovalProgram and ClearStateProgram for the application
   */
  UpdateApplicationOC,

  /**
   * DeleteApplicationOC indicates that an application transaction will
   * delete the AppParams for the application from the creator's balance
   * record
   */
  DeleteApplicationOC,
}

/**
 * A dict holding common-to-all-txns arguments
 */
export interface SuggestedParams {
  /**
   * Set this to true to specify fee as microalgos-per-txn
   *   If the final calculated fee is lower than the protocol minimum fee, the fee will be increased to match the minimum
   */
  flatFee?: boolean;

  /**
   * Integer fee per byte, in microAlgos. For a flat fee, set flatFee to true
   */
  fee: number;

  /**
   * First protocol round on which this txn is valid
   */
  firstRound: number;

  /**
   * Last protocol round on which this txn is valid
   */
  lastRound: number;

  /**
   * Specifies genesis ID of network in use
   */
  genesisID: string;

  /**
   * Specifies hash genesis block of network in use
   */
  genesisHash: string;
}

/**
 * A grouping of the app ID and name of the box in an Uint8Array
 */
export interface BoxReference {
  /**
   * A unique application index
   */
  appIndex: number;

  /**
   * Name of box to reference
   */
  name: Uint8Array;
}

/**
 * A full list of all available transaction parameters
 *
 * The full documentation is available at:
 * https://developer.algorand.org/docs/reference/transactions/#common-fields-header-and-type
 */
export interface TransactionParams {
  /**
   * String representation of Algorand address of sender
   */
  from: string;

  /**
   * String representation of Algorand address of recipient
   */
  to: string;

  /**
   * Integer fee per byte, in microAlgos. For a flat fee, set flatFee to true
   */
  fee: number;

  /**
   * Integer amount to send
   */
  amount: number | bigint;

  /**
   * Integer first protocol round on which this txn is valid
   */
  firstRound: number;

  /**
   * Integer last protocol round on which this txn is valid
   */
  lastRound: number;

  /**
   * Arbitrary data for sender to store
   */
  note?: Uint8Array;

  /**
   * Specifies genesis ID of network in use
   */
  genesisID: string;

  /**
   * Specifies hash genesis block of network in use
   */
  genesisHash: string;

  /**
   * Lease a transaction. The sender cannot send another txn with that same lease until the last round of original txn has passed
   */
  lease?: Uint8Array;

  /**
   * Close out remaining account balance to this account
   */
  closeRemainderTo?: string;

  /**
   * Voting key bytes. For key deregistration, leave undefined
   */
  voteKey: Uint8Array | string;

  /**
   *Selection key bytes. For key deregistration, leave undefined
   */
  selectionKey: Uint8Array | string;

  /**
   * State proof key bytes. For key deregistration, leave undefined
   */
  stateProofKey: Uint8Array | string;

  /**
   * First round on which voteKey is valid
   */
  voteFirst: number;

  /**
   * Last round on which voteKey is valid
   */
  voteLast: number;

  /**
   * The dilution fo the 2-level participation key
   */
  voteKeyDilution: number;

  /**
   * Asset index uniquely specifying the asset
   */
  assetIndex: number;

  /**
   * Total supply of the asset
   */
  assetTotal: number | bigint;

  /**
   * Integer number of decimals for asset unit calcuation
   */
  assetDecimals: number;

  /**
   * Whether asset accounts should default to being frozen
   */
  assetDefaultFrozen: boolean;

  /**
   * String representation of Algorand address in charge of reserve, freeze, clawback, destruction, etc.
   */
  assetManager?: string;

  /**
   * String representation of Algorand address representing asset reserve
   */
  assetReserve?: string;

  /**
   * String representation of Algorand address with power to freeze/unfreeze asset holdings
   */
  assetFreeze?: string;

  /**
   * String representation of Algorand address with power to revoke asset holdings
   */
  assetClawback?: string;

  /**
   * Unit name for this asset
   */
  assetUnitName?: string;
  /**
   * Name for this asset
   */
  assetName?: string;

  /**
   * URL relating to this asset
   */
  assetURL?: string;

  /**
   * Uint8Array or UTF-8 string representation of a hash commitment with respect to the asset. Must be exactly 32 bytes long.
   */
  assetMetadataHash?: Uint8Array | string;

  /**
   * String representation of Algorand address being frozen or unfrozen
   */
  freezeAccount: string;

  /**
   * true if freezeTarget should be frozen, false if freezeTarget should be allowed to transact
   */
  freezeState: boolean;

  /**
   * String representation of Algorand address – if provided, and if "from" is
   * the asset's revocation manager, then deduct from "revocationTarget" rather than "from"
   */
  assetRevocationTarget?: string;

  /**
   * A unique application index
   */
  appIndex: number;

  /**
   * What application should do once the program has been run
   */
  appOnComplete: OnApplicationComplete;

  /**
   * Restricts number of ints in per-user local state
   */
  appLocalInts: number;

  /**
   * Restricts number of byte slices in per-user local state
   */
  appLocalByteSlices: number;

  /**
   * Restricts number of ints in global state
   */
  appGlobalInts: number;

  /**
   * Restricts number of byte slices in global state
   */
  appGlobalByteSlices: number;

  /**
   * The compiled TEAL that approves a transaction
   */
  appApprovalProgram: Uint8Array;

  /**
   * The compiled TEAL program that runs when clearing state
   */
  appClearProgram: Uint8Array;

  /**
   * Array of Uint8Array, any additional arguments to the application
   */
  appArgs?: Uint8Array[];

  /**
   * Array of Address strings, any additional accounts to supply to the application
   */
  appAccounts?: string[];

  /**
   * Array of int, any other apps used by the application, identified by index
   */
  appForeignApps?: number[];

  /**
   * Array of int, any assets used by the application, identified by index
   */
  appForeignAssets?: number[];

  /**
   * Transaction type
   */
  type?: TransactionType;

  /**
   * Set this to true to specify fee as microalgos-per-txn.
   *
   * If the final calculated fee is lower than the protocol minimum fee, the fee will be increased to match the minimum
   */
  flatFee?: boolean;

  /**
   * A dict holding common-to-all-txns arguments
   */
  suggestedParams: SuggestedParams;

  /**
   * String representation of the Algorand address that will be used to authorize all future transactions
   */
  reKeyTo?: string;

  /**
   * Set this value to true to mark this account as nonparticipating.
   *
   * All new Algorand accounts are participating by default. This means they earn rewards.
   */
  nonParticipation?: boolean;

  /**
   * Int representing extra pages of memory to rent during an application create transaction.
   */
  extraPages?: number;

  /**
<<<<<<< HEAD
   * A grouping of the app ID and name of the box in an Uint8Array
   */
  boxes?: BoxReference[];
=======
   * Uint64 identifying a particular configuration of state proofs.
   */
  stateProofType?: number | bigint;

  /**
   * Byte array containing the state proof.
   */
  stateProof?: Uint8Array;

  /**
   * Byte array containing the state proof message.
   */
  stateProofMessage?: Uint8Array;
>>>>>>> 00afcd3c
}<|MERGE_RESOLUTION|>--- conflicted
+++ resolved
@@ -407,11 +407,11 @@
   extraPages?: number;
 
   /**
-<<<<<<< HEAD
    * A grouping of the app ID and name of the box in an Uint8Array
    */
   boxes?: BoxReference[];
-=======
+
+  /*
    * Uint64 identifying a particular configuration of state proofs.
    */
   stateProofType?: number | bigint;
@@ -425,5 +425,4 @@
    * Byte array containing the state proof message.
    */
   stateProofMessage?: Uint8Array;
->>>>>>> 00afcd3c
 }