/**
 * Interfaces for the encoded transaction object. Every property is labelled with its associated Transaction type property
 */

export interface EncodedAssetParams {
  /**
   * assetTotal
   */
  t: number | bigint;

  /**
   * assetDefaultFrozen
   */
  df: boolean;

  /**
   * assetDecimals
   */
  dc: number;

  /**
   * assetManager
   */
  m?: Buffer;

  /**
   * assetReserve
   */
  r?: Buffer;

  /**
   * assetFreeze
   */
  f?: Buffer;

  /**
   * assetClawback
   */
  c?: Buffer;

  /**
   * assetName
   */
  an?: string;

  /**
   * assetUnitName
   */
  un?: string;

  /**
   * assetURL
   */
  au?: string;

  /**
   * assetMetadataHash
   */
  am?: Buffer;
}

export interface EncodedLocalStateSchema {
  /**
   * appLocalInts
   */
  nui: number;

  /**
   * appLocalByteSlices
   */
  nbs: number;
}

export interface EncodedGlobalStateSchema {
  /**
   * appGlobalInts
   */
  nui: number;

  /**
   * appGlobalByteSlices
   */
  nbs: number;
}

export interface EncodedBoxReference {
  /**
   * index of the app ID in the foreign apps array
   */
  i: number;

  /**
   * box name
   */
  n: Uint8Array;
}

/**
 * A rough structure for the encoded transaction object. Every property is labelled with its associated Transaction type property
 */
export interface EncodedTransaction {
  /**
   * fee
   */
  fee?: number;

  /**
   * firstRound
   */
  fv?: number;

  /**
   * lastRound
   */
  lv: number;

  /**
   * note
   */
  note?: Buffer;

  /**
   * from
   */
  snd: Buffer;

  /**
   * type
   */
  type: string;

  /**
   * genesisID
   */
  gen: string;

  /**
   * genesisHash
   */
  gh: Buffer;

  /**
   * lease
   */
  lx?: Buffer;

  /**
   * group
   */
  grp?: Buffer;

  /**
   * amount
   */
  amt?: number | bigint;

  /**
   * amount (but for asset transfers)
   */
  aamt?: number | bigint;

  /**
   * closeRemainderTo
   */
  close?: Buffer;

  /**
   * closeRemainderTo (but for asset transfers)
   */
  aclose?: Buffer;

  /**
   * reKeyTo
   */
  rekey?: Buffer;

  /**
   * to
   */
  rcv?: Buffer;

  /**
   * to (but for asset transfers)
   */
  arcv?: Buffer;

  /**
   * voteKey
   */
  votekey?: Buffer;

  /**
   * selectionKey
   */
  selkey?: Buffer;

  /**
   * stateProofKey
   */
  sprfkey?: Buffer;

  /**
   * voteFirst
   */
  votefst?: number;

  /**
   * voteLast
   */
  votelst?: number;

  /**
   * voteKeyDilution
   */
  votekd?: number;

  /**
   * nonParticipation
   */
  nonpart?: boolean;

  /**
   * assetIndex
   */
  caid?: number;

  /**
   * assetIndex (but for asset transfers)
   */
  xaid?: number;

  /**
   * assetIndex (but for asset freezing/unfreezing)
   */
  faid?: number;

  /**
   * freezeState
   */
  afrz?: boolean;

  /**
   * freezeAccount
   */
  fadd?: Buffer;

  /**
   * assetRevocationTarget
   */
  asnd?: Buffer;

  /**
   * See EncodedAssetParams type
   */
  apar?: EncodedAssetParams;

  /**
   * appIndex
   */
  apid?: number;

  /**
   * appOnComplete
   */
  apan?: number;

  /**
   * See EncodedLocalStateSchema type
   */
  apls?: EncodedLocalStateSchema;

  /**
   * See EncodedGlobalStateSchema type
   */
  apgs?: EncodedGlobalStateSchema;

  /**
   * appForeignApps
   */
  apfa?: number[];

  /**
   * appForeignAssets
   */
  apas?: number[];

  /**
   * appApprovalProgram
   */
  apap?: Buffer;

  /**
   * appClearProgram
   */
  apsu?: Buffer;

  /**
   * appArgs
   */
  apaa?: Buffer[];

  /**
   * appAccounts
   */
  apat?: Buffer[];

  /**
   * extraPages
   */
  apep?: number;

  /**
<<<<<<< HEAD
   * boxes
   */
  apbx?: EncodedBoxReference[];
=======
   * stateProofType
   */
  sptype?: number | bigint;

  /**
   * stateProof
   */
  sp?: Buffer;

  /**
   * stateProofMessage
   */
  spmsg?: Buffer;
>>>>>>> 00afcd3c
}

export interface EncodedSubsig {
  /**
   *  The public key
   */
  pk: Uint8Array;

  /**
   * The signature provided by the public key, if any
   */
  s?: Uint8Array;
}

/**
 * A rough structure for the encoded multi signature transaction object.
 * Every property is labelled with its associated `MultisigMetadata` type property
 */
export interface EncodedMultisig {
  /**
   * version
   */
  v: number;

  /**
   * threshold
   */
  thr: number;

  /**
   * Subset of signatures. A threshold of `thr` signors is required.
   */
  subsig: EncodedSubsig[];
}

/**
 * An encoded multisig blob that contains the encoded multisig as well as a copy of the encoded transaction
 *
 * @deprecated Use EncodedSignedTransaction instead.
 */
export interface EncodedMultisigBlob {
  /**
   * Encoded multisig
   */
  msig: EncodedMultisig;

  /**
   * Encoded transaction
   */
  txn: EncodedTransaction;
}

export interface EncodedLogicSig {
  l: Uint8Array;
  arg?: Uint8Array[];
  sig?: Uint8Array;
  msig?: EncodedMultisig;
}

export interface EncodedLogicSigAccount {
  lsig: EncodedLogicSig;
  sigkey?: Uint8Array;
}

/**
 * A structure for an encoded signed transaction object
 */
export interface EncodedSignedTransaction {
  /**
   * Transaction signature
   */
  sig?: Buffer;

  /**
   * The transaction that was signed
   */
  txn: EncodedTransaction;

  /**
   * Multisig structure
   */
  msig?: EncodedMultisig;

  /**
   * Logic signature
   */
  lsig?: EncodedLogicSig;

  /**
   * The signer, if signing with a different key than the Transaction type `from` property indicates
   */
  sgnr?: Buffer;
}<|MERGE_RESOLUTION|>--- conflicted
+++ resolved
@@ -310,11 +310,11 @@
   apep?: number;
 
   /**
-<<<<<<< HEAD
    * boxes
    */
   apbx?: EncodedBoxReference[];
-=======
+
+  /*
    * stateProofType
    */
   sptype?: number | bigint;
@@ -328,7 +328,6 @@
    * stateProofMessage
    */
   spmsg?: Buffer;
->>>>>>> 00afcd3c
 }
 
 export interface EncodedSubsig {
