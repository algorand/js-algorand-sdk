--- conflicted
+++ resolved
@@ -290,11 +290,7 @@
   /**
    * extraPages
    */
-<<<<<<< HEAD
-  expg?: number;
-=======
   apep?: number;
->>>>>>> d7ce12b1
 }
 
 /**
