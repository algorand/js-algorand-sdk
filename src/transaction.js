const address = require("./encoding/address");
const encoding = require("./encoding/encoding");
const nacl = require("./nacl/naclWrappers");
const utils = require("./utils/utils");
const base32 = require('hi-base32');

const ALGORAND_TRANSACTION_LENGTH = 52;
const ALGORAND_MIN_TX_FEE = 1000; // version v5
<<<<<<< HEAD
const ALGORAND_TRANSACTION_LEASE_LENGTH = 32;
=======
const ALGORAND_MAX_TX_GROUP_SIZE = 16;
>>>>>>> 119970c4

/**
 * Transaction enables construction of Algorand transactions
 * */
class Transaction {
    constructor({from, to, fee, amount, firstRound, lastRound, note, genesisID, genesisHash, lease,
                 closeRemainderTo, voteKey, selectionKey, voteFirst, voteLast, voteKeyDilution, 
                 assetIndex, assetTotal, assetDefaultFrozen, assetManager, assetReserve,
                 assetFreeze, assetClawback, assetUnitName, assetName, assetURL, assetMetadataHash,
                 freezeAccount, freezeState, assetRevocationTarget, type="pay", flatFee=false}) {
        this.name = "Transaction";
        this.tag = Buffer.from("TX");

        from = address.decode(from);
        if (to !== undefined) to = address.decode(to);
        if (closeRemainderTo !== undefined) closeRemainderTo = address.decode(closeRemainderTo);
        if (assetManager !== undefined) assetManager = address.decode(assetManager);
        if (assetReserve !== undefined) assetReserve = address.decode(assetReserve);
        if (assetFreeze !== undefined) assetFreeze = address.decode(assetFreeze);
        if (assetClawback !== undefined) assetClawback = address.decode(assetClawback);
        if (assetRevocationTarget !== undefined) assetRevocationTarget = address.decode(assetRevocationTarget);
        if (freezeAccount !== undefined) freezeAccount = address.decode(freezeAccount);
        if (genesisHash === undefined) throw Error("genesis hash must be specified and in a base64 string.");

        genesisHash = Buffer.from(genesisHash, 'base64');

        if (amount !== undefined && (!Number.isSafeInteger(amount) || amount < 0)) throw Error("Amount must be a positive number and smaller than 2^53-1");
        if (!Number.isSafeInteger(fee) || fee < 0) throw Error("fee must be a positive number and smaller than 2^53-1");
        if (!Number.isSafeInteger(firstRound) || firstRound < 0) throw Error("firstRound must be a positive number");
        if (!Number.isSafeInteger(lastRound) || lastRound < 0) throw Error("lastRound must be a positive number");
        if (assetTotal !== undefined && (!Number.isSafeInteger(assetTotal) || assetTotal < 0)) throw Error("Total asset issuance must be a positive number and smaller than 2^53-1");
        if (assetIndex !== undefined && (!Number.isSafeInteger(assetIndex) || assetIndex < 0)) throw Error("Asset index must be a positive number and smaller than 2^53-1");

        if (note !== undefined) {
            if (note.constructor !== Uint8Array) throw Error("note must be a Uint8Array.");
        }
        else {
          note = new Uint8Array(0);
        }
        if (lease !== undefined) {
            if (lease.constructor !== Uint8Array) throw Error("lease must be a Uint8Array.");
            if (lease.length !== ALGORAND_TRANSACTION_LEASE_LENGTH) throw Error("lease must be of length " + ALGORAND_TRANSACTION_LEASE_LENGTH.toString() + ".");
        }
        else {
            lease = new Uint8Array(0);
        }
        if (voteKey !== undefined) {
            voteKey = Buffer.from(voteKey, "base64");
        }
        if (selectionKey !== undefined) {
            selectionKey = Buffer.from(selectionKey, "base64");
        }

        Object.assign(this, {
            from, to, fee, amount, firstRound, lastRound, note, genesisID, genesisHash, lease,
            closeRemainderTo, voteKey, selectionKey, voteFirst, voteLast, voteKeyDilution,
            assetIndex, assetTotal, assetDefaultFrozen, assetManager, assetReserve,
            assetFreeze, assetClawback, assetUnitName, assetName, assetURL, assetMetadataHash,
            freezeAccount, freezeState, assetRevocationTarget, type
        });

        // Modify Fee
        if (!flatFee){
            this.fee *= this.estimateSize();
        }
        // If suggested fee too small and will be rejected, set to min tx fee
        if (this.fee < ALGORAND_MIN_TX_FEE) {
            this.fee = ALGORAND_MIN_TX_FEE;
        }

        // say we are aware of groups
        this.group = undefined;
    }

    get_obj_for_encoding() {
        if (this.type == "pay") {
            let txn = {
                "amt": this.amount,
                "fee": this.fee,
                "fv": this.firstRound,
                "lv": this.lastRound,
                "note": Buffer.from(this.note),
                "rcv": Buffer.from(this.to.publicKey),
                "snd": Buffer.from(this.from.publicKey),
                "type": "pay",
                "gen": this.genesisID,
                "gh": this.genesisHash,
                "lx": Buffer.from(this.lease),
                "grp": this.group,
            };

            // parse close address
            if (this.closeRemainderTo !== undefined) txn.close = Buffer.from(this.closeRemainderTo.publicKey);

            // allowed zero values
            if (!txn.note.length) delete txn.note;
            if (!txn.amt) delete txn.amt;
            if (!txn.fee) delete txn.fee;
            if (!txn.gen) delete txn.gen;
            if (txn.grp === undefined) delete txn.grp;
            if (!txn.lx.length) delete txn.lx;

            return txn;
        }
        else if (this.type == "keyreg") {
            let txn = {
                "fee": this.fee,
                "fv": this.firstRound,
                "lv": this.lastRound,
                "note": Buffer.from(this.note),
                "snd": Buffer.from(this.from.publicKey),
                "type": this.type,
                "gen": this.genesisID,
                "gh": this.genesisHash,
                "lx": Buffer.from(this.lease),
                "grp": this.group,
                "votekey": this.voteKey,
                "selkey": this.selectionKey,
                "votefst": this.voteFirst,
                "votelst": this.voteLast,
                "votekd": this.voteKeyDilution
            };
            // allowed zero values
            if (!txn.note.length) delete txn.note;
            if (!txn.lx.length) delete txn.lx;
            if (!txn.fee) delete txn.fee;
            if (!txn.gen) delete txn.gen;

            if (txn.grp === undefined) delete txn.grp;

            return txn;
        }
        else if (this.type == "acfg") {
            // asset creation, or asset reconfigure, or asset destruction
            let txn = {
                "fee": this.fee,
                "fv": this.firstRound,
                "lv": this.lastRound,
                "note": Buffer.from(this.note),
                "snd": Buffer.from(this.from.publicKey),
                "type": this.type,
                "gen": this.genesisID,
                "gh": this.genesisHash,
                "lx": Buffer.from(this.lease),
                "caid": this.assetIndex,
                "apar": {
                    "t": this.assetTotal,
                    "df": this.assetDefaultFrozen,
                }
            };
            if (this.assetManager !== undefined) txn.apar.m = Buffer.from(this.assetManager.publicKey);
            if (this.assetReserve !== undefined) txn.apar.r = Buffer.from(this.assetReserve.publicKey);
            if (this.assetFreeze !== undefined) txn.apar.f = Buffer.from(this.assetFreeze.publicKey);
            if (this.assetClawback !== undefined) txn.apar.c = Buffer.from(this.assetClawback.publicKey);
            if (this.assetName !== undefined) txn.apar.an =this.assetName;
            if (this.assetUnitName !== undefined) txn.apar.un = this.assetUnitName;
            if (this.assetURL !== undefined) txn.apar.au = this.assetURL;
            if (this.assetMetadataHash !== undefined) txn.apar.am = Buffer.from(this.assetMetadataHash);

            // allowed zero values
            if (!txn.note.length) delete txn.note;
            if (!txn.lx.length) delete txn.lx;
            if (!txn.amt) delete txn.amt;
            if (!txn.fee) delete txn.fee;
            if (!txn.gen) delete txn.gen;


            if (!txn.caid) delete txn.caid;
            if ((!txn.apar.t) &&
                (!txn.apar.un) &&
                (!txn.apar.an) &&
                (!txn.apar.df) &&
                (!txn.apar.m) &&
                (!txn.apar.r) &&
                (!txn.apar.f) &&
                (!txn.apar.c) &&
                (!txn.apar.au) &&
                (!txn.apar.am)){
                    delete txn.apar
            }
            else {
                if (!txn.apar.t) delete txn.apar.t;
                if (!txn.apar.un) delete txn.apar.un;
                if (!txn.apar.an) delete txn.apar.an;
                if (!txn.apar.df) delete txn.apar.df;
                if (!txn.apar.m) delete txn.apar.m;
                if (!txn.apar.r) delete txn.apar.r;
                if (!txn.apar.f) delete txn.apar.f;
                if (!txn.apar.c) delete txn.apar.c;
                if (!txn.apar.au) delete txn.apar.au;
                if (!txn.apar.am) delete txn.apar.am;
            }
            if (txn.grp === undefined) delete txn.grp;

            return txn;
        }
        else if (this.type == "axfer") {
            // asset transfer, acceptance, revocation, mint, or burn
            let txn = {
                "aamt": this.amount,
                "fee": this.fee,
                "fv": this.firstRound,
                "lv": this.lastRound,
                "note": Buffer.from(this.note),
                "snd": Buffer.from(this.from.publicKey),
                "arcv": Buffer.from(this.to.publicKey),
                "type": this.type,
                "gen": this.genesisID,
                "gh": this.genesisHash,
                "lx": Buffer.from(this.lease),
                "xaid": this.assetIndex
            };
            if (this.closeRemainderTo !== undefined) txn.aclose = Buffer.from(this.closeRemainderTo.publicKey);
            if (this.assetRevocationTarget !== undefined) txn.asnd = Buffer.from(this.assetRevocationTarget.publicKey);
            // allowed zero values
            if (!txn.note.length) delete txn.note;
            if (!txn.lx.length) delete txn.lx;
            if (!txn.aamt) delete txn.aamt;
            if (!txn.amt) delete txn.amt;
            if (!txn.fee) delete txn.fee;
            if (!txn.gen) delete txn.gen;
            if (txn.grp === undefined) delete txn.grp;
            if (!txn.aclose) delete txn.aclose;
            if (!txn.asnd) delete txn.asnd;
            return txn;
        }
        else if (this.type == "afrz") {
            // asset freeze or unfreeze
            let txn = {
                "fee": this.fee,
                "fv": this.firstRound,
                "lv": this.lastRound,
                "note": Buffer.from(this.note),
                "snd": Buffer.from(this.from.publicKey),
                "type": this.type,
                "gen": this.genesisID,
                "gh": this.genesisHash,
                "lx": Buffer.from(this.lease),
                "faid": this.assetIndex,
                "afrz": this.freezeState
            };
            if (this.freezeAccount !== undefined) txn.fadd = Buffer.from(this.freezeAccount.publicKey);
            // allowed zero values
            if (!txn.note.length) delete txn.note;
            if (!txn.lx.length) delete txn.lx;
            if (!txn.amt) delete txn.amt;
            if (!txn.fee) delete txn.fee;
            if (!txn.gen) delete txn.gen;
            if (!txn.afrz) delete txn.afrz;
            if (txn.grp === undefined) delete txn.grp;

            return txn;
        }
    }

    static from_obj_for_encoding(txnForEnc) {
        let txn = Object.create(this.prototype);
        txn.name = "Transaction";
        txn.tag = Buffer.from("TX");

        txn.genesisID = txnForEnc.gen;
        txn.genesisHash = Buffer.from(txnForEnc.gh);
        txn.type = txnForEnc.type;
        txn.fee = txnForEnc.fee;
        txn.firstRound = txnForEnc.fv;
        txn.lastRound = txnForEnc.lv;
        txn.note = new Uint8Array(txnForEnc.note);
        txn.lease = new Uint8Array(txnForEnc.lx);
        txn.from = address.decode(address.encode(new Uint8Array(txnForEnc.snd)));
        if (txnForEnc.grp !== undefined) txn.group = Buffer.from(txnForEnc.grp);

        if (txnForEnc.type === "pay") {
            txn.amount = txnForEnc.amt;
            txn.to = address.decode(address.encode(new Uint8Array(txnForEnc.rcv)));
            if (txnForEnc.close !== undefined) txn.closeRemainderTo = address.decode(address.encode(txnForEnc.close));
        }
        else if (txnForEnc.type === "keyreg") {
            txn.voteKey = Buffer.from(txnForEnc.votekey);
            txn.selectionKey = Buffer.from(txnForEnc.selkey);
            txn.voteKeyDilution = txnForEnc.votekd;
            txn.voteFirst = txnForEnc.votefst;
            txn.voteLast = txnForEnc.votelst;
        }
        else if (txnForEnc.type === "acfg") {
            // asset creation, or asset reconfigure, or asset destruction
            if (txnForEnc.caid !== undefined){
                txn.assetIndex = txnForEnc.caid;
            }
            if (txnForEnc.apar !== undefined){
                txn.assetTotal = txnForEnc.apar.t;
                txn.assetDefaultFrozen = txnForEnc.apar.df;
                if (txnForEnc.apar.m !== undefined) txn.assetManager = address.decode(address.encode(new Uint8Array(txnForEnc.apar.m)));
                if (txnForEnc.apar.r !== undefined) txn.assetReserve = address.decode(address.encode(new Uint8Array(txnForEnc.apar.r)));
                if (txnForEnc.apar.f !== undefined) txn.assetFreeze = address.decode(address.encode(new Uint8Array(txnForEnc.apar.f)));
                if (txnForEnc.apar.c !== undefined) txn.assetClawback = address.decode(address.encode(new Uint8Array(txnForEnc.apar.c)));
                if (txnForEnc.apar.un !== undefined) txn.assetUnitName = txnForEnc.apar.un;
                if (txnForEnc.apar.an !== undefined) txn.assetName = txnForEnc.apar.an;
                if (txnForEnc.apar.au !== undefined) txn.assetURL = txnForEnc.apar.au;
                if (txnForEnc.apar.am !== undefined) txn.assetMetadataHash = txnForEnc.apar.am;
            }
        }
        else if (txnForEnc.type === "axfer") {
            // asset transfer, acceptance, revocation, mint, or burn
            if (txnForEnc.xaid !== undefined) {
                txn.assetIndex = txnForEnc.xaid;
            }
            if (txnForEnc.aamt !== undefined) txn.amount = txnForEnc.aamt;
            if (txnForEnc.aclose !== undefined) {
                txn.closeRemainderTo = address.decode(address.encode(new Uint8Array(txnForEnc.aclose)));
            }
            if (txnForEnc.asnd !== undefined) {
                txn.assetRevocationTarget = address.decode(address.encode(new Uint8Array(txnForEnc.asnd)));
            }
            txn.to = address.decode(address.encode(new Uint8Array(txnForEnc.arcv)));
        }
        else if (txnForEnc.type === "afrz") {
            if (txnForEnc.afrz !== undefined) {
                txn.freezeState = txnForEnc.afrz;
            }
            if (txnForEnc.faid !== undefined) {
                txn.assetIndex = txnForEnc.faid;
            }
            txn.freezeAccount = address.decode(address.encode(new Uint8Array(txnForEnc.fadd)));
        }
        return txn;
    }

    estimateSize() {
        // Generate random key
        let key = nacl.keyPair();
        return this.signTxn(key.secretKey).length;

    }

    bytesToSign() {
        let encodedMsg = this.toByte();
        return Buffer.from(utils.concatArrays(this.tag, encodedMsg));
    }

    toByte() {
        return encoding.encode(this.get_obj_for_encoding());
    }

    // returns the raw signature
    rawSignTxn(sk) {
        const toBeSigned = this.bytesToSign();
        const sig = nacl.sign(toBeSigned, sk);
        return Buffer.from(sig);
    }

    signTxn(sk) {
        // construct signed message
        let sTxn = {
            "sig": this.rawSignTxn(sk),
            "txn": this.get_obj_for_encoding(),
        };
        return new Uint8Array(encoding.encode(sTxn));
    }

    rawTxID() {
        const en_msg = this.toByte();
        const gh = Buffer.from(utils.concatArrays(this.tag, en_msg));
        return Buffer.from(nacl.genericHash(gh));
    }

    txID() {
        const hash = this.rawTxID();
        return base32.encode(hash).slice(0, ALGORAND_TRANSACTION_LENGTH);
    }

    // add a lease to a transaction not yet having
    // supply feePerByte to increment fee accordingly
    addLease(lease, feePerByte=0) {
        if (lease !== undefined) {
            if (lease.constructor !== Uint8Array) throw Error("lease must be a Uint8Array.");
            if (lease.length !== ALGORAND_TRANSACTION_LEASE_LENGTH) throw Error("lease must be of length " + ALGORAND_TRANSACTION_LEASE_LENGTH.toString() + ".");
        }
        else {
            lease = new Uint8Array(0);
        }
        this.lease = lease;
        if (feePerByte !== 0) {
            this.fee += 37 * feePerByte; // 32 bytes + 5 byte label
        }
    }
}

/**
 * Aux class for group id calculation of a group of transactions
 */
class TxGroup {
    constructor(hashes) {
        if (hashes.length > ALGORAND_MAX_TX_GROUP_SIZE) {
            let errorMsg = hashes.length.toString() + " transactions grouped together but max group size is " + ALGORAND_MAX_TX_GROUP_SIZE.toString();
            throw Error(errorMsg);
        }

        this.name = "Transaction group";
        this.tag = Buffer.from("TG");

        this.txGroupHashes = hashes;
    }

    get_obj_for_encoding() {
        const txgroup = {
            "txlist": this.txGroupHashes
        };
        return txgroup;
    }

    static from_obj_for_encoding(txgroupForEnc) {
        const txn = Object.create(this.prototype);
        txn.name = "Transaction group";
        txn.tag = Buffer.from("TG");
        txn.txGroupHashes = [];
        for (let hash of txgroupForEnc.txlist) {
            txn.txGroupHashes.push(new Buffer.from(hash));
        }
        return txn;
    }

    toByte() {
        return encoding.encode(this.get_obj_for_encoding());
    }

}

module.exports = {Transaction, TxGroup};<|MERGE_RESOLUTION|>--- conflicted
+++ resolved
@@ -6,11 +6,8 @@
 
 const ALGORAND_TRANSACTION_LENGTH = 52;
 const ALGORAND_MIN_TX_FEE = 1000; // version v5
-<<<<<<< HEAD
 const ALGORAND_TRANSACTION_LEASE_LENGTH = 32;
-=======
 const ALGORAND_MAX_TX_GROUP_SIZE = 16;
->>>>>>> 119970c4
 
 /**
  * Transaction enables construction of Algorand transactions
