const address = require("./encoding/address");
const encoding = require("./encoding/encoding");
const nacl = require("./nacl/naclWrappers");
const utils = require("./utils/utils");
const base32 = require('hi-base32');

const ALGORAND_TRANSACTION_LENGTH = 52;
const ALGORAND_MIN_TX_FEE = 1000; // version v5

/**
 * Transaction enables construction of Algorand transactions
 * */
class Transaction {
    constructor({from, to, fee, amount, firstRound, lastRound, note, genesisID, genesisHash, 
                 closeRemainderTo, voteKey, selectionKey, voteFirst, voteLast, voteKeyDilution, 
                 creator, index, assetTotal, assetDefaultFrozen, assetManager, assetReserve, 
<<<<<<< HEAD
                 assetFreeze, assetClawback, assetUnitName, assetName, assetRevocationTarget, type="pay", flatFee=false}) {
=======
                 assetFreeze, assetClawback, assetUnitName, assetName, freezeAccount, freezeState, type="pay", flatFee=false}) {
>>>>>>> 3ccffabc
        this.name = "Transaction";
        this.tag = Buffer.from("TX");

        from = address.decode(from);
        if (to !== undefined) to = address.decode(to);
        if (closeRemainderTo !== undefined) closeRemainderTo = address.decode(closeRemainderTo);
        if (creator !== undefined) creator = address.decode(creator);
        if (assetManager !== undefined) assetManager = address.decode(assetManager);
        if (assetReserve !== undefined) assetReserve = address.decode(assetReserve);
        if (assetFreeze !== undefined) assetFreeze = address.decode(assetFreeze);
        if (assetClawback !== undefined) assetClawback = address.decode(assetClawback);
<<<<<<< HEAD
        if (assetRevocationTarget !== undefined) assetRevocationTarget = address.decode(assetRevocationTarget);
=======
        if (freezeAccount !== undefined) freezeAccount = address.decode(freezeAccount);

>>>>>>> 3ccffabc
        if (genesisHash === undefined) throw Error("genesis hash must be specified and in a base64 string.");

        genesisHash = Buffer.from(genesisHash, 'base64');

        if (amount !== undefined && (!Number.isSafeInteger(amount) || amount < 0)) throw Error("Amount must be a positive number and smaller than 2^53-1");
        if (!Number.isSafeInteger(fee) || fee < 0) throw Error("fee must be a positive number and smaller than 2^53-1");
        if (!Number.isSafeInteger(firstRound) || firstRound < 0) throw Error("firstRound must be a positive number");
        if (!Number.isSafeInteger(lastRound) || lastRound < 0) throw Error("lastRound must be a positive number");
        if (assetTotal !== undefined && (!Number.isSafeInteger(assetTotal) || assetTotal < 0)) throw Error("Total asset issuance must be a positive number and smaller than 2^53-1");
        if (index !== undefined && (!Number.isSafeInteger(index) || index < 0)) throw Error("Asset index must be a positive number and smaller than 2^53-1");

        if (note !== undefined) {
            if (note.constructor !== Uint8Array) throw Error("note must be a Uint8Array.");
        }
        else {
          note = new Uint8Array(0);
        }
        if (voteKey !== undefined) {
            voteKey = Buffer.from(voteKey, "base64");
        }
        if (selectionKey !== undefined) {
            selectionKey = Buffer.from(selectionKey, "base64");
        }

        Object.assign(this, {
            from, to, fee, amount, firstRound, lastRound, note, genesisHash, genesisID, 
            closeRemainderTo, voteKey, selectionKey, voteFirst, voteLast, voteKeyDilution, 
            creator, index, assetTotal, assetDefaultFrozen, assetManager, assetReserve, 
<<<<<<< HEAD
            assetFreeze, assetClawback, assetUnitName, assetRevocationTarget, assetName, type
=======
            assetFreeze, assetClawback, assetUnitName, assetName, freezeAccount, freezeState, type
>>>>>>> 3ccffabc
        });

        // Modify Fee
        if (!flatFee){
            this.fee *= this.estimateSize();
        }
        // If suggested fee too small and will be rejected, set to min tx fee
        if (this.fee < ALGORAND_MIN_TX_FEE) {
            this.fee = ALGORAND_MIN_TX_FEE;
        }

        // say we are aware of groups
        this.group = undefined;
    }

    get_obj_for_encoding() {
        if (this.type == "pay") {
            let txn = {
                "amt": this.amount,
                "fee": this.fee,
                "fv": this.firstRound,
                "lv": this.lastRound,
                "note": Buffer.from(this.note),
                "rcv": Buffer.from(this.to.publicKey),
                "snd": Buffer.from(this.from.publicKey),
                "type": "pay",
                "gen": this.genesisID,
                "gh": this.genesisHash,
                "grp": this.group,
            };

            // parse close address
            if (this.closeRemainderTo !== undefined) txn.close = Buffer.from(this.closeRemainderTo.publicKey);

            // allowed zero values
            if (!txn.note.length) delete txn.note;
            if (!txn.amt) delete txn.amt;
            if (!txn.fee) delete txn.fee;
            if (!txn.gen) delete txn.gen;
            if (txn.grp === undefined) delete txn.grp;

            return txn;
        }
        else if (this.type == "keyreg") {
            let txn = {
                "fee": this.fee,
                "fv": this.firstRound,
                "lv": this.lastRound,
                "note": Buffer.from(this.note),
                "snd": Buffer.from(this.from.publicKey),
                "type": this.type,
                "gen": this.genesisID,
                "gh": this.genesisHash,
                "grp": this.group,
                "votekey": this.voteKey,
                "selkey": this.selectionKey,
                "votefst": this.voteFirst,
                "votelst": this.voteLast,
                "votekd": this.voteKeyDilution
            };
            // allowed zero values
            if (!txn.note.length) delete txn.note;
            if (!txn.fee) delete txn.fee;
            if (!txn.gen) delete txn.gen;

            if (txn.grp === undefined) delete txn.grp;

            return txn;
        }
        else if (this.type == "acfg") {
            // asset creation, or asset reconfigure, or asset destruction
            let txn = {
                "fee": this.fee,
                "fv": this.firstRound,
                "lv": this.lastRound,
                "note": Buffer.from(this.note),
                "snd": Buffer.from(this.from.publicKey),
                "type": this.type,
                "gen": this.genesisID,
                "gh": this.genesisHash,
                "caid": {
                    "i": this.index
                },
                "apar": {
                    "t": this.assetTotal,
                    "df": this.assetDefaultFrozen,
                }
            };
            if (this.creator !== undefined) txn.caid.c = Buffer.from(this.creator.publicKey)
            if (this.assetManager !== undefined) txn.apar.m = Buffer.from(this.assetManager.publicKey)
            if (this.assetReserve !== undefined) txn.apar.r = Buffer.from(this.assetReserve.publicKey)
            if (this.assetFreeze !== undefined) txn.apar.f = Buffer.from(this.assetFreeze.publicKey)
            if (this.assetClawback !== undefined) txn.apar.c = Buffer.from(this.assetClawback.publicKey)
            if (this.assetName !== undefined) txn.apar.an = Buffer.from(this.assetName);
            if (this.assetUnitName !== undefined) txn.apar.un = Buffer.from(this.assetUnitName);
            
            // allowed zero values
            if (!txn.note.length) delete txn.note;
            if (!txn.amt) delete txn.amt;
            if (!txn.fee) delete txn.fee;
            if (!txn.gen) delete txn.gen;


            if ((!txn.caid.c) && (!txn.caid.i)) delete txn.caid;
            else {
                if (!txn.caid.i) delete txn.caid.i;
                if (!txn.caid.c) delete txn.caid.c;
            }
            if ((!txn.apar.t) &&
                (!txn.apar.un) &&
                (!txn.apar.an) &&
                (!txn.apar.df) &&
                (!txn.apar.m) &&
                (!txn.apar.r) &&
                (!txn.apar.f) &&
                (!txn.apar.c)){
                    delete txn.apar
            }
            else {
                if (!txn.apar.t) delete txn.apar.t;
                if (!txn.apar.un) delete txn.apar.un;
                if (!txn.apar.an) delete txn.apar.an;
                if (!txn.apar.df) delete txn.apar.df;
                if (!txn.apar.m) delete txn.apar.m;
                if (!txn.apar.r) delete txn.apar.r;
                if (!txn.apar.f) delete txn.apar.f;
                if (!txn.apar.c) delete txn.apar.c;
            }
            
            return txn;
        }
<<<<<<< HEAD
        else if (this.type == "axfer") {
            // asset transfer, acceptance, revocation, mint, or burn
            let txn = {
                "aamt": this.amount,
=======
        else if (this.type == "afrz") {
            // asset freeze or unfreeze
            let txn = {
>>>>>>> 3ccffabc
                "fee": this.fee,
                "fv": this.firstRound,
                "lv": this.lastRound,
                "note": Buffer.from(this.note),
                "snd": Buffer.from(this.from.publicKey),
<<<<<<< HEAD
                "arcv": Buffer.from(this.to.publicKey),
                "type": this.type,
                "gen": this.genesisID,
                "gh": this.genesisHash,
                "xaid": {
                    "i": this.index,
                    "c": Buffer.from(this.creator.publicKey)
                },
            };
            if (this.closeRemainderTo !== undefined) txn.aclose = Buffer.from(this.closeRemainderTo.publicKey);
            if (this.assetRevocationTarget !== undefined) txn.asnd = Buffer.from(this.assetRevocationTarget.publicKey);
            // allowed zero values
            if (!txn.note.length) delete txn.note;
            if (!txn.aamt) delete txn.aamt;
            if (!txn.fee) delete txn.fee;
            if (!txn.gen) delete txn.gen;
            if (txn.grp === undefined) delete txn.grp;
            if (!txn.aclose) delete txn.aclose;
            if (!txn.asnd) delete txn.asnd;

=======
                "type": this.type,
                "gen": this.genesisID,
                "gh": this.genesisHash,
                "faid": {
                    "i": this.index
                },
                "afrz": this.freezeState

            };
            if (this.creator !== undefined) txn.faid.c = Buffer.from(this.creator.publicKey);
            if (this.freezeAccount !== undefined) txn.fadd = Buffer.from(this.freezeAccount.publicKey);
            // allowed zero values
            if (!txn.note.length) delete txn.note;
            if (!txn.amt) delete txn.amt;
            if (!txn.fee) delete txn.fee;
            if (!txn.gen) delete txn.gen;
>>>>>>> 3ccffabc
            return txn;
        }
    }

    static from_obj_for_encoding(txnForEnc) {
        let txn = Object.create(this.prototype);
        txn.name = "Transaction";
        txn.tag = Buffer.from("TX");

        txn.genesisID = txnForEnc.gen;
        txn.genesisHash = Buffer.from(txnForEnc.gh);
        txn.type = txnForEnc.type;
        txn.fee = txnForEnc.fee;
        txn.firstRound = txnForEnc.fv;
        txn.lastRound = txnForEnc.lv;
        txn.note = new Uint8Array(txnForEnc.note);
        txn.from = address.decode(address.encode(new Uint8Array(txnForEnc.snd)));
        if (txnForEnc.grp !== undefined) txn.group = Buffer.from(txnForEnc.grp);

        if (txnForEnc.type === "pay") {
            txn.amount = txnForEnc.amt;
            txn.to = address.decode(address.encode(new Uint8Array(txnForEnc.rcv)));
            if (txnForEnc.close !== undefined) txn.closeRemainderTo = address.decode(address.encode(txnForEnc.close));
        }
        else if (txnForEnc.type === "keyreg") {
            txn.voteKey = Buffer.from(txnForEnc.votekey);
            txn.selectionKey = Buffer.from(txnForEnc.selkey);
            txn.voteKeyDilution = txnForEnc.votekd;
            txn.voteFirst = txnForEnc.votefst;
            txn.voteLast = txnForEnc.votelst;
        }
        else if (txnForEnc.type === "acfg") {
            // asset creation, or asset reconfigure, or asset destruction
            if (txnForEnc.caid !== undefined){
                txn.index = txnForEnc.caid.i
                if (txnForEnc.caid.c!== undefined) txn.creator = address.decode(address.encode(new Uint8Array(txnForEnc.caid.c)));
            }
            if (txnForEnc.apar !== undefined){
                txn.assetTotal = txnForEnc.apar.t;
                txn.assetDefaultFrozen = txnForEnc.apar.df;
                if (txnForEnc.apar.m !== undefined) txn.assetManager = address.decode(address.encode(new Uint8Array(txnForEnc.apar.m)));
                if (txnForEnc.apar.r !== undefined) txn.assetReserve = address.decode(address.encode(new Uint8Array(txnForEnc.apar.r)));
                if (txnForEnc.apar.f !== undefined) txn.assetFreeze = address.decode(address.encode(new Uint8Array(txnForEnc.apar.f)));
                if (txnForEnc.apar.c !== undefined) txn.assetClawback = address.decode(address.encode(new Uint8Array(txnForEnc.apar.c)));
                if (txnForEnc.apar.un !== undefined) txn.assetUnitName = txnForEnc.apar.un;
                if (txnForEnc.apar.an !== undefined) txn.assetName = txnForEnc.apar.an;
            }
        }
<<<<<<< HEAD
        else if (txnForEnc.type === "axfer") {
            // asset transfer, acceptance, revocation, mint, or burn
            if (txnForEnc.xaid !== undefined){
                txn.index = txnForEnc.xaid.i
                if (txnForEnc.xaid.c !== undefined) txn.creator = address.decode(address.encode(new Uint8Array(txnForEnc.xaid.c)));
            }
            if (txnForEnc.aamt !== undefined) txn.amount = txnForEnc.aamt;
            if (txnForEnc.aclose !== undefined) {
                txn.closeRemainderTo = address.decode(address.encode(new Uint8Array(txnForEnc.aclose)));
            }
            if (txnForEnc.asnd !== undefined) {
                txn.assetRevocationTarget = address.decode(address.encode(new Uint8Array(txnForEnc.asnd)));
            }
            txn.to = address.decode(address.encode(new Uint8Array(txnForEnc.arcv)));
=======
        else if (txnForEnc.type === "afrz") {
            txn.freezeState = txnForEnc.afrz;
            if (txnForEnc.faid !== undefined) {
                txn.index = txnForEnc.faid.i;
                if (txnForEnc.faid.c !== undefined) txn.creator = address.decode(address.encode(new Uint8Array(txnForEnc.faid.c)));
            }
            if (txnForEnc.fadd !== undefined) txn.freezeAccount = address.decode(address.encode(new Uint8Array(txnForEnc.fadd)));
>>>>>>> 3ccffabc
        }
        return txn;
    }

    estimateSize() {
        // Generate random key
        let key = nacl.keyPair();
        return this.signTxn(key.secretKey).length;

    }

    bytesToSign() {
        let encodedMsg = this.toByte();
        return Buffer.from(utils.concatArrays(this.tag, encodedMsg));
    }

    toByte() {
        return encoding.encode(this.get_obj_for_encoding());
    }

    // returns the raw signature
    rawSignTxn(sk) {
        const toBeSigned = this.bytesToSign();
        const sig = nacl.sign(toBeSigned, sk);
        return Buffer.from(sig);
    }

    signTxn(sk) {
        // construct signed message
        let sTxn = {
            "sig": this.rawSignTxn(sk),
            "txn": this.get_obj_for_encoding(),
        };
        return new Uint8Array(encoding.encode(sTxn));
    }

    rawTxID() {
        const en_msg = this.toByte();
        const gh = Buffer.from(utils.concatArrays(this.tag, en_msg));
        return Buffer.from(nacl.genericHash(gh));
    }

    txID() {
        const hash = this.rawTxID();
        return base32.encode(hash).slice(0, ALGORAND_TRANSACTION_LENGTH);
    }
}

/**
 * Aux class for group id calculation of a group of transactions
 */
class TxGroup {
    constructor(hashes) {
        this.name = "Transaction group";
        this.tag = Buffer.from("TG");

        this.txGroupHashes = hashes;
    }

    get_obj_for_encoding() {
        const txgroup = {
            "txlist": this.txGroupHashes
        };
        return txgroup;
    }

    static from_obj_for_encoding(txgroupForEnc) {
        const txn = Object.create(this.prototype);
        txn.name = "Transaction group";
        txn.tag = Buffer.from("TG");
        txn.txGroupHashes = [];
        for (let hash of txgroupForEnc.txlist) {
            txn.txGroupHashes.push(new Buffer.from(hash));
        }
        return txn;
    }

    toByte() {
        return encoding.encode(this.get_obj_for_encoding());
    }

}

module.exports = {Transaction, TxGroup};<|MERGE_RESOLUTION|>--- conflicted
+++ resolved
@@ -14,11 +14,7 @@
     constructor({from, to, fee, amount, firstRound, lastRound, note, genesisID, genesisHash, 
                  closeRemainderTo, voteKey, selectionKey, voteFirst, voteLast, voteKeyDilution, 
                  creator, index, assetTotal, assetDefaultFrozen, assetManager, assetReserve, 
-<<<<<<< HEAD
-                 assetFreeze, assetClawback, assetUnitName, assetName, assetRevocationTarget, type="pay", flatFee=false}) {
-=======
-                 assetFreeze, assetClawback, assetUnitName, assetName, freezeAccount, freezeState, type="pay", flatFee=false}) {
->>>>>>> 3ccffabc
+                 assetFreeze, assetClawback, assetUnitName, assetName, freezeAccount, freezeState, assetRevocationTarget, type="pay", flatFee=false}) {
         this.name = "Transaction";
         this.tag = Buffer.from("TX");
 
@@ -30,12 +26,8 @@
         if (assetReserve !== undefined) assetReserve = address.decode(assetReserve);
         if (assetFreeze !== undefined) assetFreeze = address.decode(assetFreeze);
         if (assetClawback !== undefined) assetClawback = address.decode(assetClawback);
-<<<<<<< HEAD
         if (assetRevocationTarget !== undefined) assetRevocationTarget = address.decode(assetRevocationTarget);
-=======
         if (freezeAccount !== undefined) freezeAccount = address.decode(freezeAccount);
-
->>>>>>> 3ccffabc
         if (genesisHash === undefined) throw Error("genesis hash must be specified and in a base64 string.");
 
         genesisHash = Buffer.from(genesisHash, 'base64');
@@ -64,11 +56,8 @@
             from, to, fee, amount, firstRound, lastRound, note, genesisHash, genesisID, 
             closeRemainderTo, voteKey, selectionKey, voteFirst, voteLast, voteKeyDilution, 
             creator, index, assetTotal, assetDefaultFrozen, assetManager, assetReserve, 
-<<<<<<< HEAD
-            assetFreeze, assetClawback, assetUnitName, assetRevocationTarget, assetName, type
-=======
-            assetFreeze, assetClawback, assetUnitName, assetName, freezeAccount, freezeState, type
->>>>>>> 3ccffabc
+            assetFreeze, assetClawback, assetUnitName, assetName, freezeAccount,
+            freezeState, assetRevocationTarget, type
         });
 
         // Modify Fee
@@ -200,22 +189,15 @@
             
             return txn;
         }
-<<<<<<< HEAD
         else if (this.type == "axfer") {
             // asset transfer, acceptance, revocation, mint, or burn
             let txn = {
                 "aamt": this.amount,
-=======
-        else if (this.type == "afrz") {
-            // asset freeze or unfreeze
-            let txn = {
->>>>>>> 3ccffabc
-                "fee": this.fee,
-                "fv": this.firstRound,
-                "lv": this.lastRound,
-                "note": Buffer.from(this.note),
-                "snd": Buffer.from(this.from.publicKey),
-<<<<<<< HEAD
+                "fee": this.fee,
+                "fv": this.firstRound,
+                "lv": this.lastRound,
+                "note": Buffer.from(this.note),
+                "snd": Buffer.from(this.from.publicKey),
                 "arcv": Buffer.from(this.to.publicKey),
                 "type": this.type,
                 "gen": this.genesisID,
@@ -235,8 +217,14 @@
             if (txn.grp === undefined) delete txn.grp;
             if (!txn.aclose) delete txn.aclose;
             if (!txn.asnd) delete txn.asnd;
-
-=======
+        else if (this.type == "afrz") {
+            // asset freeze or unfreeze
+            let txn = {
+                "fee": this.fee,
+                "fv": this.firstRound,
+                "lv": this.lastRound,
+                "note": Buffer.from(this.note),
+                "snd": Buffer.from(this.from.publicKey),
                 "type": this.type,
                 "gen": this.genesisID,
                 "gh": this.genesisHash,
@@ -244,7 +232,6 @@
                     "i": this.index
                 },
                 "afrz": this.freezeState
-
             };
             if (this.creator !== undefined) txn.faid.c = Buffer.from(this.creator.publicKey);
             if (this.freezeAccount !== undefined) txn.fadd = Buffer.from(this.freezeAccount.publicKey);
@@ -253,7 +240,7 @@
             if (!txn.amt) delete txn.amt;
             if (!txn.fee) delete txn.fee;
             if (!txn.gen) delete txn.gen;
->>>>>>> 3ccffabc
+
             return txn;
         }
     }
@@ -302,7 +289,6 @@
                 if (txnForEnc.apar.an !== undefined) txn.assetName = txnForEnc.apar.an;
             }
         }
-<<<<<<< HEAD
         else if (txnForEnc.type === "axfer") {
             // asset transfer, acceptance, revocation, mint, or burn
             if (txnForEnc.xaid !== undefined){
@@ -317,15 +303,12 @@
                 txn.assetRevocationTarget = address.decode(address.encode(new Uint8Array(txnForEnc.asnd)));
             }
             txn.to = address.decode(address.encode(new Uint8Array(txnForEnc.arcv)));
-=======
         else if (txnForEnc.type === "afrz") {
             txn.freezeState = txnForEnc.afrz;
             if (txnForEnc.faid !== undefined) {
                 txn.index = txnForEnc.faid.i;
                 if (txnForEnc.faid.c !== undefined) txn.creator = address.decode(address.encode(new Uint8Array(txnForEnc.faid.c)));
             }
-            if (txnForEnc.fadd !== undefined) txn.freezeAccount = address.decode(address.encode(new Uint8Array(txnForEnc.fadd)));
->>>>>>> 3ccffabc
         }
         return txn;
     }
