const address = require("./encoding/address");
const encoding = require("./encoding/encoding");
const nacl = require("./nacl/naclWrappers");
const utils = require("./utils/utils");
const base32 = require('hi-base32');

const ALGORAND_TRANSACTION_LENGTH = 52;
const ALGORAND_MIN_TX_FEE = 1000; // version v5

/**
 * Transaction enables construction of Algorand transactions
 * */
class Transaction {
    constructor({from, to, fee, amount, firstRound, lastRound, note, genesisID, genesisHash, 
                 closeRemainderTo, voteKey, selectionKey, voteFirst, voteLast, voteKeyDilution, 
                 creator, index, assetTotal, assetDefaultFrozen, assetManager, assetReserve, 
                 assetFreeze, assetClawback, assetUnitName, assetName, type="pay", flatFee=false}) {
        this.name = "Transaction";
        this.tag = Buffer.from("TX");

        from = address.decode(from);
        if (to !== undefined) to = address.decode(to);
        if (closeRemainderTo !== undefined) closeRemainderTo = address.decode(closeRemainderTo);
        if (creator !== undefined) creator = address.decode(creator);
        if (assetManager !== undefined) assetManager = address.decode(assetManager);
        if (assetReserve !== undefined) assetReserve = address.decode(assetReserve);
        if (assetFreeze !== undefined) assetFreeze = address.decode(assetFreeze);
        if (assetClawback !== undefined) assetClawback = address.decode(assetClawback);

        if (genesisHash === undefined) throw Error("genesis hash must be specified and in a base64 string.");

        genesisHash = Buffer.from(genesisHash, 'base64');

        if (amount !== undefined && (!Number.isSafeInteger(amount) || amount < 0)) throw Error("Amount must be a positive number and smaller than 2^53-1");
        if (!Number.isSafeInteger(fee) || fee < 0) throw Error("fee must be a positive number and smaller than 2^53-1");
        if (!Number.isSafeInteger(firstRound) || firstRound < 0) throw Error("firstRound must be a positive number");
        if (!Number.isSafeInteger(lastRound) || lastRound < 0) throw Error("lastRound must be a positive number");
        if (assetTotal !== undefined && (!Number.isSafeInteger(assetTotal) || assetTotal < 0)) throw Error("Total asset issuance must be a positive number and smaller than 2^53-1");
        if (index !== undefined && (!Number.isSafeInteger(index) || index < 0)) throw Error("Asset index must be a positive number and smaller than 2^53-1");

        if (note !== undefined) {
            if (note.constructor !== Uint8Array) throw Error("note must be a Uint8Array.");
        }
        else {
          note = new Uint8Array(0);
        }
        if (voteKey !== undefined) {
            voteKey = Buffer.from(voteKey, "base64");
        }
        if (selectionKey !== undefined) {
            selectionKey = Buffer.from(selectionKey, "base64");
        }

        Object.assign(this, {
            from, to, fee, amount, firstRound, lastRound, note, genesisHash, genesisID, 
            closeRemainderTo, voteKey, selectionKey, voteFirst, voteLast, voteKeyDilution, 
            creator, index, assetTotal, assetDefaultFrozen, assetManager, assetReserve, 
            assetFreeze, assetClawback, assetUnitName, assetName, type
        });

        // Modify Fee
        if (!flatFee){
            this.fee *= this.estimateSize();
        }
        // If suggested fee too small and will be rejected, set to min tx fee
        if (this.fee < ALGORAND_MIN_TX_FEE) {
            this.fee = ALGORAND_MIN_TX_FEE;
        }

        // say we are aware of groups
        this.group = undefined;
    }

    get_obj_for_encoding() {
        if (this.type == "pay") {
            let txn = {
                "amt": this.amount,
                "fee": this.fee,
                "fv": this.firstRound,
                "lv": this.lastRound,
                "note": Buffer.from(this.note),
                "rcv": Buffer.from(this.to.publicKey),
                "snd": Buffer.from(this.from.publicKey),
                "type": "pay",
                "gen": this.genesisID,
                "gh": this.genesisHash,
                "grp": this.group,
            };

            // parse close address
            if (this.closeRemainderTo !== undefined) txn.close = Buffer.from(this.closeRemainderTo.publicKey);

            // allowed zero values
            if (!txn.note.length) delete txn.note;
            if (!txn.amt) delete txn.amt;
            if (!txn.fee) delete txn.fee;
            if (!txn.gen) delete txn.gen;
            if (txn.grp === undefined) delete txn.grp;

            return txn;
        }
        else if (this.type == "keyreg") {
            let txn = {
                "fee": this.fee,
                "fv": this.firstRound,
                "lv": this.lastRound,
                "note": Buffer.from(this.note),
                "snd": Buffer.from(this.from.publicKey),
                "type": this.type,
                "gen": this.genesisID,
                "gh": this.genesisHash,
                "grp": this.group,
                "votekey": this.voteKey,
                "selkey": this.selectionKey,
                "votefst": this.voteFirst,
                "votelst": this.voteLast,
                "votekd": this.voteKeyDilution
            };
            // allowed zero values
            if (!txn.note.length) delete txn.note;
            if (!txn.fee) delete txn.fee;
            if (!txn.gen) delete txn.gen;

            if (txn.grp === undefined) delete txn.grp;

            return txn;
        }
        else if (this.type == "acfg") {
            // asset creation, or asset reconfigure, or asset destruction
            let txn = {
                "fee": this.fee,
                "fv": this.firstRound,
                "lv": this.lastRound,
                "note": Buffer.from(this.note),
                "snd": Buffer.from(this.from.publicKey),
                "type": this.type,
                "gen": this.genesisID,
                "gh": this.genesisHash,
                "caid": {
                    "i": this.index
                },
                "apar": {
                    "t": this.assetTotal,
                    "df": this.assetDefaultFrozen,
                }
            };
            if (this.creator !== undefined) txn.caid.c = Buffer.from(this.creator.publicKey)
            if (this.assetManager !== undefined) txn.apar.m = Buffer.from(this.assetManager.publicKey)
            if (this.assetReserve !== undefined) txn.apar.r = Buffer.from(this.assetReserve.publicKey)
            if (this.assetFreeze !== undefined) txn.apar.f = Buffer.from(this.assetFreeze.publicKey)
            if (this.assetClawback !== undefined) txn.apar.c = Buffer.from(this.assetClawback.publicKey)
            if (this.assetName !== undefined) txn.apar.an = Buffer.from(this.assetName);
            if (this.assetUnitName !== undefined) txn.apar.un = Buffer.from(this.assetUnitName);
            
            // allowed zero values
            if (!txn.note.length) delete txn.note;
            if (!txn.amt) delete txn.amt;
            if (!txn.fee) delete txn.fee;
            if (!txn.gen) delete txn.gen;


            if ((!txn.caid.c) && (!txn.caid.i)) delete txn.caid;
            else {
                if (!txn.caid.i) delete txn.caid.i;
                if (!txn.caid.c) delete txn.caid.c;
            }
            if ((!txn.apar.t) &&
                (!txn.apar.un) &&
                (!txn.apar.an) &&
                (!txn.apar.df) &&
                (!txn.apar.m) &&
                (!txn.apar.r) &&
                (!txn.apar.f) &&
                (!txn.apar.c)){
                    delete txn.apar
            }
            else {
                if (!txn.apar.t) delete txn.apar.t;
                if (!txn.apar.un) delete txn.apar.un;
                if (!txn.apar.an) delete txn.apar.an;
                if (!txn.apar.df) delete txn.apar.df;
                if (!txn.apar.m) delete txn.apar.m;
                if (!txn.apar.r) delete txn.apar.r;
                if (!txn.apar.f) delete txn.apar.f;
                if (!txn.apar.c) delete txn.apar.c;
            }
            
            return txn;
        }
    }

    static from_obj_for_encoding(txnForEnc) {
        let txn = Object.create(this.prototype);
        txn.name = "Transaction";
        txn.tag = Buffer.from("TX");

        txn.genesisID = txnForEnc.gen;
        txn.genesisHash = Buffer.from(txnForEnc.gh);
        txn.type = txnForEnc.type;
        txn.fee = txnForEnc.fee;
        txn.firstRound = txnForEnc.fv;
        txn.lastRound = txnForEnc.lv;
        txn.note = new Uint8Array(txnForEnc.note);
        txn.from = address.decode(address.encode(new Uint8Array(txnForEnc.snd)));
        if (txnForEnc.grp !== undefined) txn.group = Buffer.from(txnForEnc.grp);

        if (txnForEnc.type === "pay") {
            txn.amount = txnForEnc.amt;
            txn.to = address.decode(address.encode(new Uint8Array(txnForEnc.rcv)));
            if (txnForEnc.close !== undefined) txn.closeRemainderTo = address.decode(address.encode(txnForEnc.close));
        }
        else if (txnForEnc.type === "keyreg") {
            txn.voteKey = Buffer.from(txnForEnc.votekey);
            txn.selectionKey = Buffer.from(txnForEnc.selkey);
            txn.voteKeyDilution = txnForEnc.votekd;
            txn.voteFirst = txnForEnc.votefst;
            txn.voteLast = txnForEnc.votelst;
        }
<<<<<<< HEAD
        else if (txnForEnc.type === "acfg") {
            // asset creation, or asset reconfigure, or asset destruction
            if (txnForEnc.caid !== undefined){
                txn.index = txnForEnc.caid.i
                if (txnForEnc.caid.c!== undefined) txn.creator = address.decode(address.encode(new Uint8Array(txnForEnc.caid.c)));
            }
            if (txnForEnc.apar !== undefined){
                txn.assetTotal = txnForEnc.apar.t;
                txn.assetDefaultFrozen = txnForEnc.apar.df;
                if (txnForEnc.apar.m !== undefined) txn.assetManager = address.decode(address.encode(new Uint8Array(txnForEnc.apar.m)));
                if (txnForEnc.apar.r !== undefined) txn.assetReserve = address.decode(address.encode(new Uint8Array(txnForEnc.apar.r)));
                if (txnForEnc.apar.f !== undefined) txn.assetFreeze = address.decode(address.encode(new Uint8Array(txnForEnc.apar.f)));
                if (txnForEnc.apar.c !== undefined) txn.assetClawback = address.decode(address.encode(new Uint8Array(txnForEnc.apar.c)));
                if (txnForEnc.apar.un !== undefined) txn.assetUnitName = txnForEnc.apar.un;
                if (txnForEnc.apar.an !== undefined) txn.assetName = txnForEnc.apar.an;
            }
        }
=======

>>>>>>> 4ab9f7b8
        return txn;
    }

    estimateSize() {
        // Generate random key
        let key = nacl.keyPair();
        return this.signTxn(key.secretKey).length;

    }

    bytesToSign() {
        let encodedMsg = this.toByte();
        return Buffer.from(utils.concatArrays(this.tag, encodedMsg));
    }

    toByte() {
        return encoding.encode(this.get_obj_for_encoding());
    }

    // returns the raw signature
    rawSignTxn(sk) {
        const toBeSigned = this.bytesToSign();
        const sig = nacl.sign(toBeSigned, sk);
        return Buffer.from(sig);
    }

    signTxn(sk) {
        // construct signed message
        let sTxn = {
            "sig": this.rawSignTxn(sk),
            "txn": this.get_obj_for_encoding(),
        };
        return new Uint8Array(encoding.encode(sTxn));
    }

    rawTxID() {
        const en_msg = this.toByte();
        const gh = Buffer.from(utils.concatArrays(this.tag, en_msg));
        return Buffer.from(nacl.genericHash(gh));
    }

    txID() {
        const hash = this.rawTxID();
        return base32.encode(hash).slice(0, ALGORAND_TRANSACTION_LENGTH);
    }
}

/**
 * Aux class for group id calculation of a group of transactions
 */
class TxGroup {
    constructor(hashes) {
        this.name = "Transaction group";
        this.tag = Buffer.from("TG");

        this.txGroupHashes = hashes;
    }

    get_obj_for_encoding() {
        const txgroup = {
            "txlist": this.txGroupHashes
        };
        return txgroup;
    }

    static from_obj_for_encoding(txgroupForEnc) {
        const txn = Object.create(this.prototype);
        txn.name = "Transaction group";
        txn.tag = Buffer.from("TG");
        txn.txGroupHashes = [];
        for (let hash of txgroupForEnc.txlist) {
            txn.txGroupHashes.push(new Buffer.from(hash));
        }
        return txn;
    }

    toByte() {
        return encoding.encode(this.get_obj_for_encoding());
    }

}

module.exports = {Transaction, TxGroup};<|MERGE_RESOLUTION|>--- conflicted
+++ resolved
@@ -216,7 +216,6 @@
             txn.voteFirst = txnForEnc.votefst;
             txn.voteLast = txnForEnc.votelst;
         }
-<<<<<<< HEAD
         else if (txnForEnc.type === "acfg") {
             // asset creation, or asset reconfigure, or asset destruction
             if (txnForEnc.caid !== undefined){
@@ -234,9 +233,6 @@
                 if (txnForEnc.apar.an !== undefined) txn.assetName = txnForEnc.apar.an;
             }
         }
-=======
-
->>>>>>> 4ab9f7b8
         return txn;
     }
 
