import * as nacl from './nacl/naclWrappers';
import * as address from './encoding/address';
import * as encoding from './encoding/encoding';
import * as txnBuilder from './transaction';
import multisig from './multisig';
import bidBuilder from './bid';
import algod from './client/algod';
import * as convert from './convert';
import * as utils from './utils/utils';
import AnyTransaction from './types/transactions';
import { MultisigMetadata } from './types/multisig';

export const { Algod } = algod;
<<<<<<< HEAD
=======
export const { Kmd } = kmd;
>>>>>>> df036eca

const SIGN_BYTES_PREFIX = Buffer.from([77, 88]); // "MX"

// Errors
export const MULTISIG_BAD_SENDER_ERROR_MSG =
  'The transaction sender address and multisig preimage do not match.';

/**
 * signTransaction takes an object with either payment or key registration fields and
 * a secret key and returns a signed blob.
 *
 * Payment transaction fields: from, to, amount, fee, firstRound, lastRound, genesisHash,
 * note(optional), GenesisID(optional), closeRemainderTo(optional)
 *
 * Key registration fields: fee, firstRound, lastRound, voteKey, selectionKey, voteFirst,
 * voteLast, voteKeyDilution, genesisHash, note(optional), GenesisID(optional)
 *
 * If the final calculated fee is lower than the protocol minimum fee, the fee will be increased to match the minimum.
 * @param txn object with either payment or key registration fields
 * @param sk Algorand Secret Key
 * @returns object contains the binary signed transaction and its txID
 */
export function signTransaction(
  txn: txnBuilder.TransactionLike,
  sk: Uint8Array
) {
  if (typeof txn.from === 'undefined') {
    // Get pk from sk if no sender specified
    const key = nacl.keyPairFromSecretKey(sk);
    // eslint-disable-next-line no-param-reassign
    txn.from = address.encodeAddress(key.publicKey);
  }
  const algoTxn = txnBuilder.instantiateTxnIfNeeded(txn);

  return {
    txID: (algoTxn as txnBuilder.Transaction).txID().toString(),
    blob: (algoTxn as txnBuilder.Transaction).signTxn(sk),
  };
}

/**
 * signBid takes an object with the following fields: bidder key, bid amount, max price, bid ID, auctionKey, auction ID,
 * and a secret key and returns a signed blob to be inserted into a transaction Algorand note field.
 * @param bid Algorand Bid
 * @param sk Algorand secret key
 * @returns Uint8Array binary signed bid
 */
export function signBid(
  bid: ConstructorParameters<typeof bidBuilder.Bid>[0],
  sk: Uint8Array
) {
  const signedBid = new bidBuilder.Bid(bid);
  return signedBid.signBid(sk);
}

/**
 * signBytes takes arbitrary bytes and a secret key, prepends the bytes with "MX" for domain separation, signs the bytes
 * with the private key, and returns the signature.
 * @param bytes Uint8array
 * @param sk Algorand secret key
 * @returns binary signature
 */
export function signBytes(bytes: Uint8Array, sk: Uint8Array) {
  const toBeSigned = Buffer.from(utils.concatArrays(SIGN_BYTES_PREFIX, bytes));
  const sig = nacl.sign(toBeSigned, sk);
  return sig;
}

/**
 * verifyBytes takes array of bytes, an address, and a signature and verifies if the signature is correct for the public
 * key and the bytes (the bytes should have been signed with "MX" prepended for domain separation).
 * @param bytes Uint8Array
 * @param signature binary signature
 * @param addr string address
 * @returns bool
 */
export function verifyBytes(
  bytes: Uint8Array,
  signature: Uint8Array,
  addr: string
) {
  const toBeVerified = Buffer.from(
    utils.concatArrays(SIGN_BYTES_PREFIX, bytes)
  );
  const pk = address.decodeAddress(addr).publicKey;
  return nacl.verify(toBeVerified, signature, pk);
}

/**
 * signMultisigTransaction takes a raw transaction (see signTransaction), a multisig preimage, a secret key, and returns
 * a multisig transaction, which is a blob representing a transaction and multisignature account preimage. The returned
 * multisig txn can accumulate additional signatures through mergeMultisigTransactions or appendMultisigTransaction.
 * @param txn object with either payment or key registration fields
 * @param version multisig version
 * @param threshold multisig threshold
 * @param addrs a list of Algorand addresses representing possible signers for this multisig. Order is important.
 * @param sk Algorand secret key. The corresponding pk should be in the pre image.
 * @returns object containing txID, and blob of partially signed multisig transaction (with multisig preimage information)
 * If the final calculated fee is lower than the protocol minimum fee, the fee will be increased to match the minimum.
 */
export function signMultisigTransaction(
  txn: txnBuilder.TransactionLike,
  { version, threshold, addrs }: MultisigMetadata,
  sk: Uint8Array
) {
  // check that the from field matches the mSigPreImage. If from field is not populated, fill it in.
  const expectedFromRaw = address.fromMultisigPreImgAddrs({
    version,
    threshold,
    addrs,
  });
  if (Object.prototype.hasOwnProperty.call(txn, 'from')) {
    const actualSender =
      typeof txn.from === 'string'
        ? txn.from
        : address.encodeAddress(txn.from.publicKey);

    if (actualSender !== expectedFromRaw) {
      throw new Error(MULTISIG_BAD_SENDER_ERROR_MSG);
    }
  } else {
    // eslint-disable-next-line no-param-reassign
    txn.from = expectedFromRaw;
  }
  // build pks for partialSign
  const pks = addrs.map((addr) => address.decodeAddress(addr).publicKey);
  // `txn` needs to be handled differently if it's a constructed `Transaction` vs a dict of constructor args
  const txnAlreadyBuilt = txn instanceof txnBuilder.Transaction;
  let algoTxn: multisig.MultisigTransaction;
  let blob: Uint8Array;
  if (txnAlreadyBuilt) {
    algoTxn = (txn as unknown) as multisig.MultisigTransaction;
    blob = multisig.MultisigTransaction.prototype.partialSignTxn.call(
      algoTxn,
      { version, threshold, pks },
      sk
    );
  } else {
    algoTxn = new multisig.MultisigTransaction(txn as AnyTransaction);
    blob = algoTxn.partialSignTxn({ version, threshold, pks }, sk);
  }
  return {
    txID: algoTxn.txID().toString(),
    blob,
  };
}

/**
 * mergeMultisigTransactions takes a list of multisig transaction blobs, and merges them.
 * @param multisigTxnBlobs a list of blobs representing encoded multisig txns
 * @returns blob representing encoded multisig txn
 */
export function mergeMultisigTransactions(multisigTxnBlobs: Uint8Array[]) {
  return multisig.mergeMultisigTransactions(multisigTxnBlobs);
}

/**
 * appendSignMultisigTransaction takes a multisig transaction blob, and appends our signature to it.
 * While we could derive public key preimagery from the partially-signed multisig transaction,
 * we ask the caller to pass it back in, to ensure they know what they are signing.
 * @param multisigTxnBlob an encoded multisig txn. Supports non-payment txn types.
 * @param version multisig version
 * @param threshold multisig threshold
 * @param addrs a list of Algorand addresses representing possible signers for this multisig. Order is important.
 * @param sk Algorand secret key
 * @returns object containing txID, and blob representing encoded multisig txn
 */
export function appendSignMultisigTransaction(
  multisigTxnBlob: Uint8Array,
  { version, threshold, addrs }: MultisigMetadata,
  sk: Uint8Array
) {
  const pks = addrs.map((addr) => address.decodeAddress(addr).publicKey);
  // obtain underlying txn, sign it, and merge it
  const multisigTxObj: any = encoding.decode(multisigTxnBlob);
  const msigTxn = multisig.MultisigTransaction.from_obj_for_encoding(
    multisigTxObj.txn
  );
  const partialSignedBlob = msigTxn.partialSignTxn(
    { version, threshold, pks },
    sk
  );
  return {
    txID: msigTxn.txID().toString(),
    blob: mergeMultisigTransactions([multisigTxnBlob, partialSignedBlob]),
  };
}

/**
 * multisigAddress takes multisig metadata (preimage) and returns the corresponding human readable Algorand address.
 * @param version mutlisig version
 * @param threshold multisig threshold
 * @param addrs list of Algorand addresses
 */
export function multisigAddress({
  version,
  threshold,
  addrs,
}: MultisigMetadata) {
  return address.fromMultisigPreImgAddrs({ version, threshold, addrs });
}

/**
 * encodeObj takes a javascript object and returns its msgpack encoding
 * Note that the encoding sorts the fields alphabetically
 * @param o js obj
 * @returns Uint8Array binary representation
 */
export function encodeObj(o: Record<string | number | symbol, any>) {
  return new Uint8Array(encoding.encode(o));
}

/**
 * decodeObj takes a Uint8Array and returns its javascript obj
 * @param o Uint8Array to decode
 * @returns object
 */
export function decodeObj(o: ArrayLike<number>) {
  return encoding.decode(o);
}

export const ERROR_MULTISIG_BAD_SENDER = new Error(
  MULTISIG_BAD_SENDER_ERROR_MSG
);
export const ERROR_INVALID_MICROALGOS = new Error(
  convert.INVALID_MICROALGOS_ERROR_MSG
);

export * from './types/transactions';
<<<<<<< HEAD
export { default as Algodv2 } from './client/v2/algod/algod';
export { default as Kmd } from './client/kmd';
=======
export { default as IntDecoding } from './types/intDecoding';
export { default as Algodv2 } from './client/v2/algod/algod';
>>>>>>> df036eca
export { default as Indexer } from './client/v2/indexer/indexer';
export {
  isValidAddress,
  encodeAddress,
  decodeAddress,
} from './encoding/address';
export { encodeUint64, decodeUint64 } from './encoding/uint64';
export { default as generateAccount } from './account';
export { secretKeyToMnemonic, mnemonicToSecretKey } from './mnemonic/mnemonic';
export { default as modelsv2 } from './client/v2/algod/models/types';
export {
  mnemonicToMasterDerivationKey,
  masterDerivationKeyToMnemonic,
} from './mnemonic/mnemonic';
export {
  microalgosToAlgos,
  algosToMicroalgos,
  INVALID_MICROALGOS_ERROR_MSG,
} from './convert';
export { computeGroupID, assignGroupID } from './group';
export {
  makeLogicSig,
  signLogicSigTransaction,
  signLogicSigTransactionObject,
  logicSigFromByte,
  tealSign,
  tealSignFromProgram,
} from './logicsig';
export { default as LogicTemplates } from './logicTemplates';

export * from './makeTxn';
export * from './transaction';<|MERGE_RESOLUTION|>--- conflicted
+++ resolved
@@ -11,10 +11,6 @@
 import { MultisigMetadata } from './types/multisig';
 
 export const { Algod } = algod;
-<<<<<<< HEAD
-=======
-export const { Kmd } = kmd;
->>>>>>> df036eca
 
 const SIGN_BYTES_PREFIX = Buffer.from([77, 88]); // "MX"
 
@@ -244,13 +240,9 @@
 );
 
 export * from './types/transactions';
-<<<<<<< HEAD
 export { default as Algodv2 } from './client/v2/algod/algod';
 export { default as Kmd } from './client/kmd';
-=======
 export { default as IntDecoding } from './types/intDecoding';
-export { default as Algodv2 } from './client/v2/algod/algod';
->>>>>>> df036eca
 export { default as Indexer } from './client/v2/indexer/indexer';
 export {
   isValidAddress,
