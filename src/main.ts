--- conflicted
+++ resolved
@@ -182,17 +182,12 @@
   appendSignRawMultisigSignature,
   verifyMultisig,
   multisigAddress,
-<<<<<<< HEAD
 } from './multisig.js';
-export { SourceMap } from './logic/sourcemap.js';
-=======
-} from './multisig';
 export {
   ProgramSourceMap,
   SourceLocation,
   PcLineLocation,
-} from './logic/sourcemap';
->>>>>>> 5a33cb0e
+} from './logic/sourcemap.js';
 
 export * from './dryrun.js';
 export * from './makeTxn.js';
