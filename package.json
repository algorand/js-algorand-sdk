--- conflicted
+++ resolved
@@ -25,13 +25,8 @@
     "js-sha512": "^0.8.0",
     "json-bigint": "^1.0.0",
     "superagent": "^6.1.0",
-<<<<<<< HEAD
     "tweetnacl": "^1.0.3",
-    "url-parse": "^1.5.1",
     "vlq": "^2.0.4"
-=======
-    "tweetnacl": "^1.0.3"
->>>>>>> 8b4d5974
   },
   "devDependencies": {
     "@types/json-bigint": "^1.0.0",
