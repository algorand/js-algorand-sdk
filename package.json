{
  "name": "algosdk",
  "version": "1.7.0",
  "description": "algosdk is Algorand's official javascript SDK",
  "main": "index.js",
  "directories": {
    "test": "tests"
  },
  "repository": {
    "type": "git",
    "url": "git://github.com/algorand/js-algorand-sdk.git"
  },
  "dependencies": {
    "@msgpack/msgpack": "^1.9.0",
    "hi-base32": "^0.5.0",
    "js-sha256": "^0.9.0",
    "js-sha512": "^0.8.0",
<<<<<<< HEAD
    "js-yaml": ">=3.13.1",
    "keccak": "^3.0.1",
    "mock-http-server": "^1.4.2",
=======
    "keccak256": "^1.0.0",
>>>>>>> 43d7b642
    "superagent": "^4.1.0",
    "tweetnacl": "^1.0.1"
  },
  "devDependencies": {
    "@babel/core": "^7.6.0",
    "@babel/preset-env": "^7.6.0",
    "babel-core": "^6.26.3",
    "babel-minify": "^0.5.1",
    "babelify": "^10.0.0",
    "browserify": "^16.5.0",
    "common-shakeify": "^0.5.4",
    "coveralls": "^3.0.6",
    "cucumber": "^5.1.0",
    "mocha": "^5.2.0",
    "mocha-lcov-reporter": "^1.3.0",
    "mock-http-server": "^1.4.2",
    "uglify-js": "^3.6.0",
    "watchify": "^3.11.1",
    "xmlhttprequest": "^1.8.0"
  },
  "files": [
    "src/**/*",
    "src/logic/langspec.json"
  ],
  "scripts": {
    "test": "mocha -R spec tests/",
    "build": "browserify src/main.js -s algosdk | minify --simplify --mangle.keepClassName --deadcode.keepFnArgs --comments false --outFile dist/algosdk.min.js"
  },
  "author": "Algorand, llc",
  "license": "MIT"
}<|MERGE_RESOLUTION|>--- conflicted
+++ resolved
@@ -15,13 +15,7 @@
     "hi-base32": "^0.5.0",
     "js-sha256": "^0.9.0",
     "js-sha512": "^0.8.0",
-<<<<<<< HEAD
-    "js-yaml": ">=3.13.1",
     "keccak": "^3.0.1",
-    "mock-http-server": "^1.4.2",
-=======
-    "keccak256": "^1.0.0",
->>>>>>> 43d7b642
     "superagent": "^4.1.0",
     "tweetnacl": "^1.0.1"
   },
