{
  "name": "algosdk",
  "version": "1.5.0",
  "description": "algosdk is Algorand's official javascript SDK",
  "main": "index.js",
  "directories": {
    "test": "tests"
  },
  "repository": {
    "type": "git",
    "url": "git://github.com/algorand/js-algorand-sdk.git"
  },
  "dependencies": {
    "@msgpack/msgpack": "^1.9.0",
    "hi-base32": "^0.5.0",
    "js-sha256": "^0.9.0",
    "js-sha512": "^0.8.0",
    "js-yaml": ">=3.13.1",
    "keccak256": "^1.0.0",
<<<<<<< HEAD
    "mock-http-server": "^1.4.2",
=======
>>>>>>> 5d2dfeab
    "superagent": "^4.1.0",
    "tweetnacl": "^1.0.1"
  },
  "devDependencies": {
    "@babel/core": "^7.6.0",
    "@babel/preset-env": "^7.6.0",
    "babel-core": "^6.26.3",
    "babel-minify": "^0.5.1",
    "babelify": "^10.0.0",
    "browserify": "^16.5.0",
    "common-shakeify": "^0.5.4",
    "coveralls": "^3.0.6",
    "mocha": "^5.2.0",
    "mocha-lcov-reporter": "^1.3.0",
    "uglify-js": "^3.6.0",
    "watchify": "^3.11.1",
    "cucumber": "^5.1.0",
    "xmlhttprequest": "^1.8.0"
  },
  "files": [
    "src/**/*",
    "src/logic/langspec.json"
  ],
  "scripts": {
    "test": "mocha -R spec tests/",
    "build": "browserify src/main.js -s algosdk | minify --simplify --mangle.keepClassName --deadcode.keepFnArgs --comments false --outFile dist/algosdk.min.js"
  },
  "author": "Algorand, llc",
  "license": "MIT"
}<|MERGE_RESOLUTION|>--- conflicted
+++ resolved
@@ -17,10 +17,7 @@
     "js-sha512": "^0.8.0",
     "js-yaml": ">=3.13.1",
     "keccak256": "^1.0.0",
-<<<<<<< HEAD
     "mock-http-server": "^1.4.2",
-=======
->>>>>>> 5d2dfeab
     "superagent": "^4.1.0",
     "tweetnacl": "^1.0.1"
   },
