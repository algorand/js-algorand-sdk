{
  "name": "algosdk",
  "version": "2.7.0",
  "description": "The official JavaScript SDK for Algorand",
  "main": "dist/cjs/index.js",
  "module": "dist/esm/index.js",
  "browser": {
    ".": "dist/browser/algosdk.min.js",
    "crypto": false
  },
  "exports": {
    ".": {
      "import": "./dist/esm/index.js",
      "require": "./dist/cjs/index.js",
      "types": "./dist/types/index.d.ts"
    },
    "./client": {
      "import": "./dist/esm/client/index.js",
      "require": "./dist/cjs/client/index.js",
      "types": "./dist/types/client/index.d.ts"
    },
    "./client/algod": {
      "import": "./dist/esm/client/v2/algod/index.js",
      "require": "./dist/cjs/client/v2/algod/index.js",
      "types": "./dist/types/client/v2/algod/index.d.ts"
    },
    "./client/indexer": {
      "import": "./dist/esm/client/v2/indexer/index.js",
      "require": "./dist/cjs/client/v2/indexer/index.js",
      "types": "./dist/types/client/v2/indexer/index.d.ts"
    },
    "./client/kmd": {
      "import": "./dist/esm/client/kmd.js",
      "require": "./dist/cjs/client/kmd.js",
      "types": "./dist/types/client/kmd.d.ts"
    }
  },
  "types": "dist/types/index.d.ts",
  "files": [
    "dist/",
    "src/"
  ],
  "directories": {
    "test": "tests"
  },
  "repository": {
    "type": "git",
    "url": "git://github.com/algorand/js-algorand-sdk.git"
  },
  "dependencies": {
    "algo-msgpack-with-bigint": "^2.1.1",
    "hi-base32": "^0.5.1",
    "js-sha256": "^0.9.0",
    "js-sha3": "^0.8.0",
    "js-sha512": "^0.8.0",
    "json-bigint": "^1.0.0",
    "tweetnacl": "^1.0.3",
    "vlq": "^2.0.4"
  },
  "devDependencies": {
    "@types/json-bigint": "^1.0.0",
    "@types/mocha": "^8.2.2",
    "@types/node": "^20.11.5",
    "@typescript-eslint/eslint-plugin": "^6.18.1",
    "@typescript-eslint/parser": "^6.18.1",
    "assert": "^2.0.0",
<<<<<<< HEAD
    "chromedriver": "^120.0.1",
=======
    "chromedriver": "^122.0.3",
>>>>>>> a4eccfbe
    "concurrently": "^6.2.0",
    "cucumber": "^5.1.0",
    "es-abstract": "^1.18.3",
    "eslint": "8.22.0",
    "eslint-config-airbnb-base": "^15.0.0",
    "eslint-config-prettier": "^9.1.0",
    "eslint-import-resolver-typescript": "^3.6.1",
    "eslint-plugin-import": "^2.25.2",
    "eslint-plugin-tsdoc": "^0.2.11",
    "express": "^4.17.1",
    "geckodriver": "^4.3.0",
    "husky": "^4.3.8",
    "lint-staged": "^10.5.4",
    "mocha": "^9.0.0",
    "mock-http-server": "^1.4.3",
    "prettier": "^3.2.1",
    "selenium-webdriver": "^4.10.0",
    "source-map-loader": "^2.0.2",
    "ts-loader": "^9.3.1",
    "tsx": "^4.7.0",
    "typedoc": "^0.25.7",
    "typedoc-plugin-missing-exports": "^2.1.0",
    "typedoc-plugin-rename-defaults": "^0.7.0",
    "typescript": "^5.3.3",
    "webpack": "^5.89.0",
    "webpack-cli": "^5.0.1"
  },
  "scripts": {
    "test": "tsx tests/mocha.js",
    "prepare": "npm run build",
    "prepare-browser-tests": "npm run build && mkdir -p tests/cucumber/browser/build && cp dist/browser/algosdk.min.* tests/cucumber/browser/build/ && webpack --config tests/cucumber/browser/webpack.config.js",
    "build": "concurrently \"webpack --config webpack.config.js\" \"tsc -p tsconfig-esm.json\" \"tsc -p tsconfig-cjs.json\"",
    "docs": "typedoc --options typedoc.config.json",
    "docs:dev": "typedoc --options typedoc.config.json --watch --preserveWatchOutput",
    "lint": "eslint .",
    "lint:fix": "eslint --fix .",
    "format": "prettier --write .",
    "example": "ts-node"
  },
  "author": "Algorand, llc",
  "license": "MIT",
  "engines": {
    "node": ">=18.0.0"
  }
}<|MERGE_RESOLUTION|>--- conflicted
+++ resolved
@@ -64,11 +64,7 @@
     "@typescript-eslint/eslint-plugin": "^6.18.1",
     "@typescript-eslint/parser": "^6.18.1",
     "assert": "^2.0.0",
-<<<<<<< HEAD
-    "chromedriver": "^120.0.1",
-=======
     "chromedriver": "^122.0.3",
->>>>>>> a4eccfbe
     "concurrently": "^6.2.0",
     "cucumber": "^5.1.0",
     "es-abstract": "^1.18.3",
