/* eslint-disable import/extensions */
/* eslint-disable import/no-unresolved */
/* eslint-disable no-promise-executor-return */
/* eslint-disable no-console */
import algosdk from '../src';
import { getLocalAlgodClient, getLocalAccounts } from './utils';
import {
  base64ToBytes,
  base64ToString,
  bytesToBase64,
  bytesToHex,
} from '../src/encoding/binarydata';

async function main() {
  const client = getLocalAlgodClient();
  const accounts = await getLocalAccounts();
  const sender = accounts[0];
  const receiver = accounts[1];
  const suggestedParams = await client.getTransactionParams().do();

  // example: CODEC_ADDRESS
  const address = '4H5UNRBJ2Q6JENAXQ6HNTGKLKINP4J4VTQBEPK5F3I6RDICMZBPGNH6KD4';
  const pk = algosdk.decodeAddress(address);
  const addr = algosdk.encodeAddress(pk.publicKey);
  console.log(address, addr);
  // example: CODEC_ADDRESS

  // example: CODEC_BASE64
  const b64Encoded = 'SGksIEknbSBkZWNvZGVkIGZyb20gYmFzZTY0';
<<<<<<< HEAD
  const b64Decoded = base64ToString(b64Encoded);
=======
  const b64Decoded = algosdk.base64ToString(b64Encoded);
>>>>>>> 3150ea1e
  console.log(b64Encoded, b64Decoded);
  // example: CODEC_BASE64

  // example: CODEC_UINT64
  const int = 1337;
  const encoded = algosdk.encodeUint64(int);
  const safeDecoded = algosdk.decodeUint64(encoded, 'safe');
  const mixedDecoded = algosdk.decodeUint64(encoded, 'bigint');
  console.log(int, encoded, safeDecoded, mixedDecoded);
  // example: CODEC_UINT64

  // example: CODEC_TRANSACTION_UNSIGNED
  const txn = algosdk.makePaymentTxnWithSuggestedParamsFromObject({
    from: sender.addr,
    to: receiver.addr,
    amount: 1e6,
    suggestedParams,
  });

  const txnBytes = algosdk.encodeUnsignedTransaction(txn);
<<<<<<< HEAD
  const txnB64 = bytesToBase64(txnBytes);
  // ...
  const restoredTxn = algosdk.decodeUnsignedTransaction(base64ToBytes(txnB64));
=======
  const txnB64 = algosdk.bytesToBase64(txnBytes);
  // ...
  const restoredTxn = algosdk.decodeUnsignedTransaction(
    algosdk.base64ToBytes(txnB64)
  );
>>>>>>> 3150ea1e
  console.log(restoredTxn);
  // example: CODEC_TRANSACTION_UNSIGNED

  // example: CODEC_TRANSACTION_SIGNED
  const signedTxn = txn.signTxn(sender.privateKey);
<<<<<<< HEAD
  const signedB64Txn = bytesToBase64(signedTxn);
  const restoredSignedTxn = algosdk.decodeSignedTransaction(
    base64ToBytes(signedB64Txn)
=======
  const signedB64Txn = algosdk.bytesToBase64(signedTxn);
  const restoredSignedTxn = algosdk.decodeSignedTransaction(
    algosdk.base64ToBytes(signedB64Txn)
>>>>>>> 3150ea1e
  );
  console.log(restoredSignedTxn);
  // example: CODEC_TRANSACTION_SIGNED

  // example: CODEC_ABI
  const stringTupleCodec = algosdk.ABIType.from('(string,string)');

  const stringTupleData = ['hello', 'world'];
  const encodedTuple = stringTupleCodec.encode(stringTupleData);
<<<<<<< HEAD
  console.log(bytesToHex(encodedTuple));
=======
  console.log(algosdk.bytesToHex(encodedTuple));
>>>>>>> 3150ea1e

  const decodedTuple = stringTupleCodec.decode(encodedTuple);
  console.log(decodedTuple); // ['hello', 'world']

  const uintArrayCodec = algosdk.ABIType.from('uint64[]');

  const uintArrayData = [1, 2, 3, 4, 5];
  const encodedArray = uintArrayCodec.encode(uintArrayData);
<<<<<<< HEAD
  console.log(bytesToHex(encodedArray));
=======
  console.log(algosdk.bytesToHex(encodedArray));
>>>>>>> 3150ea1e

  const decodeArray = uintArrayCodec.decode(encodedArray);
  console.log(decodeArray); // [1, 2, 3, 4, 5]
  // example: CODEC_ABI
}

main();<|MERGE_RESOLUTION|>--- conflicted
+++ resolved
@@ -4,12 +4,6 @@
 /* eslint-disable no-console */
 import algosdk from '../src';
 import { getLocalAlgodClient, getLocalAccounts } from './utils';
-import {
-  base64ToBytes,
-  base64ToString,
-  bytesToBase64,
-  bytesToHex,
-} from '../src/encoding/binarydata';
 
 async function main() {
   const client = getLocalAlgodClient();
@@ -27,11 +21,7 @@
 
   // example: CODEC_BASE64
   const b64Encoded = 'SGksIEknbSBkZWNvZGVkIGZyb20gYmFzZTY0';
-<<<<<<< HEAD
-  const b64Decoded = base64ToString(b64Encoded);
-=======
   const b64Decoded = algosdk.base64ToString(b64Encoded);
->>>>>>> 3150ea1e
   console.log(b64Encoded, b64Decoded);
   // example: CODEC_BASE64
 
@@ -52,31 +42,19 @@
   });
 
   const txnBytes = algosdk.encodeUnsignedTransaction(txn);
-<<<<<<< HEAD
-  const txnB64 = bytesToBase64(txnBytes);
-  // ...
-  const restoredTxn = algosdk.decodeUnsignedTransaction(base64ToBytes(txnB64));
-=======
   const txnB64 = algosdk.bytesToBase64(txnBytes);
   // ...
   const restoredTxn = algosdk.decodeUnsignedTransaction(
     algosdk.base64ToBytes(txnB64)
   );
->>>>>>> 3150ea1e
   console.log(restoredTxn);
   // example: CODEC_TRANSACTION_UNSIGNED
 
   // example: CODEC_TRANSACTION_SIGNED
   const signedTxn = txn.signTxn(sender.privateKey);
-<<<<<<< HEAD
-  const signedB64Txn = bytesToBase64(signedTxn);
-  const restoredSignedTxn = algosdk.decodeSignedTransaction(
-    base64ToBytes(signedB64Txn)
-=======
   const signedB64Txn = algosdk.bytesToBase64(signedTxn);
   const restoredSignedTxn = algosdk.decodeSignedTransaction(
     algosdk.base64ToBytes(signedB64Txn)
->>>>>>> 3150ea1e
   );
   console.log(restoredSignedTxn);
   // example: CODEC_TRANSACTION_SIGNED
@@ -86,11 +64,7 @@
 
   const stringTupleData = ['hello', 'world'];
   const encodedTuple = stringTupleCodec.encode(stringTupleData);
-<<<<<<< HEAD
-  console.log(bytesToHex(encodedTuple));
-=======
   console.log(algosdk.bytesToHex(encodedTuple));
->>>>>>> 3150ea1e
 
   const decodedTuple = stringTupleCodec.decode(encodedTuple);
   console.log(decodedTuple); // ['hello', 'world']
@@ -99,11 +73,7 @@
 
   const uintArrayData = [1, 2, 3, 4, 5];
   const encodedArray = uintArrayCodec.encode(uintArrayData);
-<<<<<<< HEAD
-  console.log(bytesToHex(encodedArray));
-=======
   console.log(algosdk.bytesToHex(encodedArray));
->>>>>>> 3150ea1e
 
   const decodeArray = uintArrayCodec.decode(encodedArray);
   console.log(decodeArray); // [1, 2, 3, 4, 5]
