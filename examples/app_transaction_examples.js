--- conflicted
+++ resolved
@@ -5,10 +5,7 @@
 // makeApplicationCreateTxnFromObject, makeApplicationOptInTxnFromObject, etc.
 // counterparts in your code for readability.
 
-<<<<<<< HEAD
-=======
 const { Buffer } = require('buffer');
->>>>>>> e2f42c13
 const algosdk = require('../src');
 const utils = require('./utils');
 
