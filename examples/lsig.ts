--- conflicted
+++ resolved
@@ -3,7 +3,6 @@
 /* eslint-disable no-promise-executor-return */
 /* eslint-disable no-console */
 import algosdk from '../src';
-import { base64ToBytes } from '../src/encoding/binarydata';
 import { getLocalAlgodClient, getLocalAccounts } from './utils';
 
 async function main() {
@@ -25,20 +24,12 @@
   // example: LSIG_COMPILE
 
   // example: LSIG_INIT
-<<<<<<< HEAD
-  let smartSig = new algosdk.LogicSig(base64ToBytes(b64program));
-=======
   let smartSig = new algosdk.LogicSig(algosdk.base64ToBytes(b64program));
->>>>>>> 3150ea1e
   // example: LSIG_INIT
 
   // example: LSIG_PASS_ARGS
   const args = [new TextEncoder().encode('This is an argument!')];
-<<<<<<< HEAD
-  smartSig = new algosdk.LogicSig(base64ToBytes(b64program), args);
-=======
   smartSig = new algosdk.LogicSig(algosdk.base64ToBytes(b64program), args);
->>>>>>> 3150ea1e
   // example: LSIG_PASS_ARGS
 
   const fundSmartSigTxn = algosdk.makePaymentTxnWithSuggestedParamsFromObject({
