/**
 * Example: working with NoteField
 * We can put things in the "note" field of a transaction; here's an example
 * with a simple payment transaction. Note that you can put any bytes you
 * want in the "note" field.
 */

<<<<<<< HEAD
=======
const { Buffer } = require('buffer');
>>>>>>> e2f42c13
const algosdk = require('../src');
const utils = require('./utils');

const { ALGOD_INSTANCE, SENDER, RECEIVER } = utils.retrieveBaseConfig();

async function main() {
  // initialize an algod client
  const client = new algosdk.Algodv2(
    ALGOD_INSTANCE.token,
    ALGOD_INSTANCE.server,
    ALGOD_INSTANCE.port
  );

  // retrieve sender and receiver
  const { sk, addr } = algosdk.mnemonicToSecretKey(SENDER.mnemonic);
  const { addr: receiver } = algosdk.mnemonicToSecretKey(RECEIVER.mnemonic);

  // get suggested parameters
  const suggestedParams = await client.getTransactionParams().do();

  // construct a transaction note
  const note = new Uint8Array(Buffer.from('Hello World', 'utf8'));

  // create the transaction
  const transactionOptions = {
    from: addr,
    to: receiver,
    amount: 100000,
    note,
    suggestedParams,
  };

  const txn = algosdk.makePaymentTxnWithSuggestedParamsFromObject(
    transactionOptions
  );

  // send transaction (note that the sender account needs to be funded for this to work)
  console.log('Sending transaction...');
  const signedTxn = txn.signTxn(sk);
  const { txId } = await client.sendRawTransaction(signedTxn).do();

  // wait for confirmation – timeout after 2 rounds
  console.log('Awaiting confirmation (this will take several seconds)...');
  const roundTimeout = 2;
  const confirmation = await utils.waitForConfirmation(
    client,
    txId,
    roundTimeout
  );
  console.log('Transaction successful.');

  // log the note included on the transaction
  const noteArrayFromTxn = confirmation.txn.txn.note;
  const receivedNote = Buffer.from(noteArrayFromTxn).toString('utf8');
  console.log(`Note received: ${receivedNote}`);
}

main().catch(console.error);<|MERGE_RESOLUTION|>--- conflicted
+++ resolved
@@ -5,10 +5,7 @@
  * want in the "note" field.
  */
 
-<<<<<<< HEAD
-=======
 const { Buffer } = require('buffer');
->>>>>>> e2f42c13
 const algosdk = require('../src');
 const utils = require('./utils');
 
