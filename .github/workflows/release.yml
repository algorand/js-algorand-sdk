--- conflicted
+++ resolved
@@ -75,11 +75,6 @@
       - name: Publish release to NPM
         uses: actions/setup-node@v4
         with:
-<<<<<<< HEAD
-          tag_version: ${{ github.event.inputs.release_version }}
-          node_version: ${{ github.event.inputs.node_version }}
-          dry_run: 'true' # Set dry_run to false for the actual publish
-=======
           node-version: ${{ github.event.inputs.node_version }}
           registry-url: 'https://registry.npmjs.org'
         env:
@@ -101,7 +96,6 @@
             echo "There are unpublished changes"
             exit 1
           fi
->>>>>>> 04e25908
 
       - name: Delete branch after merge
         if: steps.merge_pr.outputs.merged == 'true' # only delete if merge was successful
