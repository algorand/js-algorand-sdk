# .github/workflows/release.yml
name: "Create and Publish Release"

on:
  workflow_dispatch:
    inputs:
      release_pr_number:
        description: "The pull request number to merge that contains the package version bumps and changelog updates."
        required: true
        type: 'number'
      node_version:
        description: "The Node.js version to use for publishing"
        required: true
        type: 'string'
        default: '22.x'
      release_version:
        description: "The tag name for the release (e.g., v1.2.3)"
        required: true
        type: 'string'
  push:

jobs:
  release_and_publish:
    runs-on: ubuntu-latest
    permissions:
      contents: write # Needed for creating releases and tags, and deleting branches
      pull-requests: write # Needed for merging the PR
    steps:
      - name: Checkout repository
        uses: actions/checkout@v4

      - name: Set up Git
        run: |
          git config --local user.name "GitHub Actions"
          git config --local user.email "actions@github.com"

      - name: Merge Pull Request
        uses: octokit/plugin-rest.js@v2
        id: merge_pr
        with:
          octokit-version: '21.0.0'
          method: 'PUT /repos/{owner}/{repo}/pulls/{pull_number}/merge'
          owner: ${{ github.repository_owner }}
          repo: ${{ github.event.repository.name }}
          pull_number: ${{ github.event.inputs.release_pr_number }}

      - name: Get Pull Request Body
        id: get_pr_info
        uses: actions/github-script@v7
        with:
          script: |
            const result = await github.rest.pulls.get({
              owner: context.repo.owner,
              repo: context.repo.repo,
              pull_number: ${{ github.event.inputs.release_pr_number }},
            });
            core.setOutput('RELEASE_NOTES', result.data.body);
            core.setOutput('RELEASE_TAG', ${{ github.event.inputs.release_version }});

      - name: Create Release
        uses: softprops/action-gh-release@v1 # Using softprops/action-gh-release
        env:
          GITHUB_TOKEN: ${{ secrets.GITHUB_TOKEN }}
        with:
          tag_name: ${{ github.event.inputs.release_version }}
          name: ${{ github.event.inputs.release_version }} # Use release_version as title
          body: ${{ steps.get_pr_info.outputs.RELEASE_NOTES }}

      - name: Publish release to NPM
        uses: ./.github/workflows/publish.yml
        with:
          tag_version: ${{ github.event.inputs.release_version }}
          node_version: ${{ github.event.inputs.node_version }}
<<<<<<< HEAD
          dry_run: 'true' # Set dry_run to false for the actual publish
        secrets:
          ALGORAND_NPM_TOKEN: ${{ secrets.ALGORAND_NPM_TOKEN }}
=======
          dry_run: 'false' # Set dry_run to false for the actual publish
>>>>>>> 495a127d

      - name: Delete branch after merge
        if: steps.merge_pr.outputs.merged == 'true' # only delete if merge was successful
        uses: peter-evans/delete-branch@v2 
        with:
          repo: ${{ github.repository }}
          branch: release/${{ github.event.inputs.release_version }}
          github_token: ${{ secrets.GITHUB_TOKEN }}
      - name: Notify Slack - Release Completed
        id: slack-release
        uses: slackapi/slack-github-action@v1.27.1
        env:
          SDK: ${{ github.repository.name }}
          RELEASE_TAG: ${{ steps.get_pr_info.outputs.RELEASE_TAG }} # Use the stored release tag.
          SLACK_WEBHOOK_URL: ${{ secrets.SLACK_WEBHOOK_RELEASE_NOTIFICATIONS_URL }}
          SLACK_WEBHOOK_TYPE: INCOMING_WEBHOOK
        with:
          payload: |
            {
              "blocks": [
                {
                  "type": "section",
                  "text": {
                    "type": "mrkdwn",
                    "text": "*${{ env.SDK }} ${{ env.RELEASE_TAG }}* was released today. https://github.com/algorand/${{ env.SDK }}/releases/tag/${{ env.RELEASE_TAG }}"
                  }
                }
              ]
            }
<|MERGE_RESOLUTION|>--- conflicted
+++ resolved
@@ -71,13 +71,7 @@
         with:
           tag_version: ${{ github.event.inputs.release_version }}
           node_version: ${{ github.event.inputs.node_version }}
-<<<<<<< HEAD
           dry_run: 'true' # Set dry_run to false for the actual publish
-        secrets:
-          ALGORAND_NPM_TOKEN: ${{ secrets.ALGORAND_NPM_TOKEN }}
-=======
-          dry_run: 'false' # Set dry_run to false for the actual publish
->>>>>>> 495a127d
 
       - name: Delete branch after merge
         if: steps.merge_pr.outputs.merged == 'true' # only delete if merge was successful
