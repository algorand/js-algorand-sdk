--- conflicted
+++ resolved
@@ -144,13 +144,8 @@
           GH_TOKEN: ${{ github.token }}
           RELEASE_TAG: ${{ steps.set-release.outputs.release-tag }}
         run: |
-<<<<<<< HEAD
           PULL_REQUEST_URL=$(gh pr create --base "sdk-release-updates-testing" \
-            --title "RELEASE: ${{ github.event.repository.name }} $RELEASE_TAG" changelog and version bump \
-=======
-          PULL_REQUEST_URL=$(gh pr create --base "main" \
             --title "RELEASE: ${{ github.event.repository.name }} $RELEASE_TAG changelog and version bump" \
->>>>>>> 51ad0f5e
             --label "Skip-Release-Notes" \
             --body "${CHANGELOG_CONTENT}" | tail -n 1)
           if [[ $PULL_REQUEST_URL =~ ^https://github.com/${{ github.repository }}/pull/[0-9]+$ ]]; then
