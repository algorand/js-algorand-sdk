unit:
	node_modules/.bin/cucumber-js --tags "@unit.offline or @unit.algod or @unit.indexer or @unit.rekey or @unit.tealsign or @unit.dryrun or @unit.applications or @unit.responses or @unit.transactions or @unit.transactions.keyreg or @unit.transactions.payment or @unit.responses.231 or @unit.feetest or @unit.indexer.logs or @unit.abijson or @unit.atomic_transaction_composer" tests/cucumber/features --require-module ts-node/register --require tests/cucumber/steps/index.js
integration:
<<<<<<< HEAD
	node_modules/.bin/cucumber-js --tags "@algod or @assets or @auction or @kmd or @send or @template or @indexer or @rekey or @send.keyregtxn or @dryrun or @compile or @applications or @indexer.applications or @applications.verified or @indexer.231 or @abi" tests/cucumber/features --require-module ts-node/register --require tests/cucumber/steps/index.js
=======
	node_modules/.bin/cucumber-js --tags "@algod or @assets or @auction or @kmd or @send or @indexer or @rekey or @dryrun or @compile or @applications or @indexer.applications or @applications.verified or @indexer.231 or @abi or @c2c" tests/cucumber/features --require-module ts-node/register --require tests/cucumber/steps/index.js
>>>>>>> 926eed59

docker-test:
	./tests/cucumber/docker/run_docker.sh

format:
	npm run format<|MERGE_RESOLUTION|>--- conflicted
+++ resolved
@@ -1,11 +1,7 @@
 unit:
 	node_modules/.bin/cucumber-js --tags "@unit.offline or @unit.algod or @unit.indexer or @unit.rekey or @unit.tealsign or @unit.dryrun or @unit.applications or @unit.responses or @unit.transactions or @unit.transactions.keyreg or @unit.transactions.payment or @unit.responses.231 or @unit.feetest or @unit.indexer.logs or @unit.abijson or @unit.atomic_transaction_composer" tests/cucumber/features --require-module ts-node/register --require tests/cucumber/steps/index.js
 integration:
-<<<<<<< HEAD
-	node_modules/.bin/cucumber-js --tags "@algod or @assets or @auction or @kmd or @send or @template or @indexer or @rekey or @send.keyregtxn or @dryrun or @compile or @applications or @indexer.applications or @applications.verified or @indexer.231 or @abi" tests/cucumber/features --require-module ts-node/register --require tests/cucumber/steps/index.js
-=======
-	node_modules/.bin/cucumber-js --tags "@algod or @assets or @auction or @kmd or @send or @indexer or @rekey or @dryrun or @compile or @applications or @indexer.applications or @applications.verified or @indexer.231 or @abi or @c2c" tests/cucumber/features --require-module ts-node/register --require tests/cucumber/steps/index.js
->>>>>>> 926eed59
+	node_modules/.bin/cucumber-js --tags "@algod or @assets or @auction or @kmd or @send or @indexer or @rekey or @send.keyregtxn or @dryrun or @compile or @applications or @indexer.applications or @applications.verified or @indexer.231 or @abi or @c2c" tests/cucumber/features --require-module ts-node/register --require tests/cucumber/steps/index.js
 
 docker-test:
 	./tests/cucumber/docker/run_docker.sh
