--- conflicted
+++ resolved
@@ -5486,7 +5486,6 @@
     }
   );
 
-<<<<<<< HEAD
   Then(
     'the contents of the box with name {string} in the current application should be {string}. If there is an error it is {string}.',
     async function (boxName, boxValue, errString) {
@@ -5514,25 +5513,10 @@
           throw err;
         }
       }
-=======
-  Given('a source map json file {string}', async function (srcmap) {
-    const js = parseJSON(await loadResource(srcmap));
-    this.sourcemap = new algosdk.SourceMap(js);
-  });
-
-  Then(
-    'the string composed of pc:line number equals {string}',
-    function (mapping) {
-      const buff = Object.entries(this.sourcemap.pcToLine).map(
-        ([pc, line]) => `${pc}:${line}`
-      );
-      assert.equal(buff.join(';'), mapping);
->>>>>>> e16cef37
-    }
-  );
-
-  Then(
-<<<<<<< HEAD
+    }
+  );
+
+  Then(
     'the current application should have the following boxes {string}.',
     async function (boxNames) {
       const boxes = splitAndProcessAppArgs(boxNames);
@@ -5546,7 +5530,25 @@
       );
       const expectedBoxes = new Set(boxes.map(Buffer.from));
       assert.deepStrictEqual(expectedBoxes, actualBoxes);
-=======
+    }
+  );
+
+  Given('a source map json file {string}', async function (srcmap) {
+    const js = parseJSON(await loadResource(srcmap));
+    this.sourcemap = new algosdk.SourceMap(js);
+  });
+
+  Then(
+    'the string composed of pc:line number equals {string}',
+    function (mapping) {
+      const buff = Object.entries(this.sourcemap.pcToLine).map(
+        ([pc, line]) => `${pc}:${line}`
+      );
+      assert.equal(buff.join(';'), mapping);
+    }
+  );
+
+  Then(
     'getting the line associated with a pc {string} equals {string}',
     function (pc, expectedLine) {
       const actualLine = this.sourcemap.getLineForPc(parseInt(pc));
@@ -5579,7 +5581,6 @@
     async function (expectedJsonPath) {
       const expected = await loadResource(expectedJsonPath);
       assert.equal(this.rawSourceMap, expected.toString().trim());
->>>>>>> e16cef37
     }
   );
 
