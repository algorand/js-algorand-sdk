/* eslint-disable func-names,radix */
const assert = require('assert');
const fs = require('fs');
const path = require('path');

const algosdk = require('../../../index');
const nacl = require('../../../src/nacl/naclWrappers');

const maindir = path.dirname(path.dirname(path.dirname(__dirname)));

function keyPairFromSecretKey(sk) {
  return nacl.keyPairFromSecretKey(sk);
}

function keyPairFromSeed(seed) {
  return nacl.keyPairFromSeed(seed);
}

function genericHash(toHash) {
  return nacl.genericHash(toHash);
}

async function loadResource(res) {
  const p = path.join(
    maindir,
    'tests',
    'cucumber',
    'features',
    'resources',
    res
  );
  return new Promise((resolve, reject) => {
    fs.readFile(p, (err, content) => {
      if (err) {
        reject(err);
      } else {
        resolve(content);
      }
    });
  });
}

// START OBJECT CREATION FUNCTIONS

/**
 * If you wish to compare complex objects from different steps, these functions must be used instead
 * of creating the objects directly. This is because of this firefox issue: https://github.com/mozilla/geckodriver/issues/1798
 *
 * If you get an assertion error on firefox that says 'Values identical but not reference-equal',
 * you should probably use these functions or make new ones as needed.
 */

function makeUint8Array(arg) {
  return new Uint8Array(arg);
}

function makeABIMethod(arg) {
  return new algosdk.ABIMethod(arg);
}

function makeABIContract(arg) {
  return new algosdk.ABIContract(arg);
}

function makeArray(...args) {
  return args;
}

function makeObject(obj) {
  return { ...obj };
}

function parseJSON(json) {
  return JSON.parse(json);
}

// END OBJECT CREATION FUNCTIONS

const steps = {
  given: {},
  when: {},
  then: {},
};

/**
 * The getSteps function defines the cucumber steps and returns them.
 *
 * IMPORTANT: This function is made to run in the context of this script in Node and by itself in
 * browsers. In order to keep it working in both contexts, make sure each context provides all the
 * necessary external functions and variables. That means every time you add import a module or add
 * a new helper function or variable above, you should also add an equivalent function or variable
 * to tests/cucumber/browser/test.js.
 *
 * You should also avoid using any Node-specific features in this function. Instead, create a helper
 * function like loadResource. In Node it uses fs to load a file, and in the browser it sends an
 * HTTP GET request to load a file.
 */
module.exports = function getSteps(options) {
  function Given(name, fn) {
    if (Object.prototype.hasOwnProperty.call(steps.given, name)) {
      throw new Error(`Duplicate step: given ${name}`);
    }
    steps.given[name] = fn;
  }

  function When(name, fn) {
    if (Object.prototype.hasOwnProperty.call(steps.when, name)) {
      throw new Error(`Duplicate step: when ${name}`);
    }
    steps.when[name] = fn;
  }

  function Then(name, fn) {
    if (Object.prototype.hasOwnProperty.call(steps.then, name)) {
      throw new Error(`Duplicate step: then ${name}`);
    }
    steps.then[name] = fn;
  }

  // Dev Mode State
  const DEV_MODE_INITIAL_MICROALGOS = 10_000_000;

  /*
   * waitForAlgodInDevMode is a Dev mode helper method that waits for a transaction to resolve.
   * Since Dev mode produces blocks on a per transaction basis, it's possible
   * algod generates a block _before_ the corresponding SDK call to wait for a block.
   * Without _any_ wait, it's possible the SDK looks for the transaction before algod completes processing.
   * So, the method performs a local sleep to simulate waiting for a block.
   */
  function waitForAlgodInDevMode() {
    return new Promise((resolve) => setTimeout(resolve, 500));
  }

  const { algod_token: algodToken, kmd_token: kmdToken } = options;

  // String parsing helper methods
  function processAppArgs(subArg) {
    switch (subArg[0]) {
      case 'str':
        return makeUint8Array(Buffer.from(subArg[1]));
      case 'int':
        return makeUint8Array([parseInt(subArg[1])]);
      case 'addr':
        return algosdk.decodeAddress(subArg[1]).publicKey;
      case 'b64':
        return makeUint8Array(Buffer.from(subArg[1], 'base64'));
      default:
        throw Error(`did not recognize app arg of type${subArg[0]}`);
    }
  }

  function splitAndProcessAppArgs(inArgs) {
    if (inArgs == null || inArgs === '') {
      return [];
    }
    const splitArgs = inArgs.split(',');
    const subArgs = [];
    splitArgs.forEach((subArg) => {
      subArgs.push(subArg.split(':'));
    });
    const appArgs = [];
    subArgs.forEach((subArg) => {
      appArgs.push(processAppArgs(subArg));
    });
    return appArgs;
  }

  function splitAndProcessBoxReferences(boxRefs) {
    if (boxRefs == null || boxRefs === '') {
      return [];
    }
    const splitRefs = boxRefs.split(',');
    const boxRefArray = [];
    let appIndex = 0;

    for (let i = 0; i < splitRefs.length; i++) {
      if (i % 2 === 0) {
        appIndex = parseInt(splitRefs[i]);
      } else {
        const refArg = splitRefs[i].split(':');
        boxRefArray.push({
          appIndex,
          name: processAppArgs(refArg),
        });
      }
    }
    return boxRefArray;
  }

  Given('an algod client', async function () {
    this.acl = new algosdk.Algod(algodToken, 'http://localhost', 60000);
    return this.acl;
  });

  Given('a kmd client', function () {
    this.kcl = new algosdk.Kmd(kmdToken, 'http://localhost', 60001);
    return this.kcl;
  });

  Given('an algod v2 client', function () {
    this.v2Client = new algosdk.Algodv2(algodToken, 'http://localhost', 60000);
  });

  Given('wallet information', async function () {
    this.wallet_name = 'unencrypted-default-wallet';
    this.wallet_pswd = '';

    const result = await this.kcl.listWallets();
    for (let i = 0; i < result.wallets.length; i++) {
      const w = result.wallets[i];
      if (w.name === this.wallet_name) {
        this.wallet_id = w.id;
        break;
      }
    }
    this.handle = await this.kcl.initWalletHandle(
      this.wallet_id,
      this.wallet_pswd
    );
    this.handle = this.handle.wallet_handle_token;
    this.accounts = await this.kcl.listKeys(this.handle);
    this.accounts = this.accounts.addresses;
    return this.accounts;
  });

  When('I get versions with algod', async function () {
    this.versions = await this.acl.versions();
    this.versions = this.versions.versions;
    return this.versions;
  });

  Then('v1 should be in the versions', function () {
    assert.deepStrictEqual(true, this.versions.indexOf('v1') >= 0);
  });

  When('I get versions with kmd', async function () {
    this.versions = await this.kcl.versions();
    this.versions = this.versions.versions;
    return this.versions;
  });

  When('I get the status', async function () {
    this.status = await this.acl.status();
    return this.status;
  });

  When('I get status after this block', async function () {
    // Send a transaction to advance blocks in dev mode.
    const sp = await this.acl.getTransactionParams();
    if (sp.firstRound === 0) sp.firstRound = 1;
    const fundingTxnArgs = {
      from: this.accounts[0],
      to: this.accounts[0],
      amount: 0,
      fee: sp.fee,
      firstRound: sp.lastRound + 1,
      lastRound: sp.lastRound + 1000,
      genesisHash: sp.genesishashb64,
      genesisID: sp.genesisID,
    };
    const stxKmd = await this.kcl.signTransaction(
      this.handle,
      this.wallet_pswd,
      fundingTxnArgs
    );
    await this.acl.sendRawTransaction(stxKmd);

    this.statusAfter = await this.acl.statusAfterBlock(this.status.lastRound);
    return this.statusAfter;
  });

  Then('I can get the block info', async function () {
    this.block = await this.acl.block(this.statusAfter.lastRound);
    assert.deepStrictEqual(true, Number.isInteger(this.block.round));
  });

  Given(
    'payment transaction parameters {int} {int} {int} {string} {string} {string} {int} {string} {string}',
    function (fee, fv, lv, gh, to, close, amt, gen, note) {
      this.fee = parseInt(fee);
      this.fv = parseInt(fv);
      this.lv = parseInt(lv);
      this.gh = gh;
      this.to = to;
      if (close !== 'none') {
        this.close = close;
      }
      this.amt = parseInt(amt);
      if (gen !== 'none') {
        this.gen = gen;
      }
      if (note !== 'none') {
        this.note = makeUint8Array(Buffer.from(note, 'base64'));
      }
    }
  );

  Given('mnemonic for private key {string}', function (mn) {
    const result = algosdk.mnemonicToSecretKey(mn);
    this.pk = result.addr;

    this.sk = result.sk;
  });

  Given('multisig addresses {string}', function (addresses) {
    const addrlist = addresses.split(' ');
    this.msig = {
      version: 1,
      threshold: 2,
      addrs: addrlist,
    };
    this.pk = algosdk.multisigAddress(this.msig);
  });

  When('I sign the transaction with the private key', function () {
    const obj = algosdk.signTransaction(this.txn, this.sk);
    this.stx = obj.blob;
  });

  When('I sign the multisig transaction with the private key', function () {
    const obj = algosdk.signMultisigTransaction(this.txn, this.msig, this.sk);
    this.stx = obj.blob;
  });

  When('I sign the transaction with kmd', async function () {
    this.stxKmd = await this.kcl.signTransaction(
      this.handle,
      this.wallet_pswd,
      this.txn
    );
    return this.stxKmd;
  });

  When('I sign the multisig transaction with kmd', async function () {
    const addrs = [];
    for (let i = 0; i < this.msig.addrs.length; i++) {
      addrs.push(
        Buffer.from(
          algosdk.decodeAddress(this.msig.addrs[i]).publicKey
        ).toString('base64')
      );
    }
    await this.kcl.importMultisig(
      this.handle,
      this.msig.version,
      this.msig.threshold,
      addrs
    );

    const key = algosdk.decodeAddress(this.pk).publicKey;
    this.stxKmd = await this.kcl.signMultisigTransaction(
      this.handle,
      this.wallet_pswd,
      this.txn,
      key,
      null
    );
    this.stxKmd = this.stxKmd.multisig;
    return this.stxKmd;
  });

  Then(
    'the signed transaction should equal the golden {string}',
    function (golden) {
      assert.deepStrictEqual(
        Buffer.from(golden, 'base64'),
        Buffer.from(this.stx)
      );
    }
  );

  Then(
    'the signed transaction should equal the kmd signed transaction',
    function () {
      assert.deepStrictEqual(Buffer.from(this.stx), Buffer.from(this.stxKmd));
    }
  );

  Then(
    'the multisig address should equal the golden {string}',
    function (golden) {
      assert.deepStrictEqual(algosdk.multisigAddress(this.msig), golden);
    }
  );

  Then(
    'the multisig transaction should equal the golden {string}',
    function (golden) {
      assert.deepStrictEqual(
        Buffer.from(golden, 'base64'),
        Buffer.from(this.stx)
      );
    }
  );

  Then(
    'the multisig transaction should equal the kmd signed multisig transaction',
    async function () {
      await this.kcl.deleteMultisig(
        this.handle,
        this.wallet_pswd,
        algosdk.multisigAddress(this.msig)
      );
      const s = algosdk.decodeObj(this.stx);
      const m = algosdk.encodeObj(s.msig);
      assert.deepStrictEqual(
        Buffer.from(m),
        Buffer.from(this.stxKmd, 'base64')
      );
    }
  );

  When('I generate a key using kmd', async function () {
    this.pk = await this.kcl.generateKey(this.handle);
    this.pk = this.pk.address;
    return this.pk;
  });

  When(
    'I generate a key using kmd for rekeying and fund it',
    async function () {
      this.rekey = await this.kcl.generateKey(this.handle);
      this.rekey = this.rekey.address;
      // Fund the rekey address with some Algos
      const sp = await this.acl.getTransactionParams();
      if (sp.firstRound === 0) sp.firstRound = 1;
      const fundingTxnArgs = {
        from: this.accounts[0],
        to: this.rekey,
        amount: DEV_MODE_INITIAL_MICROALGOS,
        fee: sp.fee,
        firstRound: sp.lastRound + 1,
        lastRound: sp.lastRound + 1000,
        genesisHash: sp.genesishashb64,
        genesisID: sp.genesisID,
      };

      const stxKmd = await this.kcl.signTransaction(
        this.handle,
        this.wallet_pswd,
        fundingTxnArgs
      );
      await this.acl.sendRawTransaction(stxKmd);
      return this.rekey;
    }
  );

  Then('the key should be in the wallet', async function () {
    let keys = await this.kcl.listKeys(this.handle);
    keys = keys.addresses;
    assert.deepStrictEqual(true, keys.indexOf(this.pk) >= 0);
    return keys;
  });

  When('I delete the key', async function () {
    return this.kcl.deleteKey(this.handle, this.wallet_pswd, this.pk);
  });

  Then('the key should not be in the wallet', async function () {
    let keys = await this.kcl.listKeys(this.handle);
    keys = keys.addresses;
    assert.deepStrictEqual(false, keys.indexOf(this.pk) >= 0);
    return keys;
  });

  When('I generate a key', function () {
    const result = algosdk.generateAccount();
    this.pk = result.addr;
    this.sk = result.sk;
  });

  When('I import the key', async function () {
    return this.kcl.importKey(this.handle, this.sk);
  });

  Then(
    'the private key should be equal to the exported private key',
    async function () {
      let exp = await this.kcl.exportKey(
        this.handle,
        this.wallet_pswd,
        this.pk
      );
      exp = exp.private_key;
      assert.deepStrictEqual(
        Buffer.from(exp).toString('base64'),
        Buffer.from(this.sk).toString('base64')
      );
      return this.kcl.deleteKey(this.handle, this.wallet_pswd, this.pk);
    }
  );

  When('I get the private key', async function () {
    const sk = await this.kcl.exportKey(this.handle, this.wallet_pswd, this.pk);
    this.sk = sk.private_key;
    return this.sk;
  });

  Given(
    'default transaction with parameters {int} {string}',
    async function (amt, note) {
      [this.pk] = this.accounts;
      const result = await this.acl.getTransactionParams();
      this.lastRound = result.lastRound;
      this.txn = {
        from: this.accounts[0],
        to: this.accounts[1],
        fee: result.fee,
        firstRound: result.lastRound + 1,
        lastRound: result.lastRound + 1000,
        genesisHash: result.genesishashb64,
        genesisID: result.genesisID,
        note: makeUint8Array(Buffer.from(note, 'base64')),
        amount: parseInt(amt),
      };
      return this.txn;
    }
  );

  Given(
    'default transaction with parameters {int} {string} and rekeying key',
    async function (amt, note) {
      this.pk = this.rekey;
      const result = await this.acl.getTransactionParams();
      this.lastRound = result.lastRound;
      this.txn = {
        from: this.rekey,
        to: this.accounts[1],
        fee: result.fee,
        firstRound: result.lastRound + 1,
        lastRound: result.lastRound + 1000,
        genesisHash: result.genesishashb64,
        genesisID: result.genesisID,
        note: makeUint8Array(Buffer.from(note, 'base64')),
        amount: parseInt(amt),
      };
      return this.txn;
    }
  );

  Given(
    'default multisig transaction with parameters {int} {string}',
    async function (amt, note) {
      [this.pk] = this.accounts;
      const result = await this.acl.getTransactionParams();
      this.msig = {
        version: 1,
        threshold: 1,
        addrs: this.accounts,
      };

      this.txn = {
        from: algosdk.multisigAddress(this.msig),
        to: this.accounts[1],
        fee: result.fee,
        firstRound: result.lastRound + 1,
        lastRound: result.lastRound + 1000,
        genesisHash: result.genesishashb64,
        genesisID: result.genesisID,
        note: makeUint8Array(Buffer.from(note, 'base64')),
        amount: parseInt(amt),
      };
      return this.txn;
    }
  );

  When('I import the multisig', async function () {
    const addrs = [];
    for (let i = 0; i < this.msig.addrs.length; i++) {
      addrs.push(
        Buffer.from(
          algosdk.decodeAddress(this.msig.addrs[i]).publicKey
        ).toString('base64')
      );
    }
    return this.kcl.importMultisig(
      this.handle,
      this.msig.version,
      this.msig.threshold,
      addrs
    );
  });

  Then('the multisig should be in the wallet', async function () {
    let keys = await this.kcl.listMultisig(this.handle);
    keys = keys.addresses;
    assert.deepStrictEqual(
      true,
      keys.indexOf(algosdk.multisigAddress(this.msig)) >= 0
    );
    return keys;
  });

  Then('the multisig should not be in the wallet', async function () {
    let keys = await this.kcl.listMultisig(this.handle);
    if (typeof keys.addresses === 'undefined') {
      return true;
    }

    keys = keys.addresses;
    assert.deepStrictEqual(
      false,
      keys.indexOf(algosdk.multisigAddress(this.msig)) >= 0
    );
    return keys;
  });

  When('I export the multisig', async function () {
    this.msigExp = await this.kcl.exportMultisig(
      this.handle,
      algosdk.multisigAddress(this.msig)
    );
    return this.msigExp;
  });

  When('I delete the multisig', async function () {
    return this.kcl.deleteMultisig(
      this.handle,
      this.wallet_pswd,
      algosdk.multisigAddress(this.msig)
    );
  });

  Then('the multisig should equal the exported multisig', function () {
    for (let i = 0; i < this.msigExp.length; i++) {
      assert.deepStrictEqual(
        algosdk.encodeAddress(Buffer.from(this.msigExp[i], 'base64')),
        this.msig.addrs[i]
      );
    }
  });

  Then('the node should be healthy', async function () {
    const health = await this.acl.healthCheck();
    assert.deepStrictEqual(health, makeObject({}));
  });

  Then('I get the ledger supply', async function () {
    return this.acl.ledgerSupply();
  });

  Then('I get transactions by address and round', async function () {
    const lastRound = await this.acl.status();
    const transactions = await this.acl.transactionByAddress(
      this.accounts[0],
      1,
      lastRound.lastRound
    );
    assert.deepStrictEqual(
      true,
      Object.entries(transactions).length === 0 ||
        'transactions' in transactions
    );
  });

  Then('I get pending transactions', async function () {
    const transactions = await this.acl.pendingTransactions(10);
    assert.deepStrictEqual(
      true,
      Object.entries(transactions).length === 0 ||
        'truncatedTxns' in transactions
    );
  });

  When('I get the suggested params', async function () {
    this.params = await this.acl.getTransactionParams();
    return this.params;
  });

  When('I get the suggested fee', async function () {
    this.fee = await this.acl.suggestedFee();
    this.fee = this.fee.fee;
    return this.fee;
  });

  Then(
    'the fee in the suggested params should equal the suggested fee',
    function () {
      assert.deepStrictEqual(this.params.fee, this.fee);
    }
  );

  When('I create a bid', function () {
    let addr = algosdk.generateAccount();
    this.sk = addr.sk;
    addr = addr.addr;
    this.bid = {
      bidderKey: addr,
      bidAmount: 1,
      maxPrice: 2,
      bidID: 3,
      auctionKey: addr,
      auctionID: 4,
    };
    return this.bid;
  });

  When('I encode and decode the bid', function () {
    this.sbid = algosdk.decodeObj(algosdk.encodeObj(this.sbid));
    return this.sbid;
  });

  When('I sign the bid', function () {
    this.sbid = algosdk.decodeObj(algosdk.signBid(this.bid, this.sk));
    this.oldBid = algosdk.decodeObj(algosdk.signBid(this.bid, this.sk));
  });

  Then('the bid should still be the same', function () {
    assert.deepStrictEqual(
      algosdk.encodeObj(this.sbid),
      algosdk.encodeObj(this.oldBid)
    );
  });

  When('I decode the address', function () {
    this.old = this.pk;
    this.addrBytes = algosdk.decodeAddress(this.pk).publicKey;
  });

  When('I encode the address', function () {
    this.pk = algosdk.encodeAddress(this.addrBytes);
  });

  Then('the address should still be the same', function () {
    assert.deepStrictEqual(this.pk, this.old);
  });

  When('I convert the private key back to a mnemonic', function () {
    this.mn = algosdk.secretKeyToMnemonic(this.sk);
  });

  Then('the mnemonic should still be the same as {string}', function (mn) {
    assert.deepStrictEqual(this.mn, mn);
  });

  Given('mnemonic for master derivation key {string}', function (mn) {
    this.mdk = algosdk.mnemonicToMasterDerivationKey(mn);
  });

  When('I convert the master derivation key back to a mnemonic', function () {
    this.mn = algosdk.masterDerivationKeyToMnemonic(this.mdk);
  });

  When('I create the flat fee payment transaction', function () {
    this.txn = {
      to: this.to,
      fee: this.fee,
      firstRound: this.fv,
      lastRound: this.lv,
      genesisHash: this.gh,
      flatFee: true,
    };
    if (this.gen) {
      this.txn.genesisID = this.gen;
    }
    if (this.close) {
      this.txn.closeRemainderTo = this.close;
    }
    if (this.note) {
      this.txn.note = this.note;
    }
    if (this.amt) {
      this.txn.amount = this.amt;
    }
  });

  Given('encoded multisig transaction {string}', function (encTxn) {
    this.mtx = Buffer.from(encTxn, 'base64');
    this.stx = algosdk.decodeObj(this.mtx);
  });

  When('I append a signature to the multisig transaction', function () {
    const addresses = this.stx.msig.subsig.slice();
    for (let i = 0; i < addresses.length; i++) {
      addresses[i] = algosdk.encodeAddress(addresses[i].pk);
    }
    const msig = {
      version: this.stx.msig.v,
      threshold: this.stx.msig.thr,
      addrs: addresses,
    };
    this.stx = algosdk.appendSignMultisigTransaction(
      this.mtx,
      msig,
      this.sk
    ).blob;
  });

  When('I merge the multisig transactions', function () {
    this.stx = algosdk.mergeMultisigTransactions(this.mtxs);
  });

  When('I convert {int} microalgos to algos and back', function (microalgos) {
    this.microalgos = algosdk
      .algosToMicroalgos(algosdk.microalgosToAlgos(microalgos))
      .toString();
  });

  Then(
    'it should still be the same amount of microalgos {int}',
    function (microalgos) {
      assert.deepStrictEqual(this.microalgos, microalgos.toString());
    }
  );

  Given('encoded multisig transactions {string}', function (encTxns) {
    this.mtxs = [];
    const mtxs = encTxns.split(' ');
    for (let i = 0; i < mtxs.length; i++) {
      this.mtxs.push(Buffer.from(mtxs[i], 'base64'));
    }
  });

  When('I create the multisig payment transaction', function () {
    this.txn = {
      from: algosdk.multisigAddress(this.msig),
      to: this.to,
      fee: this.fee,
      firstRound: this.fv,
      lastRound: this.lv,
      genesisHash: this.gh,
    };
    if (this.gen) {
      this.txn.genesisID = this.gen;
    }
    if (this.close) {
      this.txn.closeRemainderTo = this.close;
    }
    if (this.note) {
      this.txn.note = this.note;
    }
    if (this.amt) {
      this.txn.amount = this.amt;
    }
    return this.txn;
  });

  When('I create the multisig payment transaction with zero fee', function () {
    this.txn = {
      from: algosdk.multisigAddress(this.msig),
      to: this.to,
      fee: this.fee,
      flatFee: true,
      firstRound: this.fv,
      lastRound: this.lv,
      genesisHash: this.gh,
    };
    if (this.gen) {
      this.txn.genesisID = this.gen;
    }
    if (this.close) {
      this.txn.closeRemainderTo = this.close;
    }
    if (this.note) {
      this.txn.note = this.note;
    }
    if (this.amt) {
      this.txn.amount = this.amt;
    }
    return this.txn;
  });

  When('I send the transaction', async function () {
    this.txid = await this.acl.sendRawTransaction(this.stx);
    this.txid = this.txid.txId;
    return this.txid;
  });

  When('I send the kmd-signed transaction', async function () {
    this.txid = await this.acl.sendRawTransaction(this.stxKmd);
    this.txid = this.txid.txId;
    return this.txid;
  });

  // eslint-disable-next-line consistent-return
  When('I send the multisig transaction', async function () {
    try {
      this.txid = await this.acl.sendRawTransaction(this.stx);
      this.err = false;
      return this.txid;
    } catch (e) {
      this.err = true;
    }
  });

  Then('the transaction should go through', async function () {
    await waitForAlgodInDevMode();
    const info = await this.acl.pendingTransactionInformation(this.txid);
    assert.deepStrictEqual(true, 'type' in info);

    // TODO: this needs to be modified/removed when v1 is no longer supported
    // let localParams = await this.acl.getTransactionParams();
    // this.lastRound = localParams.lastRound;
    // await waitForAlgodInDevMode();
    // info = await this.acl.transactionById(this.txid);
    // assert.deepStrictEqual(true, 'type' in info);
  });

  Then('the transaction should not go through', function () {
    assert.deepStrictEqual(true, this.err);
  });

  When('I create a wallet', async function () {
    this.wallet_name = 'Walletjs';
    this.wallet_pswd = '';
    this.wallet_id = await this.kcl.createWallet(
      this.wallet_name,
      this.wallet_pswd
    );
    this.wallet_id = this.wallet_id.wallet.id;
    return this.wallet_id;
  });

  Then('the wallet should exist', async function () {
    const result = await this.kcl.listWallets();
    let exists = false;
    for (let i = 0; i < result.wallets.length; i++) {
      const w = result.wallets[i];
      if (w.name === this.wallet_name) {
        exists = true;
      }
    }
    assert.deepStrictEqual(true, exists);
  });

  When('I get the wallet handle', async function () {
    this.handle = await this.kcl.initWalletHandle(
      this.wallet_id,
      this.wallet_pswd
    );
    this.handle = this.handle.wallet_handle_token;
    return this.handle;
  });

  Then('I can get the master derivation key', async function () {
    const mdk = await this.kcl.exportMasterDerivationKey(
      this.handle,
      this.wallet_pswd
    );
    return mdk;
  });

  When('I rename the wallet', async function () {
    this.wallet_name = 'Walletjs_new';
    return this.kcl.renameWallet(
      this.wallet_id,
      this.wallet_pswd,
      this.wallet_name
    );
  });

  Then(
    'I can still get the wallet information with the same handle',
    async function () {
      return this.kcl.getWallet(this.handle);
    }
  );

  When('I renew the wallet handle', async function () {
    return this.kcl.renewWalletHandle(this.handle);
  });

  When('I release the wallet handle', async function () {
    return this.kcl.releaseWalletHandle(this.handle);
  });

  Then('the wallet handle should not work', async function () {
    try {
      await this.kcl.renewWalletHandle(this.handle);
      this.err = false;
    } catch (e) {
      this.err = true;
    }
    assert.deepStrictEqual(true, this.err);
  });

  // When("I read a transaction {string} from file {string}", function(string, num){
  //   this.num = num
  //   this.txn = algosdk.decodeObj(
  //     makeUint8Array(fs.readFileSync(maindir + '/temp/raw' + num + '.tx'))
  //   );
  //   return this.txn
  // });

  // When("I write the transaction to file", function(){
  //   fs.writeFileSync(
  //     maindir + '/temp/raw' + this.num + '.tx',
  //     Buffer.from(algosdk.encodeObj(this.txn))
  //   );
  // });

  // Then("the transaction should still be the same", function(){
  //   stxnew = makeUint8Array(fs.readFileSync(maindir + '/temp/raw' + this.num + '.tx'));
  //   stxold = makeUint8Array(fs.readFileSync(maindir + '/temp/old' + this.num + '.tx'));
  //   assert.deepStrictEqual(stxnew, stxold);
  // });

  // Then("I do my part", async function(){
  //     stx = makeUint8Array(fs.readFileSync(maindir + '/temp/txn.tx'));
  //     this.txid = await this.acl.sendRawTransaction(stx)
  //     this.txid = this.txid.txId
  //     return this.txid
  // })

  Then('I get account information', async function () {
    return this.acl.accountInformation(this.accounts[0]);
  });

  Then('I can get account information', async function () {
    await this.acl.accountInformation(this.pk);
    return this.kcl.deleteKey(this.handle, this.wallet_pswd, this.pk);
  });

  Given(
    'default V2 key registration transaction {string}',
    async function (type) {
      const voteKey = makeUint8Array(
        Buffer.from('9mr13Ri8rFepxN3ghIUrZNui6LqqM5hEzB45Rri5lkU=', 'base64')
      );
      const selectionKey = makeUint8Array(
        Buffer.from('dx717L3uOIIb/jr9OIyls1l5Ei00NFgRa380w7TnPr4=', 'base64')
      );
      const stateProofKey = makeUint8Array(
        Buffer.from(
          'mYR0GVEObMTSNdsKM6RwYywHYPqVDqg3E4JFzxZOreH9NU8B+tKzUanyY8AQ144hETgSMX7fXWwjBdHz6AWk9w==',
          'base64'
        )
      );

      const from = this.accounts[0];
      this.pk = from;

      const result = await this.acl.getTransactionParams();
      const suggestedParams = {
        fee: result.fee,
        firstRound: result.lastRound + 1,
        lastRound: result.lastRound + 1000,
        genesisHash: result.genesishashb64,
        genesisID: result.genesisID,
      };
      this.lastRound = result.lastRound;

      if (type === 'online') {
        this.txn = algosdk.makeKeyRegistrationTxnWithSuggestedParamsFromObject({
          from,
          voteKey,
          selectionKey,
          stateProofKey,
          voteFirst: 1,
          voteLast: 2000,
          voteKeyDilution: 10,
          suggestedParams,
        });
      } else if (type === 'offline') {
        this.txn = algosdk.makeKeyRegistrationTxnWithSuggestedParamsFromObject({
          from,
          suggestedParams,
        });
      } else if (type === 'nonparticipation') {
        this.txn = algosdk.makeKeyRegistrationTxnWithSuggestedParamsFromObject({
          from,
          nonParticipation: true,
          suggestedParams,
        });
      } else {
        throw new Error(`Unrecognized keyreg type: ${type}`);
      }
    }
  );

  /// /////////////////////////////////
  // begin asset tests
  /// /////////////////////////////////

  Given('asset test fixture', function () {
    this.assetTestFixture = {
      creator: '',
      index: 0,
      name: 'testcoin',
      unitname: 'coins',
      url: 'http://test',
      metadataHash: 'fACPO4nRgO55j1ndAK3W6Sgc4APkcyFh',
      expectedParams: undefined,
      queriedParams: undefined,
      lastTxn: undefined,
    };
  });

  Given(
    'default asset creation transaction with total issuance {int}',
    async function (issuance) {
      [this.assetTestFixture.creator] = this.accounts;
      this.params = await this.acl.getTransactionParams();
      this.fee = this.params.fee;
      this.fv = this.params.lastRound;
      this.lv = this.fv + 1000;
      this.note = undefined;
      this.gh = this.params.genesishashb64;
      const parsedIssuance = parseInt(issuance);
      const decimals = 0;
      const defaultFrozen = false;
      const assetName = this.assetTestFixture.name;
      const unitName = this.assetTestFixture.unitname;
      const assetURL = this.assetTestFixture.url;
      const { metadataHash } = this.assetTestFixture;
      const manager = this.assetTestFixture.creator;
      const reserve = this.assetTestFixture.creator;
      const freeze = this.assetTestFixture.creator;
      const clawback = this.assetTestFixture.creator;
      const genesisID = '';
      const type = 'acfg';

      this.assetTestFixture.lastTxn = {
        from: this.assetTestFixture.creator,
        fee: this.fee,
        firstRound: this.fv,
        lastRound: this.lv,
        note: this.note,
        genesisHash: this.gh,
        assetTotal: parsedIssuance,
        assetDecimals: decimals,
        assetDefaultFrozen: defaultFrozen,
        assetUnitName: unitName,
        assetName,
        assetURL,
        assetMetadataHash: metadataHash,
        assetManager: manager,
        assetReserve: reserve,
        assetFreeze: freeze,
        assetClawback: clawback,
        genesisID,
        type,
      };
      // update vars used by other helpers
      this.assetTestFixture.expectedParams = {
        creator: this.assetTestFixture.creator,
        total: parsedIssuance,
        defaultfrozen: defaultFrozen,
        unitname: unitName,
        assetname: assetName,
        url: assetURL,
        metadatahash: Buffer.from(metadataHash).toString('base64'),
        managerkey: manager,
        reserveaddr: reserve,
        freezeaddr: freeze,
        clawbackaddr: clawback,
        decimals,
      };
      this.txn = this.assetTestFixture.lastTxn;
      this.lastRound = this.params.lastRound;
      [this.pk] = this.accounts;
    }
  );

  Given(
    'default-frozen asset creation transaction with total issuance {int}',
    async function (issuance) {
      [this.assetTestFixture.creator] = this.accounts;
      this.params = await this.acl.getTransactionParams();
      this.fee = this.params.fee;
      this.fv = this.params.lastRound;
      this.lv = this.fv + 1000;
      this.note = undefined;
      this.gh = this.params.genesishashb64;
      const parsedIssuance = parseInt(issuance);
      const decimals = 0;
      const defaultFrozen = true;
      const assetName = this.assetTestFixture.name;
      const unitName = this.assetTestFixture.unitname;
      const assetURL = this.assetTestFixture.url;
      const { metadataHash } = this.assetTestFixture;
      const manager = this.assetTestFixture.creator;
      const reserve = this.assetTestFixture.creator;
      const freeze = this.assetTestFixture.creator;
      const clawback = this.assetTestFixture.creator;
      const genesisID = '';
      const type = 'acfg';

      this.assetTestFixture.lastTxn = {
        from: this.assetTestFixture.creator,
        fee: this.fee,
        firstRound: this.fv,
        lastRound: this.lv,
        note: this.note,
        genesisHash: this.gh,
        assetTotal: parsedIssuance,
        assetDecimals: decimals,
        assetDefaultFrozen: defaultFrozen,
        assetUnitName: unitName,
        assetName,
        assetURL,
        assetMetadataHash: metadataHash,
        assetManager: manager,
        assetReserve: reserve,
        assetFreeze: freeze,
        assetClawback: clawback,
        genesisID,
        type,
      };
      // update vars used by other helpers
      this.assetTestFixture.expectedParams = {
        creator: this.assetTestFixture.creator,
        total: parsedIssuance,
        defaultfrozen: defaultFrozen,
        unitname: unitName,
        assetname: assetName,
        url: assetURL,
        metadatahash: Buffer.from(metadataHash).toString('base64'),
        managerkey: manager,
        reserveaddr: reserve,
        freezeaddr: freeze,
        clawbackaddr: clawback,
        decimals,
      };
      this.txn = this.assetTestFixture.lastTxn;
      this.lastRound = this.params.lastRound;
      [this.pk] = this.accounts;
    }
  );

  // a lambda "return a-b" would suffice for keys.sort, below,
  // but define it separately for readability
  function sortKeysAscending(a, b) {
    if (a > b) {
      return 1;
    }
    if (b > a) {
      return -1;
    }
    return 0;
  }

  When('I update the asset index', async function () {
    const accountResponse = await this.acl.accountInformation(
      this.assetTestFixture.creator
    );
    const heldAssets = accountResponse.thisassettotal;
    let keys = Object.keys(heldAssets).map((key) => parseInt(key));
    keys = keys.sort(sortKeysAscending);
    const assetIndex = keys[keys.length - 1];

    // this is stored as a string so it can be used as a key later.
    this.assetTestFixture.index = assetIndex.toString();
  });

  When('I get the asset info', async function () {
    this.assetTestFixture.queriedParams = await this.acl.assetInformation(
      this.assetTestFixture.index
    );
  });

  Then('the asset info should match the expected asset info', function () {
    Object.keys(this.assetTestFixture.expectedParams).forEach((key) => {
      assert.strictEqual(
        true,
        this.assetTestFixture.expectedParams[key] ===
          this.assetTestFixture.queriedParams[key] ||
          typeof this.assetTestFixture.expectedParams[key] === 'undefined' ||
          typeof this.assetTestFixture.queriedParams[key] === 'undefined'
      );
    });
  });

  When(
    'I create a no-managers asset reconfigure transaction',
    async function () {
      [this.assetTestFixture.creator] = this.accounts;
      this.params = await this.acl.getTransactionParams();
      this.fee = this.params.fee;
      this.fv = this.params.lastRound;
      this.lv = this.fv + 1000;
      this.note = undefined;
      this.gh = this.params.genesishashb64;
      // if we truly supplied no managers at all, it would be an asset destroy txn
      // so leave one key written
      const manager = this.assetTestFixture.creator;
      let reserve;
      let freeze;
      let clawback;
      const genesisID = '';
      const type = 'acfg';

      this.assetTestFixture.lastTxn = {
        from: this.assetTestFixture.creator,
        fee: this.fee,
        firstRound: this.fv,
        lastRound: this.lv,
        note: this.note,
        genesisHash: this.gh,
        assetManager: manager,
        assetReserve: reserve,
        assetFreeze: freeze,
        assetClawback: clawback,
        assetIndex: parseInt(this.assetTestFixture.index),
        genesisID,
        type,
      };
      // update vars used by other helpers
      this.assetTestFixture.expectedParams.reserveaddr = '';
      this.assetTestFixture.expectedParams.freezeaddr = '';
      this.assetTestFixture.expectedParams.clawbackaddr = '';
      this.txn = this.assetTestFixture.lastTxn;
      this.lastRound = this.params.lastRound;
      [this.pk] = this.accounts;
    }
  );

  When('I create an asset destroy transaction', async function () {
    [this.assetTestFixture.creator] = this.accounts;
    this.params = await this.acl.getTransactionParams();
    this.fee = this.params.fee;
    this.fv = this.params.lastRound;
    this.lv = this.fv + 1000;
    this.note = undefined;
    this.gh = this.params.genesishashb64;
    const genesisID = '';
    const type = 'acfg';

    this.assetTestFixture.lastTxn = {
      from: this.assetTestFixture.creator,
      fee: this.fee,
      firstRound: this.fv,
      lastRound: this.lv,
      note: this.note,
      genesisHash: this.gh,
      assetIndex: parseInt(this.assetTestFixture.index),
      genesisID,
      type,
    };
    // update vars used by other helpers
    this.txn = this.assetTestFixture.lastTxn;
    this.lastRound = this.params.lastRound;
    [this.pk] = this.accounts;
  });

  Then('I should be unable to get the asset info', async function () {
    let failed = false;
    try {
      await this.acl.assetInformation(this.assetTestFixture.index);
    } catch (e) {
      failed = true;
    }
    assert.deepStrictEqual(failed, true);
  });

  When(
    'I create a transaction for a second account, signalling asset acceptance',
    async function () {
      const accountToUse = this.accounts[1];
      this.params = await this.acl.getTransactionParams();
      this.fee = this.params.fee;
      this.fv = this.params.lastRound;
      this.lv = this.fv + 1000;
      this.note = undefined;
      this.gh = this.params.genesishashb64;
      const genesisID = '';
      const type = 'axfer';

      this.assetTestFixture.lastTxn = {
        from: accountToUse,
        to: accountToUse,
        amount: 0,
        fee: this.fee,
        firstRound: this.fv,
        lastRound: this.lv,
        note: this.note,
        genesisHash: this.gh,
        assetIndex: parseInt(this.assetTestFixture.index),
        genesisID,
        type,
      };
      // update vars used by other helpers
      this.txn = this.assetTestFixture.lastTxn;
      this.lastRound = this.params.lastRound;
      this.pk = accountToUse;
    }
  );

  When(
    'I create a transaction transferring {int} assets from creator to a second account',
    async function (amount) {
      this.params = await this.acl.getTransactionParams();
      this.fee = this.params.fee;
      this.fv = this.params.lastRound;
      this.lv = this.fv + 1000;
      this.note = undefined;
      this.gh = this.params.genesishashb64;
      const genesisID = '';
      const type = 'axfer';

      this.assetTestFixture.lastTxn = {
        from: this.assetTestFixture.creator,
        to: this.accounts[1],
        amount: parseInt(amount),
        fee: this.fee,
        firstRound: this.fv,
        lastRound: this.lv,
        note: this.note,
        genesisHash: this.gh,
        assetIndex: parseInt(this.assetTestFixture.index),
        genesisID,
        type,
      };
      // update vars used by other helpers
      this.txn = this.assetTestFixture.lastTxn;
      this.lastRound = this.params.lastRound;
      this.pk = this.assetTestFixture.creator;
    }
  );

  When(
    'I create a transaction transferring {int} assets from a second account to creator',
    async function (amount) {
      this.params = await this.acl.getTransactionParams();
      this.fee = this.params.fee;
      this.fv = this.params.lastRound;
      this.lv = this.fv + 1000;
      this.note = undefined;
      this.gh = this.params.genesishashb64;
      const genesisID = '';
      const type = 'axfer';

      this.assetTestFixture.lastTxn = {
        to: this.assetTestFixture.creator,
        from: this.accounts[1],
        amount: parseInt(amount),
        fee: this.fee,
        firstRound: this.fv,
        lastRound: this.lv,
        note: this.note,
        genesisHash: this.gh,
        assetIndex: parseInt(this.assetTestFixture.index),
        genesisID,
        type,
      };
      // update vars used by other helpers
      this.txn = this.assetTestFixture.lastTxn;
      this.lastRound = this.params.lastRound;
      [this.pk] = this.accounts;
    }
  );

  Then(
    'the creator should have {int} assets remaining',
    async function (expectedTotal) {
      const accountInformation = await this.acl.accountInformation(
        this.assetTestFixture.creator
      );
      const assetsHeld = accountInformation.assets[this.assetTestFixture.index];
      assert.deepStrictEqual(assetsHeld.amount, parseInt(expectedTotal));
    }
  );

  When('I send the bogus kmd-signed transaction', async function () {
    this.err = false;
    try {
      await this.acl.sendRawTransaction(this.stxKmd);
    } catch (e) {
      this.err = true;
    }
  });

  When(
    'I create an un-freeze transaction targeting the second account',
    async function () {
      this.params = await this.acl.getTransactionParams();
      this.fee = this.params.fee;
      this.fv = this.params.lastRound;
      this.lv = this.fv + 1000;
      this.note = undefined;
      this.gh = this.params.genesishashb64;
      const freezer = this.assetTestFixture.creator;

      this.assetTestFixture.lastTxn = {
        from: freezer,
        fee: this.fee,
        firstRound: this.fv,
        lastRound: this.lv,
        genesisHash: this.gh,
        type: 'afrz',
        freezeAccount: this.accounts[1],
        assetIndex: parseInt(this.assetTestFixture.index),
        freezeState: false,
        note: this.note,
      };
      // update vars used by other helpers
      this.txn = this.assetTestFixture.lastTxn;
      this.lastRound = this.params.lastRound;
      this.pk = this.assetTestFixture.creator;
    }
  );

  When(
    'I create a freeze transaction targeting the second account',
    async function () {
      this.params = await this.acl.getTransactionParams();
      this.fee = this.params.fee;
      this.fv = this.params.lastRound;
      this.lv = this.fv + 1000;
      this.note = undefined;
      this.gh = this.params.genesishashb64;
      const freezer = this.assetTestFixture.creator;

      this.assetTestFixture.lastTxn = {
        from: freezer,
        fee: this.fee,
        firstRound: this.fv,
        lastRound: this.lv,
        genesisHash: this.gh,
        type: 'afrz',
        freezeAccount: this.accounts[1],
        assetIndex: parseInt(this.assetTestFixture.index),
        freezeState: true,
        note: this.note,
      };
      // update vars used by other helpers
      this.txn = this.assetTestFixture.lastTxn;
      this.lastRound = this.params.lastRound;
      this.pk = this.assetTestFixture.creator;
    }
  );

  When(
    'I create a transaction revoking {int} assets from a second account to creator',
    async function (amount) {
      this.params = await this.acl.getTransactionParams();
      this.fee = this.params.fee;
      this.fv = this.params.lastRound;
      this.lv = this.fv + 1000;
      this.note = undefined;
      this.gh = this.params.genesishashb64;
      const genesisID = '';
      const type = 'axfer';

      this.assetTestFixture.lastTxn = {
        from: this.assetTestFixture.creator,
        to: this.assetTestFixture.creator,
        assetRevocationTarget: this.accounts[1],
        amount: parseInt(amount),
        fee: this.fee,
        firstRound: this.fv,
        lastRound: this.lv,
        note: this.note,
        genesisHash: this.gh,
        assetIndex: parseInt(this.assetTestFixture.index),
        genesisID,
        type,
      };
      // update vars used by other helpers
      this.txn = this.assetTestFixture.lastTxn;
      this.lastRound = this.params.lastRound;
      this.pk = this.assetTestFixture.creator;
    }
  );

  /// /////////////////////////////////
  // begin indexer and algodv2 unit tests
  /// /////////////////////////////////

  const globalErrForExamination = '';
  const {
    mockAlgodResponderPort,
    mockAlgodResponderHost,
    mockAlgodPathRecorderPort,
    mockAlgodPathRecorderHost,
    mockIndexerPathRecorderPort,
    mockIndexerPathRecorderHost,
  } = options;

  let expectedMockResponse;
  let responseFormat;

  Given(
    'mock http responses in {string} loaded from {string}',
    function (expectedBody, format) {
      if (expectedBody !== null) {
        expectedMockResponse = expectedBody;
        if (format === 'msgp') {
          expectedMockResponse = new Uint8Array(
            Buffer.from(expectedMockResponse, 'base64')
          );
        }
      }
      responseFormat = format;
      this.v2Client = new algosdk.Algodv2(
        '',
        `http://${mockAlgodResponderHost}`,
        mockAlgodResponderPort,
        {}
      );
      this.indexerClient = new algosdk.Indexer(
        '',
        `http://${mockAlgodResponderHost}`,
        mockAlgodResponderPort,
        {}
      );
    }
  );

  Given(
    'mock http responses in {string} loaded from {string} with status {int}.',
    function (expectedBody, status, format) {
      if (expectedBody !== null) {
        expectedMockResponse = expectedBody;
        if (format === 'msgp') {
          expectedMockResponse = new Uint8Array(
            Buffer.from(expectedMockResponse, 'base64')
          );
        }
      }
      responseFormat = format;
      this.v2Client = new algosdk.Algodv2(
        '',
        `http://${mockAlgodResponderHost}`,
        mockAlgodResponderPort,
        {}
      );
      this.indexerClient = new algosdk.Indexer(
        '',
        `http://${mockAlgodResponderHost}`,
        mockAlgodResponderPort,
        {}
      );
      this.expectedMockResponseCode = status;
    }
  );

  When(
    'we make any {string} call to {string}.',
    // eslint-disable-next-line @typescript-eslint/no-unused-vars
    async function (client, _endpoint) {
      try {
        if (client === 'algod') {
          // endpoints are ignored by mock server, see setupMockServerForResponses
          if (responseFormat === 'msgp') {
            this.actualMockResponse = await this.v2Client.block(0).do();
          } else {
            this.actualMockResponse = await this.v2Client.status().do();
          }
        } else if (client === 'indexer') {
          // endpoints are ignored by mock server, see setupMockServerForResponses
          this.actualMockResponse = await this.indexerClient
            .makeHealthCheck()
            .do();
        } else {
          throw Error(`did not recognize desired client "${client}"`);
        }
      } catch (err) {
        if (this.expectedMockResponseCode === 200) {
          throw err;
        }
        if (this.expectedMockResponseCode === 500) {
          if (!err.toString().includes('Received status 500')) {
            throw Error(
              `expected response code 500 implies error Internal Server Error but instead had error: ${err}`
            );
          }
        }
      }
    }
  );

  Then('the parsed response should equal the mock response.', function () {
    if (this.expectedMockResponseCode === 200) {
      // assert.deepStrictEqual considers a Buffer and Uint8Array with the same contents as unequal.
      // These types are fairly interchangable in different parts of the SDK, so we need to normalize
      // them before comparing, which is why we chain encoding/decoding below.
      if (responseFormat === 'json') {
        assert.strictEqual(
          JSON.stringify(JSON.parse(expectedMockResponse)),
          JSON.stringify(this.actualMockResponse)
        );
      } else {
        assert.deepStrictEqual(
          algosdk.decodeObj(
            new Uint8Array(algosdk.encodeObj(this.actualMockResponse))
          ),
          algosdk.decodeObj(expectedMockResponse)
        );
      }
    }
  });

  Then('expect error string to contain {string}', (expectedErrorString) => {
    if (expectedErrorString === 'nil') {
      assert.strictEqual('', globalErrForExamination);
      return;
    }
    assert.strictEqual(expectedErrorString, globalErrForExamination);
  });

  Given('mock server recording request paths', function () {
    this.v2Client = new algosdk.Algodv2(
      '',
      `http://${mockAlgodPathRecorderHost}`,
      mockAlgodPathRecorderPort,
      {}
    );
    this.indexerClient = new algosdk.Indexer(
      '',
      `http://${mockIndexerPathRecorderHost}`,
      mockIndexerPathRecorderPort,
      {}
    );
  });

  Then(
    'expect the path used to be {string}',
    (algodSeenRequests, indexerSeenRequests, expectedRequestPath) => {
      let actualRequestPath;
      if (algodSeenRequests.length !== 0) {
        [actualRequestPath] = algodSeenRequests;
      } else if (indexerSeenRequests.length !== 0) {
        [actualRequestPath] = indexerSeenRequests;
      }
      assert.strictEqual(actualRequestPath, expectedRequestPath);
    }
  );

  Then(
    'we expect the path used to be {string}',
    (algodSeenRequests, indexerSeenRequests, expectedRequestPath) => {
      let actualRequestPath;
      if (algodSeenRequests.length !== 0) {
        actualRequestPath = algodSeenRequests[0].url;
      } else if (indexerSeenRequests.length !== 0) {
        actualRequestPath = indexerSeenRequests[0].url;
      }
      assert.strictEqual(expectedRequestPath, actualRequestPath);
    }
  );

  When(
    'we make a Pending Transaction Information against txid {string} with format {string}',
    async function (txid, format) {
      if (format !== 'msgpack') {
        assert.fail('this SDK only supports format msgpack for this function');
      }
      await this.v2Client.pendingTransactionInformation(txid).do();
    }
  );

  When(
    'we make a Pending Transaction Information with max {int} and format {string}',
    async function (max, format) {
      if (format !== 'msgpack') {
        assert.fail('this SDK only supports format msgpack for this function');
      }
      await this.v2Client.pendingTransactionsInformation().max(max).do();
    }
  );

  When(
    'we make a Pending Transactions By Address call against account {string} and max {int}',
    function (account, max) {
      this.v2Client.pendingTransactionByAddress(account).max(max).do();
    }
  );

  When(
    'we make a Pending Transactions By Address call against account {string} and max {int} and format {string}',
    async function (account, max, format) {
      if (format !== 'msgpack') {
        assert.fail('this SDK only supports format msgpack for this function');
      }
      await this.v2Client.pendingTransactionByAddress(account).max(max).do();
    }
  );

  When(
    'we make a Status after Block call with round {int}',
    async function (round) {
      await this.v2Client.statusAfterBlock(round).do();
    }
  );

  When(
    'we make an Account Information call against account {string} with exclude {string}',
    async function (account, exclude) {
      await this.v2Client.accountInformation(account).exclude(exclude).do();
    }
  );

  When(
    'we make an Account Information call against account {string}',
    async function (account) {
      await this.v2Client.accountInformation(account).do();
    }
  );

  When(
    'we make an Account Asset Information call against account {string} assetID {int}',
    async function (account, assetID) {
      await this.v2Client.accountAssetInformation(account, assetID).do();
    }
  );

  When(
    'we make an Account Application Information call against account {string} applicationID {int}',
    async function (account, applicationID) {
      await this.v2Client
        .accountApplicationInformation(account, applicationID)
        .do();
    }
  );

  When(
    'we make a Get Block call against block number {int}',
    function (blockNum) {
      this.v2Client.block(blockNum).do();
    }
  );

  When(
    'we make a Get Block call against block number {int} with format {string}',
    async function (blockNum, format) {
      if (format !== 'msgpack') {
        assert.fail('this SDK only supports format msgpack for this function');
      }
      await this.v2Client.block(blockNum).do();
    }
  );

  When('we make a GetAssetByID call for assetID {int}', async function (index) {
    await this.v2Client.getAssetByID(index).do();
  });

  When(
    'we make a GetApplicationByID call for applicationID {int}',
    async function (index) {
      await this.v2Client.getApplicationByID(index).do();
    }
  );

  When(
    'we make a GetApplicationBoxByName call for applicationID {int} with encoded box name {string}',
    async function (index, boxName) {
      const box = splitAndProcessAppArgs(boxName)[0];
      await this.v2Client.getApplicationBoxByName(index).name(box).do();
    }
  );

  When(
    'we make a GetApplicationBoxes call for applicationID {int} with max {int}',
    async function (index, limit) {
      await this.v2Client.getApplicationBoxes(index).max(limit).do();
    }
  );

  let anyPendingTransactionInfoResponse;

  When('we make any Pending Transaction Information call', async function () {
    anyPendingTransactionInfoResponse = await this.v2Client
      .pendingTransactionInformation()
      .do();
  });

  Then(
    'the parsed Pending Transaction Information response should have sender {string}',
    (sender) => {
      const actualSender = algosdk.encodeAddress(
        anyPendingTransactionInfoResponse.txn.txn.snd
      );
      assert.strictEqual(sender, actualSender);
    }
  );

  let anyPendingTransactionsInfoResponse;

  When('we make any Pending Transactions Information call', async function () {
    anyPendingTransactionsInfoResponse = await this.v2Client
      .pendingTransactionsInformation()
      .do();
  });

  Then(
    'the parsed Pending Transactions Information response should contain an array of len {int} and element number {int} should have sender {string}',
    (len, idx, sender) => {
      assert.strictEqual(
        len,
        anyPendingTransactionsInfoResponse['top-transactions'].length
      );
      if (len !== 0) {
        assert.strictEqual(
          sender,
          algosdk.encodeAddress(
            anyPendingTransactionsInfoResponse['top-transactions'][idx].txn.snd
          )
        );
      }
    }
  );

  let anySendRawTransactionResponse;

  When('we make any Send Raw Transaction call', async function () {
    anySendRawTransactionResponse = await this.v2Client
      .sendRawTransaction(makeUint8Array(0))
      .do();
  });

  Then(
    'the parsed Send Raw Transaction response should have txid {string}',
    (txid) => {
      assert.strictEqual(txid, anySendRawTransactionResponse.txId);
    }
  );

  let anyPendingTransactionsByAddressResponse;

  When('we make any Pending Transactions By Address call', async function () {
    anyPendingTransactionsByAddressResponse = await this.v2Client
      .pendingTransactionByAddress()
      .do();
  });

  Then(
    'the parsed Pending Transactions By Address response should contain an array of len {int} and element number {int} should have sender {string}',
    (len, idx, sender) => {
      assert.strictEqual(
        len,
        anyPendingTransactionsByAddressResponse['total-transactions']
      );
      if (len === 0) {
        return;
      }
      let actualSender =
        anyPendingTransactionsByAddressResponse['top-transactions'][idx].txn
          .snd;
      actualSender = algosdk.encodeAddress(actualSender);
      assert.strictEqual(sender, actualSender);
    }
  );

  let anyNodeStatusResponse;

  When('we make any Node Status call', async function () {
    anyNodeStatusResponse = await this.v2Client.status().do();
  });

  Then(
    'the parsed Node Status response should have a last round of {int}',
    (lastRound) => {
      assert.strictEqual(lastRound, anyNodeStatusResponse['last-round']);
    }
  );

  let anyLedgerSupplyResponse;

  When('we make any Ledger Supply call', async function () {
    anyLedgerSupplyResponse = await this.v2Client.supply().do();
  });

  Then(
    'the parsed Ledger Supply response should have totalMoney {int} onlineMoney {int} on round {int}',
    (totalMoney, onlineMoney, round) => {
      assert.strictEqual(totalMoney, anyLedgerSupplyResponse['total-money']);
      assert.strictEqual(onlineMoney, anyLedgerSupplyResponse['online-money']);
      assert.strictEqual(round, anyLedgerSupplyResponse.current_round);
    }
  );

  When('we make any Status After Block call', async function () {
    anyNodeStatusResponse = await this.v2Client.statusAfterBlock(1).do();
  });

  Then(
    'the parsed Status After Block response should have a last round of {int}',
    (lastRound) => {
      assert.strictEqual(lastRound, anyNodeStatusResponse['last-round']);
    }
  );

  let anyAccountInformationResponse;

  When('we make any Account Information call', async function () {
    anyAccountInformationResponse = await this.v2Client
      .accountInformation()
      .do();
  });

  Then(
    'the parsed Account Information response should have address {string}',
    (address) => {
      assert.strictEqual(address, anyAccountInformationResponse.address);
    }
  );

  let anyBlockResponse;

  When('we make any Get Block call', async function () {
    anyBlockResponse = await this.v2Client.block(1).do();
  });

  Then(
    'the parsed Get Block response should have rewards pool {string}',
    (rewardsPoolAddress) => {
      const rewardsPoolB64String = Buffer.from(
        anyBlockResponse.block.rwd
      ).toString('base64');
      assert.strictEqual(rewardsPoolAddress, rewardsPoolB64String);
    }
  );

  let anySuggestedTransactionsResponse;

  When('we make any Suggested Transaction Parameters call', async function () {
    anySuggestedTransactionsResponse = await this.v2Client
      .getTransactionParams()
      .do();
  });

  Then(
    'the parsed Suggested Transaction Parameters response should have first round valid of {int}',
    (firstRound) => {
      assert.strictEqual(
        firstRound,
        anySuggestedTransactionsResponse.firstRound
      );
    }
  );

  When(
    'we make a Lookup Asset Balances call against asset index {int} with limit {int} afterAddress {string} currencyGreaterThan {int} currencyLessThan {int}',
    async function (
      index,
      limit,
      afterAddress,
      currencyGreater,
      currencyLesser
    ) {
      await this.indexerClient
        .lookupAssetBalances(index)
        .limit(limit)
        .currencyGreaterThan(currencyGreater)
        .currencyLessThan(currencyLesser)
        .do();
    }
  );

  When(
    'we make a Lookup Asset Transactions call against asset index {int} with NotePrefix {string} TxType {string} SigType {string} txid {string} round {int} minRound {int} maxRound {int} limit {int} beforeTime {string} afterTime {string} currencyGreaterThan {int} currencyLessThan {int} address {string} addressRole {string} ExcluseCloseTo {string}',
    async function (
      assetIndex,
      notePrefix,
      txType,
      sigType,
      txid,
      round,
      minRound,
      maxRound,
      limit,
      beforeTime,
      afterTime,
      currencyGreater,
      currencyLesser,
      address,
      addressRole,
      excludeCloseToAsString
    ) {
      let excludeCloseTo = false;
      if (excludeCloseToAsString === 'true') {
        excludeCloseTo = true;
      }
      await this.indexerClient
        .lookupAssetTransactions(assetIndex)
        .notePrefix(notePrefix)
        .txType(txType)
        .sigType(sigType)
        .txid(txid)
        .round(round)
        .minRound(minRound)
        .maxRound(maxRound)
        .limit(limit)
        .beforeTime(beforeTime)
        .afterTime(afterTime)
        .currencyGreaterThan(currencyGreater)
        .currencyLessThan(currencyLesser)
        .address(address)
        .addressRole(addressRole)
        .excludeCloseTo(excludeCloseTo)
        .do();
    }
  );

  When(
    'we make a Lookup Asset Transactions call against asset index {int} with NotePrefix {string} TxType {string} SigType {string} txid {string} round {int} minRound {int} maxRound {int} limit {int} beforeTime {string} afterTime {string} currencyGreaterThan {int} currencyLessThan {int} address {string} addressRole {string} ExcluseCloseTo {string} RekeyTo {string}',
    async function (
      assetIndex,
      notePrefix,
      txType,
      sigType,
      txid,
      round,
      minRound,
      maxRound,
      limit,
      beforeTime,
      afterTime,
      currencyGreater,
      currencyLesser,
      address,
      addressRole,
      excludeCloseToAsString,
      rekeyToAsString
    ) {
      let excludeCloseTo = false;
      if (excludeCloseToAsString === 'true') {
        excludeCloseTo = true;
      }
      let rekeyTo = false;
      if (rekeyToAsString === 'true') {
        rekeyTo = true;
      }
      await this.indexerClient
        .lookupAssetTransactions(assetIndex)
        .notePrefix(notePrefix)
        .txType(txType)
        .sigType(sigType)
        .txid(txid)
        .round(round)
        .minRound(minRound)
        .maxRound(maxRound)
        .limit(limit)
        .beforeTime(beforeTime)
        .afterTime(afterTime)
        .currencyGreaterThan(currencyGreater)
        .currencyLessThan(currencyLesser)
        .address(address)
        .addressRole(addressRole)
        .excludeCloseTo(excludeCloseTo)
        .rekeyTo(rekeyTo)
        .do();
    }
  );

  When(
    'we make a Lookup Account Transactions call against account {string} with NotePrefix {string} TxType {string} SigType {string} txid {string} round {int} minRound {int} maxRound {int} limit {int} beforeTime {string} afterTime {string} currencyGreaterThan {int} currencyLessThan {int} assetIndex {int}',
    async function (
      account,
      notePrefix,
      txType,
      sigType,
      txid,
      round,
      minRound,
      maxRound,
      limit,
      beforeTime,
      afterTime,
      currencyGreater,
      currencyLesser,
      assetIndex
    ) {
      await this.indexerClient
        .lookupAccountTransactions(account)
        .notePrefix(notePrefix)
        .txType(txType)
        .sigType(sigType)
        .txid(txid)
        .round(round)
        .minRound(minRound)
        .maxRound(maxRound)
        .limit(limit)
        .beforeTime(beforeTime)
        .afterTime(afterTime)
        .currencyGreaterThan(currencyGreater)
        .currencyLessThan(currencyLesser)
        .assetID(assetIndex)
        .do();
    }
  );

  When(
    'we make a Lookup Account Transactions call against account {string} with NotePrefix {string} TxType {string} SigType {string} txid {string} round {int} minRound {int} maxRound {int} limit {int} beforeTime {string} afterTime {string} currencyGreaterThan {int} currencyLessThan {int} assetIndex {int} rekeyTo {string}',
    async function (
      account,
      notePrefix,
      txType,
      sigType,
      txid,
      round,
      minRound,
      maxRound,
      limit,
      beforeTime,
      afterTime,
      currencyGreater,
      currencyLesser,
      assetIndex,
      rekeyToAsString
    ) {
      let rekeyTo = false;
      if (rekeyToAsString === 'true') {
        rekeyTo = true;
      }
      await this.indexerClient
        .lookupAccountTransactions(account)
        .notePrefix(notePrefix)
        .txType(txType)
        .sigType(sigType)
        .txid(txid)
        .round(round)
        .minRound(minRound)
        .maxRound(maxRound)
        .limit(limit)
        .beforeTime(beforeTime)
        .afterTime(afterTime)
        .currencyGreaterThan(currencyGreater)
        .currencyLessThan(currencyLesser)
        .assetID(assetIndex)
        .rekeyTo(rekeyTo)
        .do();
    }
  );

  When(
    'we make a Lookup Block call against round {int}',
    async function (round) {
      await this.indexerClient.lookupBlock(round).do();
    }
  );

  When(
    'we make a Lookup Account by ID call against account {string} with round {int}',
    async function (account, round) {
      await this.indexerClient.lookupAccountByID(account).round(round).do();
    }
  );

  When(
    'we make a Lookup Account by ID call against account {string} with exclude {string}',
    async function (account, exclude) {
      await this.indexerClient.lookupAccountByID(account).exclude(exclude).do();
    }
  );

  When(
    'we make a Lookup Asset by ID call against asset index {int}',
    async function (assetIndex) {
      await this.indexerClient.lookupAssetByID(assetIndex).do();
    }
  );

  When(
<<<<<<< HEAD
    'we make a LookupApplications call with {int} and {int}',
    async function (index, round) {
      await this.indexerClient.lookupApplications(index).round(round).do();
    }
  );

  When(
    'we make a SearchForApplicationBoxes call with applicationID {int} with max {int} nextToken {string}',
    async function (index, limit, token) {
      await this.indexerClient
        .searchForApplicationBoxes(index)
        .limit(limit)
        .nextToken(token)
        .do();
    }
  );

  When(
    'we make a LookupApplicationBoxByIDandName call with applicationID {int} with encoded box name {string}',
    async function (index, name) {
      const boxKey = splitAndProcessAppArgs(name)[0];
      await this.indexerClient
        .lookupApplicationBoxByIDandName(index)
        .name(boxKey)
        .do();
    }
  );

  When(
=======
>>>>>>> dccb9529
    'we make a LookupApplicationLogsByID call with applicationID {int} limit {int} minRound {int} maxRound {int} nextToken {string} sender {string} and txID {string}',
    async function (appID, limit, minRound, maxRound, nextToken, sender, txID) {
      await this.indexerClient
        .lookupApplicationLogs(appID)
        .limit(limit)
        .maxRound(maxRound)
        .minRound(minRound)
        .nextToken(nextToken)
        .sender(sender)
        .txid(txID)
        .do();
    }
  );

  When(
    'we make a Search Accounts call with assetID {int} limit {int} currencyGreaterThan {int} currencyLessThan {int} and round {int}',
    async function (assetIndex, limit, currencyGreater, currencyLesser, round) {
      await this.indexerClient
        .searchAccounts()
        .assetID(assetIndex)
        .limit(limit)
        .currencyGreaterThan(currencyGreater)
        .currencyLessThan(currencyLesser)
        .round(round)
        .do();
    }
  );

  When(
    'we make a Search Accounts call with assetID {int} limit {int} currencyGreaterThan {int} currencyLessThan {int} round {int} and authenticating address {string}',
    async function (
      assetIndex,
      limit,
      currencyGreater,
      currencyLesser,
      round,
      authAddress
    ) {
      await this.indexerClient
        .searchAccounts()
        .assetID(assetIndex)
        .limit(limit)
        .currencyGreaterThan(currencyGreater)
        .currencyLessThan(currencyLesser)
        .round(round)
        .authAddr(authAddress)
        .do();
    }
  );

  When(
    'we make a Search Accounts call with exclude {string}',
    async function (exclude) {
      await this.indexerClient.searchAccounts().exclude(exclude).do();
    }
  );

  When(
    'we make a SearchForApplications call with creator {string}',
    async function (creator) {
      await this.indexerClient.searchForApplications().creator(creator).do();
    }
  );

  When(
    'we make a Search For Transactions call with account {string} NotePrefix {string} TxType {string} SigType {string} txid {string} round {int} minRound {int} maxRound {int} limit {int} beforeTime {string} afterTime {string} currencyGreaterThan {int} currencyLessThan {int} assetIndex {int} addressRole {string} ExcluseCloseTo {string}',
    async function (
      account,
      notePrefix,
      txType,
      sigType,
      txid,
      round,
      minRound,
      maxRound,
      limit,
      beforeTime,
      afterTime,
      currencyGreater,
      currencyLesser,
      assetIndex,
      addressRole,
      excludeCloseToAsString
    ) {
      let excludeCloseTo = false;
      if (excludeCloseToAsString === 'true') {
        excludeCloseTo = true;
      }
      await this.indexerClient
        .searchForTransactions()
        .address(account)
        .notePrefix(notePrefix)
        .txType(txType)
        .sigType(sigType)
        .txid(txid)
        .round(round)
        .minRound(minRound)
        .maxRound(maxRound)
        .limit(limit)
        .beforeTime(beforeTime)
        .afterTime(afterTime)
        .currencyGreaterThan(currencyGreater)
        .currencyLessThan(currencyLesser)
        .assetID(assetIndex)
        .addressRole(addressRole)
        .excludeCloseTo(excludeCloseTo)
        .do();
    }
  );

  When(
    'we make a Search For Transactions call with account {string} NotePrefix {string} TxType {string} SigType {string} txid {string} round {int} minRound {int} maxRound {int} limit {int} beforeTime {string} afterTime {string} currencyGreaterThan {int} currencyLessThan {int} assetIndex {int} addressRole {string} ExcluseCloseTo {string} rekeyTo {string}',
    async function (
      account,
      notePrefix,
      txType,
      sigType,
      txid,
      round,
      minRound,
      maxRound,
      limit,
      beforeTime,
      afterTime,
      currencyGreater,
      currencyLesser,
      assetIndex,
      addressRole,
      excludeCloseToAsString,
      rekeyToAsString
    ) {
      let excludeCloseTo = false;
      if (excludeCloseToAsString === 'true') {
        excludeCloseTo = true;
      }
      let rekeyTo = false;
      if (rekeyToAsString === 'true') {
        rekeyTo = true;
      }
      await this.indexerClient
        .searchForTransactions()
        .address(account)
        .notePrefix(notePrefix)
        .txType(txType)
        .sigType(sigType)
        .txid(txid)
        .round(round)
        .minRound(minRound)
        .maxRound(maxRound)
        .limit(limit)
        .beforeTime(beforeTime)
        .afterTime(afterTime)
        .currencyGreaterThan(currencyGreater)
        .currencyLessThan(currencyLesser)
        .assetID(assetIndex)
        .addressRole(addressRole)
        .excludeCloseTo(excludeCloseTo)
        .rekeyTo(rekeyTo)
        .do();
    }
  );

  When(
    'we make a SearchForAssets call with limit {int} creator {string} name {string} unit {string} index {int}',
    async function (limit, creator, name, unit, index) {
      await this.indexerClient
        .searchForAssets()
        .limit(limit)
        .creator(creator)
        .name(name)
        .unit(unit)
        .index(index)
        .do();
    }
  );

  When(
    'we make a SearchForApplications call with applicationID {int}',
    async function (index) {
      await this.indexerClient.searchForApplications().index(index).do();
    }
  );

  When(
    'we make a LookupApplications call with applicationID {int}',
    async function (index) {
      await this.indexerClient.lookupApplications(index).do();
    }
  );

  let anyLookupAssetBalancesResponse;

  When('we make any LookupAssetBalances call', async function () {
    anyLookupAssetBalancesResponse = await this.indexerClient
      .lookupAssetBalances()
      .setIntDecoding('mixed')
      .do();
  });

  Then(
    'the parsed LookupAssetBalances response should be valid on round {int}, and contain an array of len {int} and element number {int} should have address {string} amount {int} and frozen state {string}',
    (round, length, idx, address, amount, frozenStateAsString) => {
      assert.strictEqual(
        round,
        anyLookupAssetBalancesResponse['current-round']
      );
      assert.strictEqual(
        length,
        anyLookupAssetBalancesResponse.balances.length
      );
      if (length === 0) {
        return;
      }
      let frozenState = false;
      if (frozenStateAsString === 'true') {
        frozenState = true;
      }
      assert.strictEqual(
        amount,
        anyLookupAssetBalancesResponse.balances[idx].amount
      );
      assert.strictEqual(
        frozenState,
        anyLookupAssetBalancesResponse.balances[idx]['is-frozen']
      );
    }
  );

  When(
    'we make a LookupAccountAssets call with accountID {string} assetID {int} includeAll {string} limit {int} next {string}',
    async function (account, assetID, includeAll, limit, next) {
      await this.indexerClient
        .lookupAccountAssets(account)
        .assetId(assetID)
        .includeAll(includeAll === 'true')
        .limit(limit)
        .nextToken(next)
        .do();
    }
  );

  When(
    'we make a LookupAccountCreatedAssets call with accountID {string} assetID {int} includeAll {string} limit {int} next {string}',
    async function (account, assetID, includeAll, limit, next) {
      await this.indexerClient
        .lookupAccountCreatedAssets(account)
        .assetID(assetID)
        .includeAll(includeAll === 'true')
        .limit(limit)
        .nextToken(next)
        .do();
    }
  );

  When(
    'we make a LookupAccountAppLocalStates call with accountID {string} applicationID {int} includeAll {string} limit {int} next {string}',
    async function (account, applicationID, includeAll, limit, next) {
      await this.indexerClient
        .lookupAccountAppLocalStates(account)
        .applicationID(applicationID)
        .includeAll(includeAll === 'true')
        .limit(limit)
        .nextToken(next)
        .do();
    }
  );

  When(
    'we make a LookupAccountCreatedApplications call with accountID {string} applicationID {int} includeAll {string} limit {int} next {string}',
    async function (account, applicationID, includeAll, limit, next) {
      await this.indexerClient
        .lookupAccountCreatedApplications(account)
        .applicationID(applicationID)
        .includeAll(includeAll === 'true')
        .limit(limit)
        .nextToken(next)
        .do();
    }
  );

  let anyLookupAssetTransactionsResponse;

  When('we make any LookupAssetTransactions call', async function () {
    anyLookupAssetTransactionsResponse = await this.indexerClient
      .lookupAssetTransactions()
      .setIntDecoding('mixed')
      .do();
  });

  Then(
    'the parsed LookupAssetTransactions response should be valid on round {int}, and contain an array of len {int} and element number {int} should have sender {string}',
    (round, length, idx, sender) => {
      assert.strictEqual(
        round,
        anyLookupAssetTransactionsResponse['current-round']
      );
      assert.strictEqual(
        length,
        anyLookupAssetTransactionsResponse.transactions.length
      );
      if (length === 0) {
        return;
      }
      assert.strictEqual(
        sender,
        anyLookupAssetTransactionsResponse.transactions[idx].sender
      );
    }
  );

  let anyLookupAccountTransactionsResponse;

  When('we make any LookupAccountTransactions call', async function () {
    anyLookupAccountTransactionsResponse = await this.indexerClient
      .lookupAccountTransactions()
      .do();
  });

  Then(
    'the parsed LookupAccountTransactions response should be valid on round {int}, and contain an array of len {int} and element number {int} should have sender {string}',
    (round, length, idx, sender) => {
      assert.strictEqual(
        round,
        anyLookupAccountTransactionsResponse['current-round']
      );
      assert.strictEqual(
        length,
        anyLookupAccountTransactionsResponse.transactions.length
      );
      if (length === 0) {
        return;
      }
      assert.strictEqual(
        sender,
        anyLookupAccountTransactionsResponse.transactions[idx].sender
      );
    }
  );

  let anyLookupBlockResponse;

  When('we make any LookupBlock call', async function () {
    anyLookupBlockResponse = await this.indexerClient.lookupBlock().do();
  });

  Then(
    'the parsed LookupBlock response should have previous block hash {string}',
    (prevHash) => {
      assert.strictEqual(
        prevHash,
        anyLookupBlockResponse['previous-block-hash']
      );
    }
  );

  let anyLookupAccountByIDResponse;

  When('we make any LookupAccountByID call', async function () {
    anyLookupAccountByIDResponse = await this.indexerClient
      .lookupAccountByID()
      .do();
  });

  Then(
    'the parsed LookupAccountByID response should have address {string}',
    (address) => {
      assert.strictEqual(address, anyLookupAccountByIDResponse.account.address);
    }
  );

  let anyLookupAssetByIDResponse;

  When('we make any LookupAssetByID call', async function () {
    anyLookupAssetByIDResponse = await this.indexerClient
      .lookupAssetByID()
      .setIntDecoding('mixed')
      .do();
  });

  Then('the parsed LookupAssetByID response should have index {int}', (idx) => {
    assert.strictEqual(idx, anyLookupAssetByIDResponse.asset.index);
  });

  let anySearchAccountsResponse;

  When('we make any SearchAccounts call', async function () {
    anySearchAccountsResponse = await this.indexerClient.searchAccounts().do();
  });

  Then(
    'the parsed SearchAccounts response should be valid on round {int} and the array should be of len {int} and the element at index {int} should have address {string}',
    (round, length, idx, address) => {
      assert.strictEqual(round, anySearchAccountsResponse['current-round']);
      assert.strictEqual(length, anySearchAccountsResponse.accounts.length);
      if (length === 0) {
        return;
      }
      assert.strictEqual(
        address,
        anySearchAccountsResponse.accounts[idx].address
      );
    }
  );

  Then(
    'the parsed SearchAccounts response should be valid on round {int} and the array should be of len {int} and the element at index {int} should have authorizing address {string}',
    (round, length, idx, authAddress) => {
      assert.strictEqual(round, anySearchAccountsResponse['current-round']);
      assert.strictEqual(length, anySearchAccountsResponse.accounts.length);
      if (length === 0) {
        return;
      }
      assert.strictEqual(
        authAddress,
        anySearchAccountsResponse.accounts[idx]['auth-addr']
      );
    }
  );

  let anySearchForTransactionsResponse;

  When('we make any SearchForTransactions call', async function () {
    anySearchForTransactionsResponse = await this.indexerClient
      .searchForTransactions()
      .do();
  });

  Then(
    'the parsed SearchForTransactions response should be valid on round {int} and the array should be of len {int} and the element at index {int} should have sender {string}',
    (round, length, idx, sender) => {
      assert.strictEqual(
        round,
        anySearchForTransactionsResponse['current-round']
      );
      assert.strictEqual(
        length,
        anySearchForTransactionsResponse.transactions.length
      );
      if (length === 0) {
        return;
      }
      assert.strictEqual(
        sender,
        anySearchForTransactionsResponse.transactions[idx].sender
      );
    }
  );

  Then(
    'the parsed SearchForTransactions response should be valid on round {int} and the array should be of len {int} and the element at index {int} should have rekey-to {string}',
    (round, length, idx, rekeyTo) => {
      assert.strictEqual(
        round,
        anySearchForTransactionsResponse['current-round']
      );
      assert.strictEqual(
        length,
        anySearchForTransactionsResponse.transactions.length
      );
      if (length === 0) {
        return;
      }
      assert.strictEqual(
        rekeyTo,
        anySearchForTransactionsResponse.transactions[idx]['rekey-to']
      );
    }
  );

  let anySearchForAssetsResponse;

  When('we make any SearchForAssets call', async function () {
    anySearchForAssetsResponse = await this.indexerClient
      .searchForAssets()
      .do();
  });

  Then(
    'the parsed SearchForAssets response should be valid on round {int} and the array should be of len {int} and the element at index {int} should have asset index {int}',
    (round, length, idx, assetIndex) => {
      assert.strictEqual(round, anySearchForAssetsResponse['current-round']);
      assert.strictEqual(length, anySearchForAssetsResponse.assets.length);
      if (length === 0) {
        return;
      }
      assert.strictEqual(
        assetIndex,
        anySearchForAssetsResponse.assets[idx].index
      );
    }
  );

  /// /////////////////////////////////
  // begin rekey test helpers
  /// /////////////////////////////////

  When('I add a rekeyTo field with address {string}', function (address) {
    this.txn.reKeyTo = address;
  });

  When(
    'I add a rekeyTo field with the private key algorand address',
    function () {
      const keypair = keyPairFromSecretKey(this.sk);
      const pubKeyFromSk = keypair.publicKey;
      this.txn.reKeyTo = algosdk.encodeAddress(pubKeyFromSk);
    }
  );

  When('I set the from address to {string}', function (from) {
    this.txn.from = from;
  });

  let dryrunResponse;

  When('we make any Dryrun call', async function () {
    const dr = new algosdk.modelsv2.DryrunRequest({});
    dryrunResponse = await this.v2Client.dryrun(dr).do();
  });

  Then(
    'the parsed Dryrun Response should have global delta {string} with {int}',
    (key, action) => {
      assert.strictEqual(dryrunResponse.txns[0]['global-delta'][0].key, key);
      assert.strictEqual(
        dryrunResponse.txns[0]['global-delta'][0].value.action,
        action
      );
    }
  );

  When('I dryrun a {string} program {string}', async function (kind, program) {
    const data = await loadResource(program);
    const algoTxn = new algosdk.Transaction({
      from: 'UAPJE355K7BG7RQVMTZOW7QW4ICZJEIC3RZGYG5LSHZ65K6LCNFPJDSR7M',
      fee: 1000,
      amount: 1000,
      firstRound: 1,
      lastRound: 1000,
      type: 'pay',
      genesisHash: 'ZIkPs8pTDxbRJsFB1yJ7gvnpDu0Q85FRkl2NCkEAQLU=',
    });
    let txns;
    let sources;

    switch (kind) {
      case 'compiled':
        txns = [
          {
            lsig: algosdk.makeLogicSig(data),
            txn: algoTxn,
          },
        ];
        break;
      case 'source':
        txns = [
          {
            txn: algoTxn,
          },
        ];
        sources = [
          new algosdk.modelsv2.DryrunSource('lsig', data.toString('utf8'), 0),
        ];
        break;
      default:
        throw Error(`kind ${kind} not in (source, compiled)`);
    }

    const dr = new algosdk.modelsv2.DryrunRequest({
      txns,
      sources,
    });
    dryrunResponse = await this.v2Client.dryrun(dr).do();
  });

  Then('I get execution result {string}', (result) => {
    let msgs;
    const res = dryrunResponse.txns[0];
    if (
      res['logic-sig-messages'] !== undefined &&
      res['logic-sig-messages'].length > 0
    ) {
      msgs = res['logic-sig-messages'];
    } else if (
      res['app-call-messages'] !== undefined &&
      res['app-call-messages'].length > 0
    ) {
      msgs = res['app-call-messages'];
    }
    assert.ok(msgs.length > 0);
    assert.strictEqual(msgs[0], result);
  });

  let compileStatusCode;
  let compileResponse;

  When('I compile a teal program {string}', async function (program) {
    const data = await loadResource(program);
    try {
      compileResponse = await this.v2Client.compile(data).do();
      compileStatusCode = 200;
    } catch (e) {
      compileStatusCode = e.response.statusCode;
      compileResponse = {
        result: '',
        hash: '',
      };
    }
  });

  Then(
    'it is compiled with {int} and {string} and {string}',
    (status, result, hash) => {
      assert.strictEqual(status, compileStatusCode);
      assert.strictEqual(result, compileResponse.result);
      assert.strictEqual(hash, compileResponse.hash);
    }
  );

  Then(
    'base64 decoding the response is the same as the binary {string}',
    async (program) => {
      const data = await loadResource(program);
      const decodedResult = makeUint8Array(
        Buffer.from(compileResponse.result, 'base64')
      );
      assert.deepStrictEqual(makeUint8Array(data), decodedResult);
    }
  );

  /// /////////////////////////////////
  // TealSign tests
  /// /////////////////////////////////

  Given('base64 encoded data to sign {string}', function (data) {
    this.data = Buffer.from(data, 'base64');
  });

  Given('program hash {string}', function (contractAddress) {
    this.contractAddress = contractAddress;
  });

  Given('base64 encoded program {string}', function (programEncoded) {
    const program = Buffer.from(programEncoded, 'base64');
    const lsig = algosdk.makeLogicSig(program);
    this.contractAddress = lsig.address();
  });

  Given('base64 encoded private key {string}', function (keyEncoded) {
    const seed = Buffer.from(keyEncoded, 'base64');
    const keys = keyPairFromSeed(seed);
    this.sk = keys.secretKey;
  });

  When('I perform tealsign', function () {
    this.sig = algosdk.tealSign(this.sk, this.data, this.contractAddress);
  });

  Then('the signature should be equal to {string}', function (expectedEncoded) {
    const expected = makeUint8Array(Buffer.from(expectedEncoded, 'base64'));
    assert.deepStrictEqual(this.sig, expected);
  });

  /// /////////////////////////////////
  // begin application test helpers
  /// /////////////////////////////////

  Given(
    'a signing account with address {string} and mnemonic {string}',
    function (address, mnemonic) {
      this.signingAccount = algosdk.mnemonicToSecretKey(mnemonic);
      if (this.signingAccount.addr !== address) {
        throw new Error(
          `Address does not match mnemonic: ${this.signingAccount.addr} !== ${address}`
        );
      }
    }
  );

  Given(
    'suggested transaction parameters from the algod v2 client',
    async function () {
      this.suggestedParams = await this.v2Client.getTransactionParams().do();
    }
  );

  When(
    'I build a payment transaction with sender {string}, receiver {string}, amount {int}, close remainder to {string}',
    function (sender, receiver, amount, closeTo) {
      const from = sender === 'transient' ? this.transientAccount.addr : sender;
      const to =
        receiver === 'transient' ? this.transientAccount.addr : receiver;

      this.txn = algosdk.makePaymentTxnWithSuggestedParamsFromObject({
        from,
        to,
        amount: parseInt(amount, 10),
        closeRemainderTo: closeTo.length === 0 ? undefined : closeTo,
        suggestedParams: this.suggestedParams,
      });
    }
  );

  Then(
    "I get the account address for the current application and see that it matches the app id's hash",
    async function () {
      const appID = this.currentApplicationIndex;
      const toSign = Buffer.concat([
        Buffer.from('appID'),
        algosdk.encodeUint64(appID),
      ]);
      const expected = algosdk.encodeAddress(
        makeUint8Array(genericHash(toSign))
      );
      const actual = algosdk.getApplicationAddress(appID);
      assert.strictEqual(expected, actual);
    }
  );

  Given(
    "I fund the current application's address with {int} microalgos.",
    async function (amount) {
      const sp = await this.v2Client.getTransactionParams().do();
      if (sp.firstRound === 0) sp.firstRound = 1;
      const fundingTxnArgs = {
        from: this.accounts[0],
        to: algosdk.getApplicationAddress(this.currentApplicationIndex),
        amount,
        suggestedParams: sp,
      };
      const stxn = await this.kcl.signTransaction(
        this.handle,
        this.wallet_pswd,
        fundingTxnArgs
      );

      const fundingResponse = await this.v2Client.sendRawTransaction(stxn).do();
      const info = await algosdk.waitForConfirmation(
        this.v2Client,
        fundingResponse.txId,
        1
      );
      assert.ok(info['confirmed-round'] > 0);
    }
  );

  Given(
    'suggested transaction parameters fee {int}, flat-fee {string}, first-valid {int}, last-valid {int}, genesis-hash {string}, genesis-id {string}',
    function (fee, flatFee, firstRound, lastRound, genesisHash, genesisID) {
      assert.ok(['true', 'false'].includes(flatFee));

      this.suggestedParams = {
        flatFee: flatFee === 'true',
        fee,
        firstRound,
        lastRound,
        genesisID,
        genesisHash,
      };
    }
  );

  When(
    'I build a keyreg transaction with sender {string}, nonparticipation {string}, vote first {int}, vote last {int}, key dilution {int}, vote public key {string}, selection public key {string}, and state proof public key {string}',
    function (
      sender,
      nonpart,
      voteFirst,
      voteLast,
      keyDilution,
      votePk,
      selectionPk,
      stateProofPk
    ) {
      assert.ok(['true', 'false'].includes(nonpart));

      this.txn = algosdk.makeKeyRegistrationTxnWithSuggestedParams(
        sender,
        undefined,
        votePk.length ? votePk : undefined,
        selectionPk.length ? selectionPk : undefined,
        voteFirst,
        voteLast,
        keyDilution,
        this.suggestedParams,
        undefined,
        nonpart === 'true',
        stateProofPk.length ? stateProofPk : undefined
      );
    }
  );

  function operationStringToEnum(inString) {
    switch (inString) {
      case 'noop':
        return algosdk.OnApplicationComplete.NoOpOC;
      case 'call':
        return algosdk.OnApplicationComplete.NoOpOC;
      case 'create':
        return algosdk.OnApplicationComplete.NoOpOC;
      case 'update':
        return algosdk.OnApplicationComplete.UpdateApplicationOC;
      case 'optin':
        return algosdk.OnApplicationComplete.OptInOC;
      case 'delete':
        return algosdk.OnApplicationComplete.DeleteApplicationOC;
      case 'clear':
        return algosdk.OnApplicationComplete.ClearStateOC;
      case 'closeout':
        return algosdk.OnApplicationComplete.CloseOutOC;
      default:
        throw Error(
          `did not recognize application operation string ${inString}`
        );
    }
  }

  async function compileProgram(client, program) {
    const data = await loadResource(program);
    if (program.endsWith('.teal')) {
      try {
        const compiledResponse = await client.compile(data).do();
        const compiledProgram = makeUint8Array(
          Buffer.from(compiledResponse.result, 'base64')
        );
        return compiledProgram;
      } catch (err) {
        throw new Error(`could not compile teal program: ${err}`);
      }
    }
    return makeUint8Array(data);
  }

  When(
    'I build an application transaction with operation {string}, application-id {int}, sender {string}, approval-program {string}, clear-program {string}, global-bytes {int}, global-ints {int}, local-bytes {int}, local-ints {int}, app-args {string}, foreign-apps {string}, foreign-assets {string}, app-accounts {string}, fee {int}, first-valid {int}, last-valid {int}, genesis-hash {string}, extra-pages {int}, boxes {string}',
    async function (
      operationString,
      appIndex,
      sender,
      approvalProgramFile,
      clearProgramFile,
      numGlobalByteSlices,
      numGlobalInts,
      numLocalByteSlices,
      numLocalInts,
      appArgsCommaSeparatedString,
      foreignAppsCommaSeparatedString,
      foreignAssetsCommaSeparatedString,
      appAccountsCommaSeparatedString,
      fee,
      firstValid,
      lastValid,
      genesisHashBase64,
      extraPages,
      boxesCommaSeparatedString
    ) {
      // operation string to enum
      const operation = operationStringToEnum(operationString);
      // open and load in approval program
      let approvalProgramBytes;
      if (approvalProgramFile !== '') {
        approvalProgramBytes = await compileProgram(
          this.v2Client,
          approvalProgramFile
        );
      }
      // open and load in clear program
      let clearProgramBytes;
      if (clearProgramFile !== '') {
        clearProgramBytes = await compileProgram(
          this.v2Client,
          clearProgramFile
        );
      }
      // split and process app args
      let appArgs;
      if (appArgsCommaSeparatedString !== '') {
        appArgs = splitAndProcessAppArgs(appArgsCommaSeparatedString);
      }
      // split and process foreign apps
      let foreignApps;
      if (foreignAppsCommaSeparatedString !== '') {
        foreignApps = [];
        foreignAppsCommaSeparatedString
          .split(',')
          .forEach((foreignAppAsString) => {
            foreignApps.push(parseInt(foreignAppAsString));
          });
      }
      // split and process foreign assets
      let foreignAssets;
      if (foreignAssetsCommaSeparatedString !== '') {
        foreignAssets = [];
        foreignAssetsCommaSeparatedString
          .split(',')
          .forEach((foreignAssetAsString) => {
            foreignAssets.push(parseInt(foreignAssetAsString));
          });
      }
      // split and process app accounts
      let appAccounts;
      if (appAccountsCommaSeparatedString !== '') {
        appAccounts = appAccountsCommaSeparatedString.split(',');
      }
      // split and process box references
      let boxes;
      if (boxesCommaSeparatedString !== '') {
        boxes = splitAndProcessBoxReferences(boxesCommaSeparatedString);
      }
      // build suggested params object
      const sp = {
        genesisHash: genesisHashBase64,
        firstRound: firstValid,
        lastRound: lastValid,
        fee,
        flatFee: true,
      };

      switch (operationString) {
        case 'call':
          this.txn = algosdk.makeApplicationNoOpTxn(
            sender,
            sp,
            appIndex,
            appArgs,
            appAccounts,
            foreignApps,
            foreignAssets,
            boxes
          );
          return;
        case 'create':
          this.txn = algosdk.makeApplicationCreateTxn(
            sender,
            sp,
            operation,
            approvalProgramBytes,
            clearProgramBytes,
            numLocalInts,
            numLocalByteSlices,
            numGlobalInts,
            numGlobalByteSlices,
            appArgs,
            appAccounts,
            foreignApps,
            foreignAssets,
            boxes,
            undefined,
            undefined,
            undefined,
            extraPages
          );
          return;
        case 'update':
          this.txn = algosdk.makeApplicationUpdateTxn(
            sender,
            sp,
            appIndex,
            approvalProgramBytes,
            clearProgramBytes,
            appArgs,
            appAccounts,
            foreignApps,
            foreignAssets,
            boxes
          );
          return;
        case 'optin':
          this.txn = algosdk.makeApplicationOptInTxn(
            sender,
            sp,
            appIndex,
            appArgs,
            appAccounts,
            foreignApps,
            foreignAssets,
            boxes
          );
          return;
        case 'delete':
          this.txn = algosdk.makeApplicationDeleteTxn(
            sender,
            sp,
            appIndex,
            appArgs,
            appAccounts,
            foreignApps,
            foreignAssets,
            boxes
          );
          return;
        case 'clear':
          this.txn = algosdk.makeApplicationClearStateTxn(
            sender,
            sp,
            appIndex,
            appArgs,
            appAccounts,
            foreignApps,
            foreignAssets,
            boxes
          );
          return;
        case 'closeout':
          this.txn = algosdk.makeApplicationCloseOutTxn(
            sender,
            sp,
            appIndex,
            appArgs,
            appAccounts,
            foreignApps,
            foreignAssets,
            boxes
          );
          return;
        default:
          throw Error(
            `did not recognize application operation string ${operationString}`
          );
      }
    }
  );

  When('sign the transaction', function () {
    this.stx = this.txn.signTxn(this.signingAccount.sk);
  });

  Then(
    'the base64 encoded signed transaction should equal {string}',
    function (base64golden) {
      const actualBase64 = Buffer.from(this.stx).toString('base64');
      assert.strictEqual(actualBase64, base64golden);
    }
  );

  Then('the decoded transaction should equal the original', function () {
    const decoded = algosdk.decodeSignedTransaction(this.stx);
    // comparing the output of get_obj_for_encoding instead because the Transaction class instance
    // may have some nonconsequential differences in internal representation
    assert.deepStrictEqual(
      decoded.txn.get_obj_for_encoding(),
      this.txn.get_obj_for_encoding()
    );
  });

  Given(
    'an algod v2 client connected to {string} port {int} with token {string}',
    function (host, port, token) {
      let mutableHost = host;

      if (!mutableHost.startsWith('http')) {
        mutableHost = `http://${mutableHost}`;
      }
      this.v2Client = new algosdk.Algodv2(token, mutableHost, port, {});
    }
  );

  Given(
    'I create a new transient account and fund it with {int} microalgos.',
    async function (fundingAmount) {
      this.transientAccount = algosdk.generateAccount();

      const sp = await this.v2Client.getTransactionParams().do();
      if (sp.firstRound === 0) sp.firstRound = 1;
      const fundingTxnArgs = {
        from: this.accounts[0],
        to: this.transientAccount.addr,
        amount: fundingAmount,
        suggestedParams: sp,
      };
      const stxKmd = await this.kcl.signTransaction(
        this.handle,
        this.wallet_pswd,
        fundingTxnArgs
      );
      const fundingResponse = await this.v2Client
        .sendRawTransaction(stxKmd)
        .do();
      const info = await algosdk.waitForConfirmation(
        this.v2Client,
        fundingResponse.txId,
        1
      );
      assert.ok(info['confirmed-round'] > 0);
    }
  );

  Given(
    'I build an application transaction with the transient account, the current application, suggested params, operation {string}, approval-program {string}, clear-program {string}, global-bytes {int}, global-ints {int}, local-bytes {int}, local-ints {int}, app-args {string}, foreign-apps {string}, foreign-assets {string}, app-accounts {string}, extra-pages {int}, boxes {string}',
    async function (
      operationString,
      approvalProgramFile,
      clearProgramFile,
      numGlobalByteSlices,
      numGlobalInts,
      numLocalByteSlices,
      numLocalInts,
      appArgsCommaSeparatedString,
      foreignAppsCommaSeparatedString,
      foreignAssetsCommaSeparatedString,
      appAccountsCommaSeparatedString,
      extraPages,
      boxesCommaSeparatedString
    ) {
      if (operationString === 'create') {
        this.currentApplicationIndex = 0;
      }

      // operation string to enum
      const operation = operationStringToEnum(operationString);
      // open and load in approval program
      let approvalProgramBytes;
      if (approvalProgramFile !== '') {
        approvalProgramBytes = await compileProgram(
          this.v2Client,
          approvalProgramFile
        );
      }
      // open and load in clear program
      let clearProgramBytes;
      if (clearProgramFile !== '') {
        clearProgramBytes = await compileProgram(
          this.v2Client,
          clearProgramFile
        );
      }
      // split and process app args
      let appArgs;
      if (appArgsCommaSeparatedString !== '') {
        appArgs = splitAndProcessAppArgs(appArgsCommaSeparatedString);
      }
      // split and process foreign apps
      let foreignApps;
      if (foreignAppsCommaSeparatedString !== '') {
        foreignApps = [];
        foreignAppsCommaSeparatedString
          .split(',')
          .forEach((foreignAppAsString) => {
            foreignApps.push(parseInt(foreignAppAsString));
          });
      }
      // split and process foreign assets
      let foreignAssets;
      if (foreignAssetsCommaSeparatedString !== '') {
        foreignAssets = [];
        foreignAssetsCommaSeparatedString
          .split(',')
          .forEach((foreignAssetAsString) => {
            foreignAssets.push(parseInt(foreignAssetAsString));
          });
      }
      // split and process app accounts
      let appAccounts;
      if (appAccountsCommaSeparatedString !== '') {
        appAccounts = appAccountsCommaSeparatedString.split(',');
      }
      // split and process box references
      let boxes;
      if (boxesCommaSeparatedString !== '') {
        boxes = splitAndProcessBoxReferences(boxesCommaSeparatedString);
      }
      const sp = await this.v2Client.getTransactionParams().do();
      if (sp.firstRound === 0) sp.firstRound = 1;
      const o = {
        type: 'appl',
        from: this.transientAccount.addr,
        suggestedParams: sp,
        appIndex: this.currentApplicationIndex,
        appOnComplete: operation,
        appLocalInts: numLocalInts,
        appLocalByteSlices: numLocalByteSlices,
        appGlobalInts: numGlobalInts,
        appGlobalByteSlices: numGlobalByteSlices,
        appApprovalProgram: approvalProgramBytes,
        appClearProgram: clearProgramBytes,
        appArgs,
        appAccounts,
        appForeignApps: foreignApps,
        appForeignAssets: foreignAssets,
        boxes,
        extraPages,
      };
      this.txn = new algosdk.Transaction(o);
    }
  );

  Given(
    'I sign and submit the transaction, saving the txid. If there is an error it is {string}.',
    async function (errorString) {
      try {
        const appStx = this.txn.signTxn(this.transientAccount.sk);
        this.appTxid = await this.v2Client.sendRawTransaction(appStx).do();
      } catch (err) {
        if (errorString !== '') {
          // error was expected. check that err.response.text includes expected string.
          const errorContainsString = err.response.text.includes(errorString);
          assert.deepStrictEqual(true, errorContainsString);
        } else {
          // unexpected error, rethrow.
          throw err;
        }
      }
    }
  );

  Given('I wait for the transaction to be confirmed.', async function () {
    const info = await algosdk.waitForConfirmation(
      this.v2Client,
      this.appTxid.txId,
      1
    );
    assert.ok(info['confirmed-round'] > 0);
  });

  Given('I reset the array of application IDs to remember.', async function () {
    this.appIDs = [];
  });

  Given('I remember the new application ID.', async function () {
    const info = await this.v2Client
      .pendingTransactionInformation(this.appTxid.txId)
      .do();
    this.currentApplicationIndex = info['application-index'];

    if (!Object.prototype.hasOwnProperty.call(this, 'appIDs')) {
      this.appIDs = [];
    }
    this.appIDs.push(this.currentApplicationIndex);
  });

  Then(
    'The transient account should have the created app {string} and total schema byte-slices {int} and uints {int},' +
      ' the application {string} state contains key {string} with value {string}',
    async function (
      appCreatedBoolAsString,
      numByteSlices,
      numUints,
      applicationState,
      stateKey,
      stateValue
    ) {
      const accountInfo = await this.v2Client
        .accountInformation(this.transientAccount.addr)
        .do();
      const appTotalSchema = accountInfo['apps-total-schema'];
      assert.strictEqual(appTotalSchema['num-byte-slice'], numByteSlices);
      assert.strictEqual(appTotalSchema['num-uint'], numUints);

      const appCreated = appCreatedBoolAsString === 'true';
      const createdApps = accountInfo['created-apps'];
      //  If we don't expect the app to exist, verify that it isn't there and exit.
      if (!appCreated) {
        for (let i = 0; i < createdApps.length; i++) {
          assert.notStrictEqual(
            createdApps[i].id,
            this.currentApplicationIndex
          );
        }
        return;
      }

      let foundApp = false;
      for (let i = 0; i < createdApps.length; i++) {
        foundApp =
          foundApp || createdApps[i].id === this.currentApplicationIndex;
      }
      assert.ok(foundApp);

      // If there is no key to check, we're done.
      if (stateKey === '') {
        return;
      }

      let foundValueForKey = false;
      let keyValues = [];
      if (applicationState === 'local') {
        let counter = 0;
        for (let i = 0; i < accountInfo['apps-local-state'].length; i++) {
          const localState = accountInfo['apps-local-state'][i];
          if (localState.id === this.currentApplicationIndex) {
            keyValues = localState['key-value'];
            counter += 1;
          }
        }
        assert.strictEqual(counter, 1);
      } else if (applicationState === 'global') {
        let counter = 0;
        for (let i = 0; i < accountInfo['created-apps'].length; i++) {
          const createdApp = accountInfo['created-apps'][i];
          if (createdApp.id === this.currentApplicationIndex) {
            keyValues = createdApp.params['global-state'];
            counter += 1;
          }
        }
        assert.strictEqual(counter, 1);
      } else {
        assert.fail(
          `test does not understand given application state: ${applicationState}`
        );
      }

      assert.ok(keyValues.length > 0);

      for (let i = 0; i < keyValues.length; i++) {
        const keyValue = keyValues[i];
        const foundKey = keyValue.key;
        if (foundKey === stateKey) {
          foundValueForKey = true;
          const foundValue = keyValue.value;
          if (foundValue.type === 1) {
            assert.strictEqual(foundValue.bytes, stateValue);
          } else if (foundValue.type === 0) {
            assert.strictEqual(foundValue.uint, stateValue);
          }
        }
      }
      assert.ok(foundValueForKey);
    }
  );

  Then('fee field is in txn', async function () {
    const s = algosdk.decodeObj(this.stx);
    const { txn } = s;
    assert.strictEqual('fee' in txn, true);
  });

  Then('fee field not in txn', async function () {
    const s = algosdk.decodeObj(this.stx);
    const { txn } = s;
    assert.strictEqual(!('fee' in txn), true);
  });

  When(
    'I create the Method object from method signature {string}',
    function (signature) {
      this.method = algosdk.ABIMethod.fromSignature(signature);
    }
  );

  When(
    'I create the Method object with name {string} first argument type {string} second argument type {string} and return type {string}',
    function (name, firstArgType, secondArgType, returnType) {
      this.method = makeABIMethod(
        makeObject({
          name,
          args: makeArray(
            makeObject({
              type: firstArgType,
            }),
            makeObject({
              type: secondArgType,
            })
          ),
          returns: makeObject({ type: returnType }),
        })
      );
    }
  );

  When(
    'I create the Method object with name {string} first argument name {string} first argument type {string} second argument name {string} second argument type {string} and return type {string}',
    function (
      name,
      firstArgName,
      firstArgType,
      secondArgName,
      secondArgType,
      returnType
    ) {
      this.method = makeABIMethod(
        makeObject({
          name,
          args: makeArray(
            makeObject({ name: firstArgName, type: firstArgType }),
            makeObject({ name: secondArgName, type: secondArgType })
          ),
          returns: makeObject({ type: returnType }),
        })
      );
    }
  );

  When(
    'I create the Method object with name {string} method description {string} first argument type {string} first argument description {string} second argument type {string} second argument description {string} and return type {string}',
    function (
      name,
      methodDesc,
      firstArgType,
      firstArgDesc,
      secondArgType,
      secondArgDesc,
      returnType
    ) {
      this.method = makeABIMethod(
        makeObject({
          name,
          desc: methodDesc,
          args: makeArray(
            makeObject({ type: firstArgType, desc: firstArgDesc }),
            makeObject({ type: secondArgType, desc: secondArgDesc })
          ),
          returns: makeObject({ type: returnType }),
        })
      );
    }
  );

  When('I serialize the Method object into json', function () {
    this.json = JSON.stringify(this.method);
  });

  Then(
    'the method selector should be {string}',
    function (expectedSelectorHex) {
      const actualSelector = this.method.getSelector();
      const expectedSelector = makeUint8Array(
        Buffer.from(expectedSelectorHex, 'hex')
      );
      assert.deepStrictEqual(actualSelector, expectedSelector);
    }
  );

  Then('the txn count should be {int}', function (expectedCount) {
    const actualCount = this.method.txnCount();
    assert.strictEqual(actualCount, parseInt(expectedCount));
  });

  Then(
    'the deserialized json should equal the original Method object',
    function () {
      const deserializedMethod = makeABIMethod(parseJSON(this.json));
      assert.deepStrictEqual(deserializedMethod, this.method);
    }
  );

  When(
    'I create an Interface object from the Method object with name {string} and description {string}',
    function (name, desc) {
      this.interface = new algosdk.ABIInterface(
        makeObject({
          name,
          desc,
          methods: makeArray(this.method.toJSON()),
        })
      );
    }
  );

  When('I serialize the Interface object into json', function () {
    this.json = JSON.stringify(this.interface);
  });

  Then(
    'the deserialized json should equal the original Interface object',
    function () {
      const deserializedInterface = new algosdk.ABIInterface(
        parseJSON(this.json)
      );
      assert.deepStrictEqual(deserializedInterface, this.interface);
    }
  );

  When(
    'I create a Contract object from the Method object with name {string} and description {string}',
    function (name, desc) {
      this.contract = makeABIContract(
        makeObject({
          name,
          desc,
          methods: makeArray(this.method.toJSON()),
        })
      );
    }
  );

  When(
    "I set the Contract's appID to {int} for the network {string}",
    function (appID, network) {
      this.contract.networks[network] = makeObject({
        appID: parseInt(appID, 10),
      });
    }
  );

  When('I serialize the Contract object into json', function () {
    this.json = JSON.stringify(this.contract);
  });

  Then(
    'the deserialized json should equal the original Contract object',
    function () {
      const deserializedContract = makeABIContract(parseJSON(this.json));
      assert.deepStrictEqual(deserializedContract, this.contract);
    }
  );

  Then(
    'the produced json should equal {string} loaded from {string}',
    function (expectedJson) {
      // compare parsed JSON to avoid differences between encoded field order
      assert.deepStrictEqual(JSON.parse(this.json), JSON.parse(expectedJson));
    }
  );

  Given('a new AtomicTransactionComposer', function () {
    this.composer = new algosdk.AtomicTransactionComposer();
  });

  Given('an application id {int}', function (appId) {
    this.currentApplicationIndex = parseInt(appId, 10);
  });

  When('I make a transaction signer for the signing account.', function () {
    this.transactionSigner = algosdk.makeBasicAccountTransactionSigner(
      this.signingAccount
    );
  });

  When('I make a transaction signer for the transient account.', function () {
    this.transactionSigner = algosdk.makeBasicAccountTransactionSigner(
      this.transientAccount
    );
  });

  When(
    'I create a transaction with signer with the current transaction.',
    function () {
      this.transactionWithSigner = {
        txn: this.txn,
        signer: this.transactionSigner,
      };
    }
  );

  When('I create a new method arguments array.', function () {
    this.encodedMethodArguments = [];
  });

  When(
    'I append the encoded arguments {string} to the method arguments array.',
    function (commaSeparatedB64Args) {
      if (commaSeparatedB64Args.length === 0) {
        return;
      }
      const rawArgs = commaSeparatedB64Args.split(',');

      // Optionally parse ctxAppIds
      const args = [];
      for (let i = 0; i < rawArgs.length; i++) {
        let b64Arg = rawArgs[i];
        if (b64Arg.includes('ctxAppIdx')) {
          // Retrieve the n'th app id in the saved array of app ids
          b64Arg = b64Arg.split(':');
          const appID = this.appIDs[parseInt(b64Arg[1], 10)];
          args.push(algosdk.encodeUint64(appID));
        } else {
          args.push(makeUint8Array(Buffer.from(b64Arg, 'base64')));
        }
      }
      this.encodedMethodArguments.push(...args);
    }
  );

  When(
    'I append the current transaction with signer to the method arguments array.',
    function () {
      this.encodedMethodArguments.push(this.transactionWithSigner);
    }
  );

  async function addMethodCallToComposer(
    sender,
    onComplete,
    approvalProgramFile,
    clearProgramFile,
    globalBytes,
    globalInts,
    localBytes,
    localInts,
    extraPages,
    note
  ) {
    // open and load in approval program
    let approvalProgramBytes;
    if (approvalProgramFile !== '') {
      approvalProgramBytes = await compileProgram(
        this.v2Client,
        approvalProgramFile
      );
    }
    // open and load in clear program
    let clearProgramBytes;
    if (clearProgramFile !== '') {
      clearProgramBytes = await compileProgram(this.v2Client, clearProgramFile);
    }

    const methodArgs = [];

    assert.strictEqual(
      this.encodedMethodArguments.length,
      this.method.args.length
    );

    for (let i = 0; i < this.method.args.length; i++) {
      const argSpec = this.method.args[i];
      const encodedArg = this.encodedMethodArguments[i];

      if (algosdk.abiTypeIsTransaction(argSpec.type)) {
        methodArgs.push(encodedArg);
        continue;
      }

      let typeToDecode = argSpec.type;

      if (algosdk.abiTypeIsReference(argSpec.type)) {
        switch (argSpec.type) {
          case algosdk.ABIReferenceType.account:
            typeToDecode = algosdk.ABIType.from('address');
            break;
          case algosdk.ABIReferenceType.application:
          case algosdk.ABIReferenceType.asset:
            typeToDecode = algosdk.ABIType.from('uint64');
            break;
          default:
            throw new Error(`Unknown reference type: ${argSpec.type}`);
        }
      }

      if (typeof typeToDecode === 'string') {
        throw new Error(`Cannot decode with type: ${typeToDecode}`);
      }

      methodArgs.push(typeToDecode.decode(encodedArg));
    }

    this.composer.addMethodCall({
      appID: this.currentApplicationIndex,
      method: this.method,
      methodArgs,
      sender,
      suggestedParams: this.suggestedParams,
      onComplete: operationStringToEnum(onComplete),
      approvalProgram: approvalProgramBytes,
      clearProgram: clearProgramBytes,
      numGlobalInts: globalInts,
      numGlobalByteSlices: globalBytes,
      numLocalInts: localInts,
      numLocalByteSlices: localBytes,
      extraPages,
      note,
      signer: this.transactionSigner,
    });
  }

  When(
    'I add a method call with the transient account, the current application, suggested params, on complete {string}, current transaction signer, current method arguments.',
    async function (onComplete) {
      await addMethodCallToComposer.call(
        this,
        this.transientAccount.addr,
        onComplete,
        '',
        '',
        undefined,
        undefined,
        undefined,
        undefined,
        undefined
      );
    }
  );

  When(
    'I add a method call with the signing account, the current application, suggested params, on complete {string}, current transaction signer, current method arguments.',
    async function (onComplete) {
      await addMethodCallToComposer.call(
        this,
        this.signingAccount.addr,
        onComplete,
        '',
        '',
        undefined,
        undefined,
        undefined,
        undefined,
        undefined
      );
    }
  );

  When(
    'I add a method call with the transient account, the current application, suggested params, on complete {string}, current transaction signer, current method arguments, approval-program {string}, clear-program {string}, global-bytes {int}, global-ints {int}, local-bytes {int}, local-ints {int}, extra-pages {int}.',
    async function (
      onComplete,
      approvalProg,
      clearProg,
      globalBytes,
      globalInts,
      localBytes,
      localInts,
      extraPages
    ) {
      await addMethodCallToComposer.call(
        this,
        this.transientAccount.addr,
        onComplete,
        approvalProg,
        clearProg,
        parseInt(globalBytes, 10),
        parseInt(globalInts, 10),
        parseInt(localBytes, 10),
        parseInt(localInts, 10),
        parseInt(extraPages, 10)
      );
    }
  );

  When(
    'I add a method call with the signing account, the current application, suggested params, on complete {string}, current transaction signer, current method arguments, approval-program {string}, clear-program {string}, global-bytes {int}, global-ints {int}, local-bytes {int}, local-ints {int}, extra-pages {int}.',
    async function (
      onComplete,
      approvalProg,
      clearProg,
      globalBytes,
      globalInts,
      localBytes,
      localInts,
      extraPages
    ) {
      await addMethodCallToComposer.call(
        this,
        this.signingAccount.addr,
        onComplete,
        approvalProg,
        clearProg,
        parseInt(globalBytes, 10),
        parseInt(globalInts, 10),
        parseInt(localBytes, 10),
        parseInt(localInts, 10),
        parseInt(extraPages, 10)
      );
    }
  );

  When(
    'I add a method call with the transient account, the current application, suggested params, on complete {string}, current transaction signer, current method arguments, approval-program {string}, clear-program {string}.',
    async function (onCompletion, approvalProg, clearProg) {
      assert.strictEqual(onCompletion, 'update');
      await addMethodCallToComposer.call(
        this,
        this.transientAccount.addr,
        onCompletion,
        approvalProg,
        clearProg,
        undefined,
        undefined,
        undefined,
        undefined,
        undefined
      );
    }
  );

  When(
    'I add a method call with the signing account, the current application, suggested params, on complete {string}, current transaction signer, current method arguments, approval-program {string}, clear-program {string}.',
    async function (onCompletion, approvalProg, clearProg) {
      assert.strictEqual(onCompletion, 'update');
      await addMethodCallToComposer.call(
        this,
        this.signingAccount.addr,
        onCompletion,
        approvalProg,
        clearProg,
        undefined,
        undefined,
        undefined,
        undefined,
        undefined
      );
    }
  );

  Given('I add the nonce {string}', function (nonce) {
    this.nonce = nonce;
  });

  Given(
    'I add a nonced method call with the transient account, the current application, suggested params, on complete {string}, current transaction signer, current method arguments.',
    async function (onComplete) {
      const nonce = makeUint8Array(Buffer.from(this.nonce));
      await addMethodCallToComposer.call(
        this,
        this.transientAccount.addr,
        onComplete,
        '',
        '',
        undefined,
        undefined,
        undefined,
        undefined,
        undefined,
        nonce
      );
    }
  );

  When(
    'I add the current transaction with signer to the composer.',
    function () {
      this.composer.addTransaction(this.transactionWithSigner);
    }
  );

  When(
    'I build the transaction group with the composer. If there is an error it is {string}.',
    function (errorType) {
      if (errorType === '') {
        // no error expected
        this.composerBuiltGroup = this.composer.buildGroup();
        return;
      }

      let expectedMessage;
      switch (errorType) {
        case 'zero group size error':
          expectedMessage = 'Cannot build a group with 0 transactions';
          break;
        default:
          throw new Error(`Unknown error type: "${errorType}"`);
      }

      assert.throws(
        () => this.composer.buildGroup(),
        (err) => err.message === expectedMessage
      );
    }
  );

  Then('I clone the composer.', function () {
    this.composer = this.composer.clone();
  });

  Then(
    'The composer should have a status of {string}.',
    function (expectedStatus) {
      function statusStringToEnum(inString) {
        switch (inString) {
          case 'BUILDING':
            return algosdk.AtomicTransactionComposerStatus.BUILDING;
          case 'BUILT':
            return algosdk.AtomicTransactionComposerStatus.BUILT;
          case 'SIGNED':
            return algosdk.AtomicTransactionComposerStatus.SIGNED;
          case 'SUBMITTED':
            return algosdk.AtomicTransactionComposerStatus.SUBMITTED;
          case 'COMMITTED':
            return algosdk.AtomicTransactionComposerStatus.COMMITTED;
          default:
            throw Error(
              `did not recognize AtomicTransactionComposer status string ${inString}`
            );
        }
      }

      assert.strictEqual(
        this.composer.getStatus(),
        statusStringToEnum(expectedStatus)
      );
    }
  );

  Then('I gather signatures with the composer.', async function () {
    this.composerSignedTransactions = await this.composer.gatherSignatures();
  });

  Then(
    'the base64 encoded signed transactions should equal {string}',
    function (commaSeparatedB64SignedTxns) {
      const expectedSignedTxns = commaSeparatedB64SignedTxns
        .split(',')
        .map((b64SignedTxn) => Buffer.from(b64SignedTxn, 'base64'));

      const actualSignedTxns = this.composerSignedTransactions.map(
        (signedTxn) => Buffer.from(signedTxn)
      );
      assert.deepStrictEqual(
        [...actualSignedTxns],
        [...expectedSignedTxns],
        `Got ${actualSignedTxns
          .map((stxn) => stxn.toString('base64'))
          .join(',')}`
      );
    }
  );

  Then(
    'I execute the current transaction group with the composer.',
    async function () {
      this.composerExecuteResponse = await this.composer.execute(
        this.v2Client,
        4
      );
      assert.ok(this.composerExecuteResponse.confirmedRound > 0);
    }
  );

  Then(
    'The app should have returned {string}.',
    function (expectedReturnValues) {
      const b64ExpectedReturnValues = expectedReturnValues.split(',');

      const { methodResults } = this.composerExecuteResponse;
      assert.strictEqual(methodResults.length, b64ExpectedReturnValues.length);

      for (let i = 0; i < methodResults.length; i++) {
        const actualResult = methodResults[i];
        const { method } = actualResult;
        const expectedReturnValue = Buffer.from(
          b64ExpectedReturnValues[i],
          'base64'
        );

        if (actualResult.decodeError) {
          throw actualResult.decodeError;
        }
        assert.deepStrictEqual(
          Buffer.from(actualResult.rawReturnValue),
          expectedReturnValue,
          `Actual return value for method at index ${i} does not match expected. Actual: ${Buffer.from(
            actualResult.rawReturnValue
          ).toString('base64')}`
        );

        const returnType = method.returns.type;
        if (returnType === 'void') {
          assert.strictEqual(expectedReturnValue.byteLength, 0);
          continue;
        }

        assert.deepStrictEqual(
          actualResult.returnValue,
          returnType.decode(expectedReturnValue)
        );
      }
    }
  );

  Then(
    'The app should have returned ABI types {string}.',
    function (expectedAbiTypesString) {
      // Each return from a unique ABI method call is separated by a colon
      const expectedAbiTypes = expectedAbiTypesString.split(':');

      const { methodResults } = this.composerExecuteResponse;
      assert.strictEqual(methodResults.length, expectedAbiTypes.length);

      for (let i = 0; i < methodResults.length; i++) {
        const expectedAbiType = expectedAbiTypes[i];
        const actualResult = methodResults[i];
        const { method } = actualResult;

        if (actualResult.decodeError) {
          throw actualResult.decodeError;
        }

        const returnType = method.returns.type;
        if (returnType === 'void') {
          assert.strictEqual(expectedAbiType, returnType);
          continue;
        }

        const expectedType = algosdk.ABIType.from(expectedAbiType);
        const decodedResult = expectedType.decode(actualResult.rawReturnValue);
        const roundTripResult = expectedType.encode(decodedResult);

        assert.deepStrictEqual(roundTripResult, actualResult.rawReturnValue);
      }
    }
  );

  Then(
    'The {int}th atomic result for randomInt\\({int}) proves correct',
    function (resultIndex, methodArg) {
      // Return format for randomInt method
      const methodReturnType = algosdk.ABIType.from('(uint64,byte[17])');
      const actualResult = this.composerExecuteResponse.methodResults[
        resultIndex
      ];
      const resultArray = methodReturnType.decode(actualResult.rawReturnValue);
      assert.strictEqual(resultArray.length, 2);
      const [randomIntResult, witnessResult] = resultArray;

      // Check the random int against the witness
      const witnessHash = genericHash(witnessResult).slice(0, 8);
      const witness = algosdk.bytesToBigInt(witnessHash);
      const quotient = witness % BigInt(methodArg);
      assert.strictEqual(quotient, randomIntResult);
    }
  );

  Then(
    'The {int}th atomic result for randElement\\({string}) proves correct',
    function (resultIndex, methodArg) {
      // Return format for randElement method
      const methodReturnType = algosdk.ABIType.from('(byte,byte[17])');
      const actualResult = this.composerExecuteResponse.methodResults[
        resultIndex
      ];
      const resultArray = methodReturnType.decode(actualResult.rawReturnValue);
      assert.strictEqual(resultArray.length, 2);
      const [randomResult, witnessResult] = resultArray;

      // Check the random character against the witness
      const witnessHash = genericHash(witnessResult).slice(0, 8);
      const witness = algosdk.bytesToBigInt(witnessHash);
      const quotient = witness % BigInt(methodArg.length);
      assert.strictEqual(
        methodArg[quotient],
        Buffer.from(makeUint8Array([randomResult])).toString('utf-8')
      );
    }
  );

  // Helper function to parse paths with '.' delimiters
  function glom(result, pathString) {
    const keys = pathString.split('.');
    let item = result;
    for (let i = 0; i < keys.length; i++) {
      let index = parseInt(keys[i], 10);
      if (Number.isNaN(index)) {
        index = keys[i];
      }
      item = item[index];
    }
    return item;
  }

  Then(
    'I can dig the {int}th atomic result with path {string} and see the value {string}',
    function (index, pathString, expectedResult) {
      let actualResult = this.composerExecuteResponse.methodResults[index]
        .txInfo;
      actualResult = glom(actualResult, pathString);

      assert.strictEqual(expectedResult, actualResult.toString());
    }
  );

  Then(
    'I dig into the paths {string} of the resulting atomic transaction tree I see group ids and they are all the same',
    function (pathString) {
      const paths = pathString.split(':').map((p) => p.split(','));
      let groupID;

      for (let i = 0; i < paths.length; i++) {
        const pathItem = paths[i];
        let actualResults = this.composerExecuteResponse.methodResults;
        for (let j = 0; j < pathItem.length; j++) {
          const itxnIndex = pathItem[j];
          if (j === 0) {
            actualResults = actualResults[itxnIndex].txInfo;
          } else {
            actualResults = actualResults['inner-txns'][itxnIndex];
          }

          const thisGroupID = actualResults.txn.txn.group;
          if (j === 0) {
            groupID = thisGroupID;
          } else {
            assert.strictEqual(groupID, thisGroupID);
          }
        }
      }
    }
  );

  Then(
    'The {int}th atomic result for {string} satisfies the regex {string}',
    function (index, method, regexString) {
      // Only allow the "spin()" method
      assert.strictEqual(method, 'spin()');

      const abiType = algosdk.ABIType.from(
        '(byte[3],byte[17],byte[17],byte[17])'
      );
      const actualResult = this.composerExecuteResponse.methodResults[index];
      let spin = abiType.decode(actualResult.rawReturnValue)[0];
      spin = Buffer.from(spin).toString('utf-8');

      assert.ok(spin.match(regexString));
    }
  );

  Given(
    'a dryrun response file {string} and a transaction at index {string}',
    async function (drrFile, txId) {
      const drContents = await loadResource(drrFile);
      const js = parseJSON(drContents);
      const drr = new algosdk.DryrunResult(js);
      this.txtrace = drr.txns[parseInt(txId)];
    }
  );

  Then('calling app trace produces {string}', async function (expected) {
    const traceString = this.txtrace.appTrace();
    const expectedString = (await loadResource(expected)).toString();
    assert.equal(traceString, expectedString);
  });

  When(
    'I append to my Method objects list in the case of a non-empty signature {string}',
    function (methodsig) {
      if (this.methods === undefined) this.methods = [];
      if (methodsig !== '')
        this.methods.push(algosdk.ABIMethod.fromSignature(methodsig));
    }
  );

  When('I create an Interface object from my Method objects list', function () {
    this.iface = new algosdk.ABIInterface({
      name: '',
      methods: this.methods.map((m) => m.toJSON()),
    });
  });

  When('I create a Contract object from my Method objects list', function () {
    this.contract = new algosdk.ABIContract({
      name: '',
      methods: this.methods.map((m) => m.toJSON()),
    });
  });

  When('I get the method from the Interface by name {string}', function (name) {
    this.errorString = undefined;
    this.retreived_method = undefined;
    try {
      this.retreived_method = this.iface.getMethodByName(name);
    } catch (error) {
      this.errorString = error.message;
    }
    this.methods = undefined;
  });

  When('I get the method from the Contract by name {string}', function (name) {
    this.errorString = undefined;
    this.retreived_method = undefined;
    try {
      this.retreived_method = this.contract.getMethodByName(name);
    } catch (error) {
      this.errorString = error.message;
    }
    this.methods = undefined;
  });

  Then(
    'the produced method signature should equal {string}. If there is an error it begins with {string}',
    function (expectedSig, errString) {
      if (this.retreived_method !== undefined) {
        assert.strictEqual(true, errString === '' || errString === undefined);
        assert.strictEqual(this.retreived_method.getSignature(), expectedSig);
      } else if (this.errorString !== undefined) {
        assert.strictEqual(true, this.retreived_method === undefined);
        assert.strictEqual(
          true,
          this.errorString.includes(errString),
          `expected ${errString} got ${this.errorString}`
        );
      } else {
        assert.ok(false, 'Both retrieved method and error are undefined');
      }
    }
  );

  Then(
    'the contents of the box with name {string} in the current application should be {string}. If there is an error it is {string}.',
    async function (boxName, boxValue, errString) {
      try {
        const boxKey = splitAndProcessAppArgs(boxName)[0];
        const resp = await this.v2Client
          .getApplicationBoxByName(this.currentApplicationIndex)
          .name(boxKey)
          .do();
        const actualName = resp.name;
        const actualValue = resp.value;
        assert.deepStrictEqual(
          Buffer.from(boxKey),
          Buffer.from(actualName, 'base64')
        );
        assert.deepStrictEqual(boxValue, actualValue);
      } catch (err) {
        if (errString !== '') {
          assert.deepStrictEqual(
            true,
            err.message.includes(errString),
            `expected ${errString} got ${err.message}`
          );
        } else {
          throw err;
        }
      }
    }
  );

  Then(
    'the current application should have the following boxes {string}.',
    async function (boxNames) {
      const boxes = splitAndProcessAppArgs(boxNames);

      const resp = await this.v2Client
        .getApplicationBoxes(this.currentApplicationIndex)
        .do();
      assert.deepStrictEqual(boxes.length, resp.boxes.length);
      const actualBoxes = new Set(
        resp.boxes.map((b) => Buffer.from(b.name, 'base64'))
      );
      const expectedBoxes = new Set(boxes.map(Buffer.from));
      assert.deepStrictEqual(expectedBoxes, actualBoxes);
    }
  );

  Given('a source map json file {string}', async function (srcmap) {
    const js = parseJSON(await loadResource(srcmap));
    this.sourcemap = new algosdk.SourceMap(js);
  });

  Then(
    'the string composed of pc:line number equals {string}',
    function (mapping) {
      const buff = Object.entries(this.sourcemap.pcToLine).map(
        ([pc, line]) => `${pc}:${line}`
      );
      assert.equal(buff.join(';'), mapping);
    }
  );

  Then(
    'getting the line associated with a pc {string} equals {string}',
    function (pc, expectedLine) {
      const actualLine = this.sourcemap.getLineForPc(parseInt(pc));
      assert.equal(actualLine, parseInt(expectedLine));
    }
  );

  Then(
    'getting the last pc associated with a line {string} equals {string}',
    function (line, expectedPc) {
      const actualPcs = this.sourcemap.getPcsForLine(parseInt(line));
      assert.equal(actualPcs.pop(), parseInt(expectedPc));
    }
  );

  When(
    'I compile a teal program {string} with mapping enabled',
    async function (teal) {
      const tealSrc = await loadResource(teal);
      const compiledResponse = await this.v2Client
        .compile(tealSrc)
        .sourcemap(true)
        .do();
      this.rawSourceMap = JSON.stringify(compiledResponse.sourcemap);
    }
  );

  Then(
    'the resulting source map is the same as the json {string}',
    async function (expectedJsonPath) {
      const expected = await loadResource(expectedJsonPath);
      assert.equal(this.rawSourceMap, expected.toString().trim());
    }
  );

  When(
    'we make a GetLightBlockHeaderProof call for round {int}',
    async function (int) {
      await this.v2Client.getLightBlockHeaderProof(int).do();
    }
  );

  When('we make a GetStateProof call for round {int}', async function (int) {
    await this.v2Client.getStateProof(int).do();
  });

  Given(
    'a base64 encoded program bytes for heuristic sanity check {string}',
    async function (programByteStr) {
      this.seeminglyProgram = new Uint8Array(
        Buffer.from(programByteStr, 'base64')
      );
    }
  );

  When('I start heuristic sanity check over the bytes', async function () {
    this.actualErrMsg = undefined;
    try {
      new algosdk.LogicSigAccount(this.seeminglyProgram); // eslint-disable-line
    } catch (e) {
      this.actualErrMsg = e.message;
    }
  });

  Then(
    'if the heuristic sanity check throws an error, the error contains {string}',
    async function (errMsg) {
      if (errMsg !== '') assert.ok(this.actualErrMsg.includes(errMsg));
      else assert.strictEqual(this.actualErrMsg, undefined);
    }
  );

  if (!options.ignoreReturn) {
    return steps;
  }

  return undefined;
};<|MERGE_RESOLUTION|>--- conflicted
+++ resolved
@@ -2243,7 +2243,6 @@
   );
 
   When(
-<<<<<<< HEAD
     'we make a LookupApplications call with {int} and {int}',
     async function (index, round) {
       await this.indexerClient.lookupApplications(index).round(round).do();
@@ -2273,8 +2272,6 @@
   );
 
   When(
-=======
->>>>>>> dccb9529
     'we make a LookupApplicationLogsByID call with applicationID {int} limit {int} minRound {int} maxRound {int} nextToken {string} sender {string} and txID {string}',
     async function (appID, limit, minRound, maxRound, nextToken, sender, txID) {
       await this.indexerClient
