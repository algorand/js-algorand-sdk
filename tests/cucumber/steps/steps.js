/* eslint-disable func-names,radix */
const assert = require('assert');
const fs = require('fs');
const path = require('path');

const algosdk = require('../../../index');
const nacl = require('../../../src/nacl/naclWrappers');

const maindir = path.dirname(path.dirname(path.dirname(__dirname)));

function keyPairFromSecretKey(sk) {
  return nacl.keyPairFromSecretKey(sk);
}

function keyPairFromSeed(seed) {
  return nacl.keyPairFromSeed(seed);
}

function genericHash(toHash) {
  return nacl.genericHash(toHash);
}

async function loadResource(res) {
  const p = path.join(
    maindir,
    'tests',
    'cucumber',
    'features',
    'resources',
    res
  );
  return new Promise((resolve, reject) => {
    fs.readFile(p, (err, content) => {
      if (err) {
        reject(err);
      } else {
        resolve(content);
      }
    });
  });
}

// START OBJECT CREATION FUNCTIONS

/**
 * If you wish to compare complex objects from different steps, these functions must be used instead
 * of creating the objects directly. This is because of this firefox issue: https://github.com/mozilla/geckodriver/issues/1798
 *
 * If you get an assertion error on firefox that says 'Values identical but not reference-equal',
 * you should probably use these functions or make new ones as needed.
 */

function makeUint8Array(arg) {
  return new Uint8Array(arg);
}

function makeABIMethod(arg) {
  return new algosdk.ABIMethod(arg);
}

function makeABIContract(arg) {
  return new algosdk.ABIContract(arg);
}

function makeArray(...args) {
  return args;
}

function makeObject(obj) {
  return { ...obj };
}

function parseJSON(json) {
  return JSON.parse(json);
}

// END OBJECT CREATION FUNCTIONS

const steps = {
  given: {},
  when: {},
  then: {},
};

/**
 * The getSteps function defines the cucumber steps and returns them.
 *
 * IMPORTANT: This function is made to run in the context of this script in Node and by itself in
 * browsers. In order to keep it working in both contexts, make sure each context provides all the
 * necessary external functions and variables. That means every time you add import a module or add
 * a new helper function or variable above, you should also add an equivalent function or variable
 * to tests/cucumber/browser/test.js.
 *
 * You should also avoid using any Node-specific features in this function. Instead, create a helper
 * function like loadResource. In Node it uses fs to load a file, and in the browser it sends an
 * HTTP GET request to load a file.
 */
module.exports = function getSteps(options) {
  function Given(name, fn) {
    if (Object.prototype.hasOwnProperty.call(steps.given, name)) {
      throw new Error(`Duplicate step: given ${name}`);
    }
    steps.given[name] = fn;
  }

  function When(name, fn) {
    if (Object.prototype.hasOwnProperty.call(steps.when, name)) {
      throw new Error(`Duplicate step: when ${name}`);
    }
    steps.when[name] = fn;
  }

  function Then(name, fn) {
    if (Object.prototype.hasOwnProperty.call(steps.then, name)) {
      throw new Error(`Duplicate step: then ${name}`);
    }
    steps.then[name] = fn;
  }

  // Dev Mode State
  const DEV_MODE_INITIAL_MICROALGOS = 10_000_000;

  /*
   * waitForAlgodInDevMode is a Dev mode helper method that waits for a transaction to resolve.
   * Since Dev mode produces blocks on a per transaction basis, it's possible
   * algod generates a block _before_ the corresponding SDK call to wait for a block.
   * Without _any_ wait, it's possible the SDK looks for the transaction before algod completes processing.
   * So, the method performs a local sleep to simulate waiting for a block.
   */
  function waitForAlgodInDevMode() {
    return new Promise((resolve) => setTimeout(resolve, 500));
  }

  const { algod_token: algodToken, kmd_token: kmdToken } = options;

  Given('an algod client', async function () {
    this.acl = new algosdk.Algod(algodToken, 'http://localhost', 60000);
    return this.acl;
  });

  Given('a kmd client', function () {
    this.kcl = new algosdk.Kmd(kmdToken, 'http://localhost', 60001);
    return this.kcl;
  });

  Given('an algod v2 client', function () {
    this.v2Client = new algosdk.Algodv2(algodToken, 'http://localhost', 60000);
  });

  Given('wallet information', async function () {
    this.wallet_name = 'unencrypted-default-wallet';
    this.wallet_pswd = '';

    const result = await this.kcl.listWallets();
    for (let i = 0; i < result.wallets.length; i++) {
      const w = result.wallets[i];
      if (w.name === this.wallet_name) {
        this.wallet_id = w.id;
        break;
      }
    }
    this.handle = await this.kcl.initWalletHandle(
      this.wallet_id,
      this.wallet_pswd
    );
    this.handle = this.handle.wallet_handle_token;
    this.accounts = await this.kcl.listKeys(this.handle);
    this.accounts = this.accounts.addresses;
    return this.accounts;
  });

  When('I get versions with algod', async function () {
    this.versions = await this.acl.versions();
    this.versions = this.versions.versions;
    return this.versions;
  });

  Then('v1 should be in the versions', function () {
    assert.deepStrictEqual(true, this.versions.indexOf('v1') >= 0);
  });

  When('I get versions with kmd', async function () {
    this.versions = await this.kcl.versions();
    this.versions = this.versions.versions;
    return this.versions;
  });

  When('I get the status', async function () {
    this.status = await this.acl.status();
    return this.status;
  });

  When('I get status after this block', async function () {
    // Send a transaction to advance blocks in dev mode.
    const sp = await this.acl.getTransactionParams();
    if (sp.firstRound === 0) sp.firstRound = 1;
    const fundingTxnArgs = {
      from: this.accounts[0],
      to: this.accounts[0],
      amount: 0,
      fee: sp.fee,
      firstRound: sp.lastRound + 1,
      lastRound: sp.lastRound + 1000,
      genesisHash: sp.genesishashb64,
      genesisID: sp.genesisID,
    };
    const stxKmd = await this.kcl.signTransaction(
      this.handle,
      this.wallet_pswd,
      fundingTxnArgs
    );
    await this.acl.sendRawTransaction(stxKmd);

    this.statusAfter = await this.acl.statusAfterBlock(this.status.lastRound);
    return this.statusAfter;
  });

  Then('I can get the block info', async function () {
    this.block = await this.acl.block(this.statusAfter.lastRound);
    assert.deepStrictEqual(true, Number.isInteger(this.block.round));
  });

  Given(
    'payment transaction parameters {int} {int} {int} {string} {string} {string} {int} {string} {string}',
    function (fee, fv, lv, gh, to, close, amt, gen, note) {
      this.fee = parseInt(fee);
      this.fv = parseInt(fv);
      this.lv = parseInt(lv);
      this.gh = gh;
      this.to = to;
      if (close !== 'none') {
        this.close = close;
      }
      this.amt = parseInt(amt);
      if (gen !== 'none') {
        this.gen = gen;
      }
      if (note !== 'none') {
        this.note = makeUint8Array(Buffer.from(note, 'base64'));
      }
    }
  );

  Given('mnemonic for private key {string}', function (mn) {
    const result = algosdk.mnemonicToSecretKey(mn);
    this.pk = result.addr;

    this.sk = result.sk;
  });

  Given('multisig addresses {string}', function (addresses) {
    const addrlist = addresses.split(' ');
    this.msig = {
      version: 1,
      threshold: 2,
      addrs: addrlist,
    };
    this.pk = algosdk.multisigAddress(this.msig);
  });

  When('I create the payment transaction', function () {
    this.txn = {
      from: this.pk,
      to: this.to,
      fee: this.fee,
      firstRound: this.fv,
      lastRound: this.lv,
      genesisHash: this.gh,
    };
    if (this.gen) {
      this.txn.genesisID = this.gen;
    }
    if (this.close) {
      this.txn.closeRemainderTo = this.close;
    }
    if (this.note) {
      this.txn.note = this.note;
    }
    if (this.amt) {
      this.txn.amount = this.amt;
    }
  });

  When('I sign the transaction with the private key', function () {
    const obj = algosdk.signTransaction(this.txn, this.sk);
    this.stx = obj.blob;
  });

  When('I sign the multisig transaction with the private key', function () {
    const obj = algosdk.signMultisigTransaction(this.txn, this.msig, this.sk);
    this.stx = obj.blob;
  });

  When('I sign the transaction with kmd', async function () {
    this.stxKmd = await this.kcl.signTransaction(
      this.handle,
      this.wallet_pswd,
      this.txn
    );
    return this.stxKmd;
  });

  When('I sign the multisig transaction with kmd', async function () {
    const addrs = [];
    for (let i = 0; i < this.msig.addrs.length; i++) {
      addrs.push(
        Buffer.from(
          algosdk.decodeAddress(this.msig.addrs[i]).publicKey
        ).toString('base64')
      );
    }
    await this.kcl.importMultisig(
      this.handle,
      this.msig.version,
      this.msig.threshold,
      addrs
    );

    const key = algosdk.decodeAddress(this.pk).publicKey;
    this.stxKmd = await this.kcl.signMultisigTransaction(
      this.handle,
      this.wallet_pswd,
      this.txn,
      key,
      null
    );
    this.stxKmd = this.stxKmd.multisig;
    return this.stxKmd;
  });

  Then(
    'the signed transaction should equal the golden {string}',
    function (golden) {
      assert.deepStrictEqual(
        Buffer.from(golden, 'base64'),
        Buffer.from(this.stx)
      );
    }
  );

  Then(
    'the signed transaction should equal the kmd signed transaction',
    function () {
      assert.deepStrictEqual(Buffer.from(this.stx), Buffer.from(this.stxKmd));
    }
  );

  Then(
    'the multisig address should equal the golden {string}',
    function (golden) {
      assert.deepStrictEqual(algosdk.multisigAddress(this.msig), golden);
    }
  );

  Then(
    'the multisig transaction should equal the golden {string}',
    function (golden) {
      assert.deepStrictEqual(
        Buffer.from(golden, 'base64'),
        Buffer.from(this.stx)
      );
    }
  );

  Then(
    'the multisig transaction should equal the kmd signed multisig transaction',
    async function () {
      await this.kcl.deleteMultisig(
        this.handle,
        this.wallet_pswd,
        algosdk.multisigAddress(this.msig)
      );
      const s = algosdk.decodeObj(this.stx);
      const m = algosdk.encodeObj(s.msig);
      assert.deepStrictEqual(
        Buffer.from(m),
        Buffer.from(this.stxKmd, 'base64')
      );
    }
  );

  When('I generate a key using kmd', async function () {
    this.pk = await this.kcl.generateKey(this.handle);
    this.pk = this.pk.address;
    return this.pk;
  });

  When(
    'I generate a key using kmd for rekeying and fund it',
    async function () {
      this.rekey = await this.kcl.generateKey(this.handle);
      this.rekey = this.rekey.address;
      // Fund the rekey address with some Algos
      const sp = await this.acl.getTransactionParams();
      if (sp.firstRound === 0) sp.firstRound = 1;
      const fundingTxnArgs = {
        from: this.accounts[0],
        to: this.rekey,
        amount: DEV_MODE_INITIAL_MICROALGOS,
        fee: sp.fee,
        firstRound: sp.lastRound + 1,
        lastRound: sp.lastRound + 1000,
        genesisHash: sp.genesishashb64,
        genesisID: sp.genesisID,
      };

      const stxKmd = await this.kcl.signTransaction(
        this.handle,
        this.wallet_pswd,
        fundingTxnArgs
      );
      await this.acl.sendRawTransaction(stxKmd);
      return this.rekey;
    }
  );

  Then('the key should be in the wallet', async function () {
    let keys = await this.kcl.listKeys(this.handle);
    keys = keys.addresses;
    assert.deepStrictEqual(true, keys.indexOf(this.pk) >= 0);
    return keys;
  });

  When('I delete the key', async function () {
    return this.kcl.deleteKey(this.handle, this.wallet_pswd, this.pk);
  });

  Then('the key should not be in the wallet', async function () {
    let keys = await this.kcl.listKeys(this.handle);
    keys = keys.addresses;
    assert.deepStrictEqual(false, keys.indexOf(this.pk) >= 0);
    return keys;
  });

  When('I generate a key', function () {
    const result = algosdk.generateAccount();
    this.pk = result.addr;
    this.sk = result.sk;
  });

  When('I import the key', async function () {
    return this.kcl.importKey(this.handle, this.sk);
  });

  Then(
    'the private key should be equal to the exported private key',
    async function () {
      let exp = await this.kcl.exportKey(
        this.handle,
        this.wallet_pswd,
        this.pk
      );
      exp = exp.private_key;
      assert.deepStrictEqual(
        Buffer.from(exp).toString('base64'),
        Buffer.from(this.sk).toString('base64')
      );
      return this.kcl.deleteKey(this.handle, this.wallet_pswd, this.pk);
    }
  );

  When('I get the private key', async function () {
    const sk = await this.kcl.exportKey(this.handle, this.wallet_pswd, this.pk);
    this.sk = sk.private_key;
    return this.sk;
  });

  Given(
    'default transaction with parameters {int} {string}',
    async function (amt, note) {
      [this.pk] = this.accounts;
      const result = await this.acl.getTransactionParams();
      this.lastRound = result.lastRound;
      this.txn = {
        from: this.accounts[0],
        to: this.accounts[1],
        fee: result.fee,
        firstRound: result.lastRound + 1,
        lastRound: result.lastRound + 1000,
        genesisHash: result.genesishashb64,
        genesisID: result.genesisID,
        note: makeUint8Array(Buffer.from(note, 'base64')),
        amount: parseInt(amt),
      };
      return this.txn;
    }
  );

  Given(
    'default transaction with parameters {int} {string} and rekeying key',
    async function (amt, note) {
      this.pk = this.rekey;
      const result = await this.acl.getTransactionParams();
      this.lastRound = result.lastRound;
      this.txn = {
        from: this.rekey,
        to: this.accounts[1],
        fee: result.fee,
        firstRound: result.lastRound + 1,
        lastRound: result.lastRound + 1000,
        genesisHash: result.genesishashb64,
        genesisID: result.genesisID,
        note: makeUint8Array(Buffer.from(note, 'base64')),
        amount: parseInt(amt),
      };
      return this.txn;
    }
  );

  Given(
    'default multisig transaction with parameters {int} {string}',
    async function (amt, note) {
      [this.pk] = this.accounts;
      const result = await this.acl.getTransactionParams();
      this.msig = {
        version: 1,
        threshold: 1,
        addrs: this.accounts,
      };

      this.txn = {
        from: algosdk.multisigAddress(this.msig),
        to: this.accounts[1],
        fee: result.fee,
        firstRound: result.lastRound + 1,
        lastRound: result.lastRound + 1000,
        genesisHash: result.genesishashb64,
        genesisID: result.genesisID,
        note: makeUint8Array(Buffer.from(note, 'base64')),
        amount: parseInt(amt),
      };
      return this.txn;
    }
  );

  When('I import the multisig', async function () {
    const addrs = [];
    for (let i = 0; i < this.msig.addrs.length; i++) {
      addrs.push(
        Buffer.from(
          algosdk.decodeAddress(this.msig.addrs[i]).publicKey
        ).toString('base64')
      );
    }
    return this.kcl.importMultisig(
      this.handle,
      this.msig.version,
      this.msig.threshold,
      addrs
    );
  });

  Then('the multisig should be in the wallet', async function () {
    let keys = await this.kcl.listMultisig(this.handle);
    keys = keys.addresses;
    assert.deepStrictEqual(
      true,
      keys.indexOf(algosdk.multisigAddress(this.msig)) >= 0
    );
    return keys;
  });

  Then('the multisig should not be in the wallet', async function () {
    let keys = await this.kcl.listMultisig(this.handle);
    if (typeof keys.addresses === 'undefined') {
      return true;
    }

    keys = keys.addresses;
    assert.deepStrictEqual(
      false,
      keys.indexOf(algosdk.multisigAddress(this.msig)) >= 0
    );
    return keys;
  });

  When('I export the multisig', async function () {
    this.msigExp = await this.kcl.exportMultisig(
      this.handle,
      algosdk.multisigAddress(this.msig)
    );
    return this.msigExp;
  });

  When('I delete the multisig', async function () {
    return this.kcl.deleteMultisig(
      this.handle,
      this.wallet_pswd,
      algosdk.multisigAddress(this.msig)
    );
  });

  Then('the multisig should equal the exported multisig', function () {
    for (let i = 0; i < this.msigExp.length; i++) {
      assert.deepStrictEqual(
        algosdk.encodeAddress(Buffer.from(this.msigExp[i], 'base64')),
        this.msig.addrs[i]
      );
    }
  });

  Then('the node should be healthy', async function () {
    const health = await this.acl.healthCheck();
    assert.deepStrictEqual(health, makeObject({}));
  });

  Then('I get the ledger supply', async function () {
    return this.acl.ledgerSupply();
  });

  Then('I get transactions by address and round', async function () {
    const lastRound = await this.acl.status();
    const transactions = await this.acl.transactionByAddress(
      this.accounts[0],
      1,
      lastRound.lastRound
    );
    assert.deepStrictEqual(
      true,
      Object.entries(transactions).length === 0 ||
        'transactions' in transactions
    );
  });

  Then('I get pending transactions', async function () {
    const transactions = await this.acl.pendingTransactions(10);
    assert.deepStrictEqual(
      true,
      Object.entries(transactions).length === 0 ||
        'truncatedTxns' in transactions
    );
  });

  When('I get the suggested params', async function () {
    this.params = await this.acl.getTransactionParams();
    return this.params;
  });

  When('I get the suggested fee', async function () {
    this.fee = await this.acl.suggestedFee();
    this.fee = this.fee.fee;
    return this.fee;
  });

  Then(
    'the fee in the suggested params should equal the suggested fee',
    function () {
      assert.deepStrictEqual(this.params.fee, this.fee);
    }
  );

  When('I create a bid', function () {
    let addr = algosdk.generateAccount();
    this.sk = addr.sk;
    addr = addr.addr;
    this.bid = {
      bidderKey: addr,
      bidAmount: 1,
      maxPrice: 2,
      bidID: 3,
      auctionKey: addr,
      auctionID: 4,
    };
    return this.bid;
  });

  When('I encode and decode the bid', function () {
    this.sbid = algosdk.decodeObj(algosdk.encodeObj(this.sbid));
    return this.sbid;
  });

  When('I sign the bid', function () {
    this.sbid = algosdk.decodeObj(algosdk.signBid(this.bid, this.sk));
    this.oldBid = algosdk.decodeObj(algosdk.signBid(this.bid, this.sk));
  });

  Then('the bid should still be the same', function () {
    assert.deepStrictEqual(
      algosdk.encodeObj(this.sbid),
      algosdk.encodeObj(this.oldBid)
    );
  });

  When('I decode the address', function () {
    this.old = this.pk;
    this.addrBytes = algosdk.decodeAddress(this.pk).publicKey;
  });

  When('I encode the address', function () {
    this.pk = algosdk.encodeAddress(this.addrBytes);
  });

  Then('the address should still be the same', function () {
    assert.deepStrictEqual(this.pk, this.old);
  });

  When('I convert the private key back to a mnemonic', function () {
    this.mn = algosdk.secretKeyToMnemonic(this.sk);
  });

  Then('the mnemonic should still be the same as {string}', function (mn) {
    assert.deepStrictEqual(this.mn, mn);
  });

  Given('mnemonic for master derivation key {string}', function (mn) {
    this.mdk = algosdk.mnemonicToMasterDerivationKey(mn);
  });

  When('I convert the master derivation key back to a mnemonic', function () {
    this.mn = algosdk.masterDerivationKeyToMnemonic(this.mdk);
  });

  When('I create the flat fee payment transaction', function () {
    this.txn = {
      to: this.to,
      fee: this.fee,
      firstRound: this.fv,
      lastRound: this.lv,
      genesisHash: this.gh,
      flatFee: true,
    };
    if (this.gen) {
      this.txn.genesisID = this.gen;
    }
    if (this.close) {
      this.txn.closeRemainderTo = this.close;
    }
    if (this.note) {
      this.txn.note = this.note;
    }
    if (this.amt) {
      this.txn.amount = this.amt;
    }
  });

  Given('encoded multisig transaction {string}', function (encTxn) {
    this.mtx = Buffer.from(encTxn, 'base64');
    this.stx = algosdk.decodeObj(this.mtx);
  });

  When('I append a signature to the multisig transaction', function () {
    const addresses = this.stx.msig.subsig.slice();
    for (let i = 0; i < addresses.length; i++) {
      addresses[i] = algosdk.encodeAddress(addresses[i].pk);
    }
    const msig = {
      version: this.stx.msig.v,
      threshold: this.stx.msig.thr,
      addrs: addresses,
    };
    this.stx = algosdk.appendSignMultisigTransaction(
      this.mtx,
      msig,
      this.sk
    ).blob;
  });

  When('I merge the multisig transactions', function () {
    this.stx = algosdk.mergeMultisigTransactions(this.mtxs);
  });

  When('I convert {int} microalgos to algos and back', function (microalgos) {
    this.microalgos = algosdk
      .algosToMicroalgos(algosdk.microalgosToAlgos(microalgos))
      .toString();
  });

  Then(
    'it should still be the same amount of microalgos {int}',
    function (microalgos) {
      assert.deepStrictEqual(this.microalgos, microalgos.toString());
    }
  );

  Given('encoded multisig transactions {string}', function (encTxns) {
    this.mtxs = [];
    const mtxs = encTxns.split(' ');
    for (let i = 0; i < mtxs.length; i++) {
      this.mtxs.push(Buffer.from(mtxs[i], 'base64'));
    }
  });

  When('I create the multisig payment transaction', function () {
    this.txn = {
      from: algosdk.multisigAddress(this.msig),
      to: this.to,
      fee: this.fee,
      firstRound: this.fv,
      lastRound: this.lv,
      genesisHash: this.gh,
    };
    if (this.gen) {
      this.txn.genesisID = this.gen;
    }
    if (this.close) {
      this.txn.closeRemainderTo = this.close;
    }
    if (this.note) {
      this.txn.note = this.note;
    }
    if (this.amt) {
      this.txn.amount = this.amt;
    }
    return this.txn;
  });

  When('I create the multisig payment transaction with zero fee', function () {
    this.txn = {
      from: algosdk.multisigAddress(this.msig),
      to: this.to,
      fee: this.fee,
      flatFee: true,
      firstRound: this.fv,
      lastRound: this.lv,
      genesisHash: this.gh,
    };
    if (this.gen) {
      this.txn.genesisID = this.gen;
    }
    if (this.close) {
      this.txn.closeRemainderTo = this.close;
    }
    if (this.note) {
      this.txn.note = this.note;
    }
    if (this.amt) {
      this.txn.amount = this.amt;
    }
    return this.txn;
  });

  When('I send the transaction', async function () {
    this.txid = await this.acl.sendRawTransaction(this.stx);
    this.txid = this.txid.txId;
    return this.txid;
  });

  When('I send the kmd-signed transaction', async function () {
    this.txid = await this.acl.sendRawTransaction(this.stxKmd);
    this.txid = this.txid.txId;
    return this.txid;
  });

  // eslint-disable-next-line consistent-return
  When('I send the multisig transaction', async function () {
    try {
      this.txid = await this.acl.sendRawTransaction(this.stx);
      this.err = false;
      return this.txid;
    } catch (e) {
      this.err = true;
    }
  });

  Then('the transaction should go through', async function () {
    await waitForAlgodInDevMode();
    const info = await this.acl.pendingTransactionInformation(this.txid);
    assert.deepStrictEqual(true, 'type' in info);

    // TODO: this needs to be modified/removed when v1 is no longer supported
    // let localParams = await this.acl.getTransactionParams();
    // this.lastRound = localParams.lastRound;
    // await waitForAlgodInDevMode();
    // info = await this.acl.transactionById(this.txid);
    // assert.deepStrictEqual(true, 'type' in info);
  });

  Then('the transaction should not go through', function () {
    assert.deepStrictEqual(true, this.err);
  });

  When('I create a wallet', async function () {
    this.wallet_name = 'Walletjs';
    this.wallet_pswd = '';
    this.wallet_id = await this.kcl.createWallet(
      this.wallet_name,
      this.wallet_pswd
    );
    this.wallet_id = this.wallet_id.wallet.id;
    return this.wallet_id;
  });

  Then('the wallet should exist', async function () {
    const result = await this.kcl.listWallets();
    let exists = false;
    for (let i = 0; i < result.wallets.length; i++) {
      const w = result.wallets[i];
      if (w.name === this.wallet_name) {
        exists = true;
      }
    }
    assert.deepStrictEqual(true, exists);
  });

  When('I get the wallet handle', async function () {
    this.handle = await this.kcl.initWalletHandle(
      this.wallet_id,
      this.wallet_pswd
    );
    this.handle = this.handle.wallet_handle_token;
    return this.handle;
  });

  Then('I can get the master derivation key', async function () {
    const mdk = await this.kcl.exportMasterDerivationKey(
      this.handle,
      this.wallet_pswd
    );
    return mdk;
  });

  When('I rename the wallet', async function () {
    this.wallet_name = 'Walletjs_new';
    return this.kcl.renameWallet(
      this.wallet_id,
      this.wallet_pswd,
      this.wallet_name
    );
  });

  Then(
    'I can still get the wallet information with the same handle',
    async function () {
      return this.kcl.getWallet(this.handle);
    }
  );

  When('I renew the wallet handle', async function () {
    return this.kcl.renewWalletHandle(this.handle);
  });

  When('I release the wallet handle', async function () {
    return this.kcl.releaseWalletHandle(this.handle);
  });

  Then('the wallet handle should not work', async function () {
    try {
      await this.kcl.renewWalletHandle(this.handle);
      this.err = false;
    } catch (e) {
      this.err = true;
    }
    assert.deepStrictEqual(true, this.err);
  });

  // When("I read a transaction {string} from file {string}", function(string, num){
  //   this.num = num
  //   this.txn = algosdk.decodeObj(
  //     makeUint8Array(fs.readFileSync(maindir + '/temp/raw' + num + '.tx'))
  //   );
  //   return this.txn
  // });

  // When("I write the transaction to file", function(){
  //   fs.writeFileSync(
  //     maindir + '/temp/raw' + this.num + '.tx',
  //     Buffer.from(algosdk.encodeObj(this.txn))
  //   );
  // });

  // Then("the transaction should still be the same", function(){
  //   stxnew = makeUint8Array(fs.readFileSync(maindir + '/temp/raw' + this.num + '.tx'));
  //   stxold = makeUint8Array(fs.readFileSync(maindir + '/temp/old' + this.num + '.tx'));
  //   assert.deepStrictEqual(stxnew, stxold);
  // });

  // Then("I do my part", async function(){
  //     stx = makeUint8Array(fs.readFileSync(maindir + '/temp/txn.tx'));
  //     this.txid = await this.acl.sendRawTransaction(stx)
  //     this.txid = this.txid.txId
  //     return this.txid
  // })

  Then('I get account information', async function () {
    return this.acl.accountInformation(this.accounts[0]);
  });

  Then('I can get account information', async function () {
    await this.acl.accountInformation(this.pk);
    return this.kcl.deleteKey(this.handle, this.wallet_pswd, this.pk);
  });

  Given(
    'key registration transaction parameters {int} {int} {int} {string} {string} {string} {int} {int} {int} {string} {string}',
    function (
      fee,
      fv,
      lv,
      gh,
      votekey,
      selkey,
      votefst,
      votelst,
      votekd,
      gen,
      note
    ) {
      this.fee = parseInt(fee);
      this.fv = parseInt(fv);
      this.lv = parseInt(lv);
      this.gh = gh;
      if (gen !== 'none') {
        this.gen = gen;
      }
      if (note !== 'none') {
        this.note = makeUint8Array(Buffer.from(note, 'base64'));
      }
      this.votekey = votekey;
      this.selkey = selkey;
      this.votefst = votefst;
      this.votelst = votelst;
      this.votekd = votekd;
    }
  );

  When('I create the key registration transaction', function () {
    this.txn = {
      fee: this.fee,
      firstRound: this.fv,
      lastRound: this.lv,
      genesisHash: this.gh,
      voteKey: this.votekey,
      selectionKey: this.selkey,
      voteFirst: this.votefst,
      voteLast: this.votelst,
      voteKeyDilution: this.votekd,
      type: 'keyreg',
    };
    if (this.gen) {
      this.txn.genesisID = this.gen;
    }
    if (this.note) {
      this.txn.note = this.note;
    }
  });

  Given(
    'default V2 key registration transaction {string}',
    async function (type) {
      const voteKey = makeUint8Array(
        Buffer.from('9mr13Ri8rFepxN3ghIUrZNui6LqqM5hEzB45Rri5lkU=', 'base64')
      );
      const selectionKey = makeUint8Array(
        Buffer.from('dx717L3uOIIb/jr9OIyls1l5Ei00NFgRa380w7TnPr4=', 'base64')
      );
      const stateProofKey = makeUint8Array(
        Buffer.from(
          'mYR0GVEObMTSNdsKM6RwYywHYPqVDqg3E4JFzxZOreH9NU8B+tKzUanyY8AQ144hETgSMX7fXWwjBdHz6AWk9w==',
          'base64'
        )
      );

      const from = this.accounts[0];
      this.pk = from;

      const result = await this.acl.getTransactionParams();
      const suggestedParams = {
        fee: result.fee,
        firstRound: result.lastRound + 1,
        lastRound: result.lastRound + 1000,
        genesisHash: result.genesishashb64,
        genesisID: result.genesisID,
      };
      this.lastRound = result.lastRound;

      if (type === 'online') {
        this.txn = algosdk.makeKeyRegistrationTxnWithSuggestedParamsFromObject({
          from,
          voteKey,
          selectionKey,
          stateProofKey,
          voteFirst: 1,
          voteLast: 2000,
          voteKeyDilution: 10,
          suggestedParams,
        });
      } else if (type === 'offline') {
        this.txn = algosdk.makeKeyRegistrationTxnWithSuggestedParamsFromObject({
          from,
          suggestedParams,
        });
      } else if (type === 'nonparticipation') {
        this.txn = algosdk.makeKeyRegistrationTxnWithSuggestedParamsFromObject({
          from,
          nonParticipation: true,
          suggestedParams,
        });
      } else {
        throw new Error(`Unrecognized keyreg type: ${type}`);
      }
    }
  );

  /// /////////////////////////////////
  // begin asset tests
  /// /////////////////////////////////

  Given('asset test fixture', function () {
    this.assetTestFixture = {
      creator: '',
      index: 0,
      name: 'testcoin',
      unitname: 'coins',
      url: 'http://test',
      metadataHash: 'fACPO4nRgO55j1ndAK3W6Sgc4APkcyFh',
      expectedParams: undefined,
      queriedParams: undefined,
      lastTxn: undefined,
    };
  });

  Given(
    'default asset creation transaction with total issuance {int}',
    async function (issuance) {
      [this.assetTestFixture.creator] = this.accounts;
      this.params = await this.acl.getTransactionParams();
      this.fee = this.params.fee;
      this.fv = this.params.lastRound;
      this.lv = this.fv + 1000;
      this.note = undefined;
      this.gh = this.params.genesishashb64;
      const parsedIssuance = parseInt(issuance);
      const decimals = 0;
      const defaultFrozen = false;
      const assetName = this.assetTestFixture.name;
      const unitName = this.assetTestFixture.unitname;
      const assetURL = this.assetTestFixture.url;
      const { metadataHash } = this.assetTestFixture;
      const manager = this.assetTestFixture.creator;
      const reserve = this.assetTestFixture.creator;
      const freeze = this.assetTestFixture.creator;
      const clawback = this.assetTestFixture.creator;
      const genesisID = '';
      const type = 'acfg';

      this.assetTestFixture.lastTxn = {
        from: this.assetTestFixture.creator,
        fee: this.fee,
        firstRound: this.fv,
        lastRound: this.lv,
        note: this.note,
        genesisHash: this.gh,
        assetTotal: parsedIssuance,
        assetDecimals: decimals,
        assetDefaultFrozen: defaultFrozen,
        assetUnitName: unitName,
        assetName,
        assetURL,
        assetMetadataHash: metadataHash,
        assetManager: manager,
        assetReserve: reserve,
        assetFreeze: freeze,
        assetClawback: clawback,
        genesisID,
        type,
      };
      // update vars used by other helpers
      this.assetTestFixture.expectedParams = {
        creator: this.assetTestFixture.creator,
        total: parsedIssuance,
        defaultfrozen: defaultFrozen,
        unitname: unitName,
        assetname: assetName,
        url: assetURL,
        metadatahash: Buffer.from(metadataHash).toString('base64'),
        managerkey: manager,
        reserveaddr: reserve,
        freezeaddr: freeze,
        clawbackaddr: clawback,
        decimals,
      };
      this.txn = this.assetTestFixture.lastTxn;
      this.lastRound = this.params.lastRound;
      [this.pk] = this.accounts;
    }
  );

  Given(
    'default-frozen asset creation transaction with total issuance {int}',
    async function (issuance) {
      [this.assetTestFixture.creator] = this.accounts;
      this.params = await this.acl.getTransactionParams();
      this.fee = this.params.fee;
      this.fv = this.params.lastRound;
      this.lv = this.fv + 1000;
      this.note = undefined;
      this.gh = this.params.genesishashb64;
      const parsedIssuance = parseInt(issuance);
      const decimals = 0;
      const defaultFrozen = true;
      const assetName = this.assetTestFixture.name;
      const unitName = this.assetTestFixture.unitname;
      const assetURL = this.assetTestFixture.url;
      const { metadataHash } = this.assetTestFixture;
      const manager = this.assetTestFixture.creator;
      const reserve = this.assetTestFixture.creator;
      const freeze = this.assetTestFixture.creator;
      const clawback = this.assetTestFixture.creator;
      const genesisID = '';
      const type = 'acfg';

      this.assetTestFixture.lastTxn = {
        from: this.assetTestFixture.creator,
        fee: this.fee,
        firstRound: this.fv,
        lastRound: this.lv,
        note: this.note,
        genesisHash: this.gh,
        assetTotal: parsedIssuance,
        assetDecimals: decimals,
        assetDefaultFrozen: defaultFrozen,
        assetUnitName: unitName,
        assetName,
        assetURL,
        assetMetadataHash: metadataHash,
        assetManager: manager,
        assetReserve: reserve,
        assetFreeze: freeze,
        assetClawback: clawback,
        genesisID,
        type,
      };
      // update vars used by other helpers
      this.assetTestFixture.expectedParams = {
        creator: this.assetTestFixture.creator,
        total: parsedIssuance,
        defaultfrozen: defaultFrozen,
        unitname: unitName,
        assetname: assetName,
        url: assetURL,
        metadatahash: Buffer.from(metadataHash).toString('base64'),
        managerkey: manager,
        reserveaddr: reserve,
        freezeaddr: freeze,
        clawbackaddr: clawback,
        decimals,
      };
      this.txn = this.assetTestFixture.lastTxn;
      this.lastRound = this.params.lastRound;
      [this.pk] = this.accounts;
    }
  );

  // a lambda "return a-b" would suffice for keys.sort, below,
  // but define it separately for readability
  function sortKeysAscending(a, b) {
    if (a > b) {
      return 1;
    }
    if (b > a) {
      return -1;
    }
    return 0;
  }

  When('I update the asset index', async function () {
    const accountResponse = await this.acl.accountInformation(
      this.assetTestFixture.creator
    );
    const heldAssets = accountResponse.thisassettotal;
    let keys = Object.keys(heldAssets).map((key) => parseInt(key));
    keys = keys.sort(sortKeysAscending);
    const assetIndex = keys[keys.length - 1];

    // this is stored as a string so it can be used as a key later.
    this.assetTestFixture.index = assetIndex.toString();
  });

  When('I get the asset info', async function () {
    this.assetTestFixture.queriedParams = await this.acl.assetInformation(
      this.assetTestFixture.index
    );
  });

  Then('the asset info should match the expected asset info', function () {
    Object.keys(this.assetTestFixture.expectedParams).forEach((key) => {
      assert.strictEqual(
        true,
        this.assetTestFixture.expectedParams[key] ===
          this.assetTestFixture.queriedParams[key] ||
          typeof this.assetTestFixture.expectedParams[key] === 'undefined' ||
          typeof this.assetTestFixture.queriedParams[key] === 'undefined'
      );
    });
  });

  When(
    'I create a no-managers asset reconfigure transaction',
    async function () {
      [this.assetTestFixture.creator] = this.accounts;
      this.params = await this.acl.getTransactionParams();
      this.fee = this.params.fee;
      this.fv = this.params.lastRound;
      this.lv = this.fv + 1000;
      this.note = undefined;
      this.gh = this.params.genesishashb64;
      // if we truly supplied no managers at all, it would be an asset destroy txn
      // so leave one key written
      const manager = this.assetTestFixture.creator;
      let reserve;
      let freeze;
      let clawback;
      const genesisID = '';
      const type = 'acfg';

      this.assetTestFixture.lastTxn = {
        from: this.assetTestFixture.creator,
        fee: this.fee,
        firstRound: this.fv,
        lastRound: this.lv,
        note: this.note,
        genesisHash: this.gh,
        assetManager: manager,
        assetReserve: reserve,
        assetFreeze: freeze,
        assetClawback: clawback,
        assetIndex: parseInt(this.assetTestFixture.index),
        genesisID,
        type,
      };
      // update vars used by other helpers
      this.assetTestFixture.expectedParams.reserveaddr = '';
      this.assetTestFixture.expectedParams.freezeaddr = '';
      this.assetTestFixture.expectedParams.clawbackaddr = '';
      this.txn = this.assetTestFixture.lastTxn;
      this.lastRound = this.params.lastRound;
      [this.pk] = this.accounts;
    }
  );

  When('I create an asset destroy transaction', async function () {
    [this.assetTestFixture.creator] = this.accounts;
    this.params = await this.acl.getTransactionParams();
    this.fee = this.params.fee;
    this.fv = this.params.lastRound;
    this.lv = this.fv + 1000;
    this.note = undefined;
    this.gh = this.params.genesishashb64;
    const genesisID = '';
    const type = 'acfg';

    this.assetTestFixture.lastTxn = {
      from: this.assetTestFixture.creator,
      fee: this.fee,
      firstRound: this.fv,
      lastRound: this.lv,
      note: this.note,
      genesisHash: this.gh,
      assetIndex: parseInt(this.assetTestFixture.index),
      genesisID,
      type,
    };
    // update vars used by other helpers
    this.txn = this.assetTestFixture.lastTxn;
    this.lastRound = this.params.lastRound;
    [this.pk] = this.accounts;
  });

  Then('I should be unable to get the asset info', async function () {
    let failed = false;
    try {
      await this.acl.assetInformation(this.assetTestFixture.index);
    } catch (e) {
      failed = true;
    }
    assert.deepStrictEqual(failed, true);
  });

  When(
    'I create a transaction for a second account, signalling asset acceptance',
    async function () {
      const accountToUse = this.accounts[1];
      this.params = await this.acl.getTransactionParams();
      this.fee = this.params.fee;
      this.fv = this.params.lastRound;
      this.lv = this.fv + 1000;
      this.note = undefined;
      this.gh = this.params.genesishashb64;
      const genesisID = '';
      const type = 'axfer';

      this.assetTestFixture.lastTxn = {
        from: accountToUse,
        to: accountToUse,
        amount: 0,
        fee: this.fee,
        firstRound: this.fv,
        lastRound: this.lv,
        note: this.note,
        genesisHash: this.gh,
        assetIndex: parseInt(this.assetTestFixture.index),
        genesisID,
        type,
      };
      // update vars used by other helpers
      this.txn = this.assetTestFixture.lastTxn;
      this.lastRound = this.params.lastRound;
      this.pk = accountToUse;
    }
  );

  When(
    'I create a transaction transferring {int} assets from creator to a second account',
    async function (amount) {
      this.params = await this.acl.getTransactionParams();
      this.fee = this.params.fee;
      this.fv = this.params.lastRound;
      this.lv = this.fv + 1000;
      this.note = undefined;
      this.gh = this.params.genesishashb64;
      const genesisID = '';
      const type = 'axfer';

      this.assetTestFixture.lastTxn = {
        from: this.assetTestFixture.creator,
        to: this.accounts[1],
        amount: parseInt(amount),
        fee: this.fee,
        firstRound: this.fv,
        lastRound: this.lv,
        note: this.note,
        genesisHash: this.gh,
        assetIndex: parseInt(this.assetTestFixture.index),
        genesisID,
        type,
      };
      // update vars used by other helpers
      this.txn = this.assetTestFixture.lastTxn;
      this.lastRound = this.params.lastRound;
      this.pk = this.assetTestFixture.creator;
    }
  );

  When(
    'I create a transaction transferring {int} assets from a second account to creator',
    async function (amount) {
      this.params = await this.acl.getTransactionParams();
      this.fee = this.params.fee;
      this.fv = this.params.lastRound;
      this.lv = this.fv + 1000;
      this.note = undefined;
      this.gh = this.params.genesishashb64;
      const genesisID = '';
      const type = 'axfer';

      this.assetTestFixture.lastTxn = {
        to: this.assetTestFixture.creator,
        from: this.accounts[1],
        amount: parseInt(amount),
        fee: this.fee,
        firstRound: this.fv,
        lastRound: this.lv,
        note: this.note,
        genesisHash: this.gh,
        assetIndex: parseInt(this.assetTestFixture.index),
        genesisID,
        type,
      };
      // update vars used by other helpers
      this.txn = this.assetTestFixture.lastTxn;
      this.lastRound = this.params.lastRound;
      [this.pk] = this.accounts;
    }
  );

  Then(
    'the creator should have {int} assets remaining',
    async function (expectedTotal) {
      const accountInformation = await this.acl.accountInformation(
        this.assetTestFixture.creator
      );
      const assetsHeld = accountInformation.assets[this.assetTestFixture.index];
      assert.deepStrictEqual(assetsHeld.amount, parseInt(expectedTotal));
    }
  );

  When('I send the bogus kmd-signed transaction', async function () {
    this.err = false;
    try {
      await this.acl.sendRawTransaction(this.stxKmd);
    } catch (e) {
      this.err = true;
    }
  });

  When(
    'I create an un-freeze transaction targeting the second account',
    async function () {
      this.params = await this.acl.getTransactionParams();
      this.fee = this.params.fee;
      this.fv = this.params.lastRound;
      this.lv = this.fv + 1000;
      this.note = undefined;
      this.gh = this.params.genesishashb64;
      const freezer = this.assetTestFixture.creator;

      this.assetTestFixture.lastTxn = {
        from: freezer,
        fee: this.fee,
        firstRound: this.fv,
        lastRound: this.lv,
        genesisHash: this.gh,
        type: 'afrz',
        freezeAccount: this.accounts[1],
        assetIndex: parseInt(this.assetTestFixture.index),
        freezeState: false,
        note: this.note,
      };
      // update vars used by other helpers
      this.txn = this.assetTestFixture.lastTxn;
      this.lastRound = this.params.lastRound;
      this.pk = this.assetTestFixture.creator;
    }
  );

  When(
    'I create a freeze transaction targeting the second account',
    async function () {
      this.params = await this.acl.getTransactionParams();
      this.fee = this.params.fee;
      this.fv = this.params.lastRound;
      this.lv = this.fv + 1000;
      this.note = undefined;
      this.gh = this.params.genesishashb64;
      const freezer = this.assetTestFixture.creator;

      this.assetTestFixture.lastTxn = {
        from: freezer,
        fee: this.fee,
        firstRound: this.fv,
        lastRound: this.lv,
        genesisHash: this.gh,
        type: 'afrz',
        freezeAccount: this.accounts[1],
        assetIndex: parseInt(this.assetTestFixture.index),
        freezeState: true,
        note: this.note,
      };
      // update vars used by other helpers
      this.txn = this.assetTestFixture.lastTxn;
      this.lastRound = this.params.lastRound;
      this.pk = this.assetTestFixture.creator;
    }
  );

  When(
    'I create a transaction revoking {int} assets from a second account to creator',
    async function (amount) {
      this.params = await this.acl.getTransactionParams();
      this.fee = this.params.fee;
      this.fv = this.params.lastRound;
      this.lv = this.fv + 1000;
      this.note = undefined;
      this.gh = this.params.genesishashb64;
      const genesisID = '';
      const type = 'axfer';

      this.assetTestFixture.lastTxn = {
        from: this.assetTestFixture.creator,
        to: this.assetTestFixture.creator,
        assetRevocationTarget: this.accounts[1],
        amount: parseInt(amount),
        fee: this.fee,
        firstRound: this.fv,
        lastRound: this.lv,
        note: this.note,
        genesisHash: this.gh,
        assetIndex: parseInt(this.assetTestFixture.index),
        genesisID,
        type,
      };
      // update vars used by other helpers
      this.txn = this.assetTestFixture.lastTxn;
      this.lastRound = this.params.lastRound;
      this.pk = this.assetTestFixture.creator;
    }
  );

  /// /////////////////////////////////
  // begin indexer and algodv2 unit tests
  /// /////////////////////////////////

  const globalErrForExamination = '';
  const {
    mockAlgodResponderPort,
    mockAlgodResponderHost,
    mockAlgodPathRecorderPort,
    mockAlgodPathRecorderHost,
    mockIndexerPathRecorderPort,
    mockIndexerPathRecorderHost,
  } = options;

  let expectedMockResponse;
  let responseFormat;

  Given(
    'mock http responses in {string} loaded from {string}',
    function (expectedBody, format) {
      if (expectedBody !== null) {
        expectedMockResponse = expectedBody;
      }
      responseFormat = format;
      this.v2Client = new algosdk.Algodv2(
        '',
        `http://${mockAlgodResponderHost}`,
        mockAlgodResponderPort,
        {}
      );
      this.indexerClient = new algosdk.Indexer(
        '',
        `http://${mockAlgodResponderHost}`,
        mockAlgodResponderPort,
        {}
      );
    }
  );

  Given(
    'mock http responses in {string} loaded from {string} with status {int}.',
    function (expectedBody, status, format) {
      if (expectedBody !== null) {
        expectedMockResponse = expectedBody;
      }
      responseFormat = format;
      this.v2Client = new algosdk.Algodv2(
        '',
        `http://${mockAlgodResponderHost}`,
        mockAlgodResponderPort,
        {}
      );
      this.indexerClient = new algosdk.Indexer(
        '',
        `http://${mockAlgodResponderHost}`,
        mockAlgodResponderPort,
        {}
      );
      this.expectedMockResponseCode = status;
    }
  );

  When(
    'we make any {string} call to {string}.',
    // eslint-disable-next-line @typescript-eslint/no-unused-vars
    async function (client, _endpoint) {
      try {
        if (client === 'algod') {
          // endpoints are ignored by mock server, see setupMockServerForResponses
          if (responseFormat === 'msgp') {
            this.actualMockResponse = await this.v2Client.block(0).do();
          } else {
            this.actualMockResponse = await this.v2Client.status().do();
          }
        } else if (client === 'indexer') {
          // endpoints are ignored by mock server, see setupMockServerForResponses
          this.actualMockResponse = await this.indexerClient
            .makeHealthCheck()
            .do();
        } else {
          throw Error(`did not recognize desired client "${client}"`);
        }
      } catch (err) {
        if (this.expectedMockResponseCode === 200) {
          throw err;
        }
        if (this.expectedMockResponseCode === 500) {
          if (!err.toString().includes('Received status 500')) {
            throw Error(
              `expected response code 500 implies error Internal Server Error but instead had error: ${err}`
            );
          }
        }
      }
    }
  );

  Then('the parsed response should equal the mock response.', function () {
    if (this.expectedMockResponseCode === 200) {
      try {
        // JSON response
        assert.strictEqual(
          JSON.stringify(JSON.parse(expectedMockResponse)),
          JSON.stringify(this.actualMockResponse)
        );
      } catch (e) {
        try {
          // Msgp response
          assert.deepStrictEqual(
            this.actualMockResponse,
            algosdk.decodeObj(expectedMockResponse)
          );
        } catch (err) {
          throw Error(`response failed comparison: ${err}`);
        }
      }
    }
  });

  Then('expect error string to contain {string}', (expectedErrorString) => {
    if (expectedErrorString === 'nil') {
      assert.strictEqual('', globalErrForExamination);
      return;
    }
    assert.strictEqual(expectedErrorString, globalErrForExamination);
  });

  Given('mock server recording request paths', function () {
    this.v2Client = new algosdk.Algodv2(
      '',
      `http://${mockAlgodPathRecorderHost}`,
      mockAlgodPathRecorderPort,
      {}
    );
    this.indexerClient = new algosdk.Indexer(
      '',
      `http://${mockIndexerPathRecorderHost}`,
      mockIndexerPathRecorderPort,
      {}
    );
  });

  Then(
    'expect the path used to be {string}',
    (algodSeenRequests, indexerSeenRequests, expectedRequestPath) => {
      let actualRequestPath;
      if (algodSeenRequests.length !== 0) {
        [actualRequestPath] = algodSeenRequests;
      } else if (indexerSeenRequests.length !== 0) {
        [actualRequestPath] = indexerSeenRequests;
      }
      assert.strictEqual(actualRequestPath, expectedRequestPath);
    }
  );

  Then(
    'we expect the path used to be {string}',
    (algodSeenRequests, indexerSeenRequests, expectedRequestPath) => {
      let actualRequestPath;
      if (algodSeenRequests.length !== 0) {
        actualRequestPath = algodSeenRequests[0].url;
      } else if (indexerSeenRequests.length !== 0) {
        actualRequestPath = indexerSeenRequests[0].url;
      }
      assert.strictEqual(expectedRequestPath, actualRequestPath);
    }
  );

  When(
    'we make a Pending Transaction Information against txid {string} with format {string}',
    async function (txid, format) {
      if (format !== 'msgpack') {
        assert.fail('this SDK only supports format msgpack for this function');
      }
      await this.v2Client.pendingTransactionInformation(txid).do();
    }
  );

  When(
    'we make a Pending Transaction Information with max {int} and format {string}',
    async function (max, format) {
      if (format !== 'msgpack') {
        assert.fail('this SDK only supports format msgpack for this function');
      }
      await this.v2Client.pendingTransactionsInformation().max(max).do();
    }
  );

  When(
    'we make a Pending Transactions By Address call against account {string} and max {int}',
    function (account, max) {
      this.v2Client.pendingTransactionByAddress(account).max(max).do();
    }
  );

  When(
    'we make a Pending Transactions By Address call against account {string} and max {int} and format {string}',
    async function (account, max, format) {
      if (format !== 'msgpack') {
        assert.fail('this SDK only supports format msgpack for this function');
      }
      await this.v2Client.pendingTransactionByAddress(account).max(max).do();
    }
  );

  When(
    'we make a Status after Block call with round {int}',
    async function (round) {
      await this.v2Client.statusAfterBlock(round).do();
    }
  );

  When(
    'we make an Account Information call against account {string} with exclude {string}',
    async function (account, exclude) {
      await this.v2Client.accountInformation(account).exclude(exclude).do();
    }
  );

  When(
    'we make an Account Information call against account {string}',
    async function (account) {
      await this.v2Client.accountInformation(account).do();
    }
  );

  When(
    'we make an Account Asset Information call against account {string} assetID {int}',
    async function (account, assetID) {
      await this.v2Client.accountAssetInformation(account, assetID).do();
    }
  );

  When(
    'we make an Account Application Information call against account {string} applicationID {int}',
    async function (account, applicationID) {
      await this.v2Client
        .accountApplicationInformation(account, applicationID)
        .do();
    }
  );

  When(
    'we make a Get Block call against block number {int}',
    function (blockNum) {
      this.v2Client.block(blockNum).do();
    }
  );

  When(
    'we make a Get Block call against block number {int} with format {string}',
    async function (blockNum, format) {
      if (format !== 'msgpack') {
        assert.fail('this SDK only supports format msgpack for this function');
      }
      await this.v2Client.block(blockNum).do();
    }
  );

  When('we make a GetAssetByID call for assetID {int}', async function (index) {
    await this.v2Client.getAssetByID(index).do();
  });

  When(
    'we make a GetApplicationByID call for applicationID {int}',
    async function (index) {
      await this.v2Client.getApplicationByID(index).do();
    }
  );

  let anyPendingTransactionInfoResponse;

  When('we make any Pending Transaction Information call', async function () {
    anyPendingTransactionInfoResponse = await this.v2Client
      .pendingTransactionInformation()
      .do();
  });

  Then(
    'the parsed Pending Transaction Information response should have sender {string}',
    (sender) => {
      const actualSender = algosdk.encodeAddress(
        anyPendingTransactionInfoResponse.txn.txn.snd
      );
      assert.strictEqual(sender, actualSender);
    }
  );

  let anyPendingTransactionsInfoResponse;

  When('we make any Pending Transactions Information call', async function () {
    anyPendingTransactionsInfoResponse = await this.v2Client
      .pendingTransactionsInformation()
      .do();
  });

  Then(
    'the parsed Pending Transactions Information response should contain an array of len {int} and element number {int} should have sender {string}',
    (len, idx, sender) => {
      assert.strictEqual(
        len,
        anyPendingTransactionsInfoResponse['top-transactions'].length
      );
      if (len !== 0) {
        assert.strictEqual(
          sender,
          algosdk.encodeAddress(
            anyPendingTransactionsInfoResponse['top-transactions'][idx].txn.snd
          )
        );
      }
    }
  );

  let anySendRawTransactionResponse;

  When('we make any Send Raw Transaction call', async function () {
    anySendRawTransactionResponse = await this.v2Client
      .sendRawTransaction(makeUint8Array(0))
      .do();
  });

  Then(
    'the parsed Send Raw Transaction response should have txid {string}',
    (txid) => {
      assert.strictEqual(txid, anySendRawTransactionResponse.txId);
    }
  );

  let anyPendingTransactionsByAddressResponse;

  When('we make any Pending Transactions By Address call', async function () {
    anyPendingTransactionsByAddressResponse = await this.v2Client
      .pendingTransactionByAddress()
      .do();
  });

  Then(
    'the parsed Pending Transactions By Address response should contain an array of len {int} and element number {int} should have sender {string}',
    (len, idx, sender) => {
      assert.strictEqual(
        len,
        anyPendingTransactionsByAddressResponse['total-transactions']
      );
      if (len === 0) {
        return;
      }
      let actualSender =
        anyPendingTransactionsByAddressResponse['top-transactions'][idx].txn
          .snd;
      actualSender = algosdk.encodeAddress(actualSender);
      assert.strictEqual(sender, actualSender);
    }
  );

  let anyNodeStatusResponse;

  When('we make any Node Status call', async function () {
    anyNodeStatusResponse = await this.v2Client.status().do();
  });

  Then(
    'the parsed Node Status response should have a last round of {int}',
    (lastRound) => {
      assert.strictEqual(lastRound, anyNodeStatusResponse['last-round']);
    }
  );

  let anyLedgerSupplyResponse;

  When('we make any Ledger Supply call', async function () {
    anyLedgerSupplyResponse = await this.v2Client.supply().do();
  });

  Then(
    'the parsed Ledger Supply response should have totalMoney {int} onlineMoney {int} on round {int}',
    (totalMoney, onlineMoney, round) => {
      assert.strictEqual(totalMoney, anyLedgerSupplyResponse['total-money']);
      assert.strictEqual(onlineMoney, anyLedgerSupplyResponse['online-money']);
      assert.strictEqual(round, anyLedgerSupplyResponse.current_round);
    }
  );

  When('we make any Status After Block call', async function () {
    anyNodeStatusResponse = await this.v2Client.statusAfterBlock(1).do();
  });

  Then(
    'the parsed Status After Block response should have a last round of {int}',
    (lastRound) => {
      assert.strictEqual(lastRound, anyNodeStatusResponse['last-round']);
    }
  );

  let anyAccountInformationResponse;

  When('we make any Account Information call', async function () {
    anyAccountInformationResponse = await this.v2Client
      .accountInformation()
      .do();
  });

  Then(
    'the parsed Account Information response should have address {string}',
    (address) => {
      assert.strictEqual(address, anyAccountInformationResponse.address);
    }
  );

  let anyBlockResponse;

  When('we make any Get Block call', async function () {
    anyBlockResponse = await this.v2Client.block(1).do();
  });

  Then(
    'the parsed Get Block response should have rewards pool {string}',
    (rewardsPoolAddress) => {
      const rewardsPoolB64String = Buffer.from(
        anyBlockResponse.block.rwd
      ).toString('base64');
      assert.strictEqual(rewardsPoolAddress, rewardsPoolB64String);
    }
  );

  let anySuggestedTransactionsResponse;

  When('we make any Suggested Transaction Parameters call', async function () {
    anySuggestedTransactionsResponse = await this.v2Client
      .getTransactionParams()
      .do();
  });

  Then(
    'the parsed Suggested Transaction Parameters response should have first round valid of {int}',
    (firstRound) => {
      assert.strictEqual(
        firstRound,
        anySuggestedTransactionsResponse.firstRound
      );
    }
  );

  When(
    'we make a Lookup Asset Balances call against asset index {int} with limit {int} afterAddress {string} currencyGreaterThan {int} currencyLessThan {int}',
    async function (
      index,
      limit,
      afterAddress,
      currencyGreater,
      currencyLesser
    ) {
      await this.indexerClient
        .lookupAssetBalances(index)
        .limit(limit)
        .currencyGreaterThan(currencyGreater)
        .currencyLessThan(currencyLesser)
        .do();
    }
  );

  When(
    'we make a Lookup Asset Transactions call against asset index {int} with NotePrefix {string} TxType {string} SigType {string} txid {string} round {int} minRound {int} maxRound {int} limit {int} beforeTime {string} afterTime {string} currencyGreaterThan {int} currencyLessThan {int} address {string} addressRole {string} ExcluseCloseTo {string}',
    async function (
      assetIndex,
      notePrefix,
      txType,
      sigType,
      txid,
      round,
      minRound,
      maxRound,
      limit,
      beforeTime,
      afterTime,
      currencyGreater,
      currencyLesser,
      address,
      addressRole,
      excludeCloseToAsString
    ) {
      let excludeCloseTo = false;
      if (excludeCloseToAsString === 'true') {
        excludeCloseTo = true;
      }
      await this.indexerClient
        .lookupAssetTransactions(assetIndex)
        .notePrefix(notePrefix)
        .txType(txType)
        .sigType(sigType)
        .txid(txid)
        .round(round)
        .minRound(minRound)
        .maxRound(maxRound)
        .limit(limit)
        .beforeTime(beforeTime)
        .afterTime(afterTime)
        .currencyGreaterThan(currencyGreater)
        .currencyLessThan(currencyLesser)
        .address(address)
        .addressRole(addressRole)
        .excludeCloseTo(excludeCloseTo)
        .do();
    }
  );

  When(
    'we make a Lookup Asset Transactions call against asset index {int} with NotePrefix {string} TxType {string} SigType {string} txid {string} round {int} minRound {int} maxRound {int} limit {int} beforeTime {string} afterTime {string} currencyGreaterThan {int} currencyLessThan {int} address {string} addressRole {string} ExcluseCloseTo {string} RekeyTo {string}',
    async function (
      assetIndex,
      notePrefix,
      txType,
      sigType,
      txid,
      round,
      minRound,
      maxRound,
      limit,
      beforeTime,
      afterTime,
      currencyGreater,
      currencyLesser,
      address,
      addressRole,
      excludeCloseToAsString,
      rekeyToAsString
    ) {
      let excludeCloseTo = false;
      if (excludeCloseToAsString === 'true') {
        excludeCloseTo = true;
      }
      let rekeyTo = false;
      if (rekeyToAsString === 'true') {
        rekeyTo = true;
      }
      await this.indexerClient
        .lookupAssetTransactions(assetIndex)
        .notePrefix(notePrefix)
        .txType(txType)
        .sigType(sigType)
        .txid(txid)
        .round(round)
        .minRound(minRound)
        .maxRound(maxRound)
        .limit(limit)
        .beforeTime(beforeTime)
        .afterTime(afterTime)
        .currencyGreaterThan(currencyGreater)
        .currencyLessThan(currencyLesser)
        .address(address)
        .addressRole(addressRole)
        .excludeCloseTo(excludeCloseTo)
        .rekeyTo(rekeyTo)
        .do();
    }
  );

  When(
    'we make a Lookup Account Transactions call against account {string} with NotePrefix {string} TxType {string} SigType {string} txid {string} round {int} minRound {int} maxRound {int} limit {int} beforeTime {string} afterTime {string} currencyGreaterThan {int} currencyLessThan {int} assetIndex {int}',
    async function (
      account,
      notePrefix,
      txType,
      sigType,
      txid,
      round,
      minRound,
      maxRound,
      limit,
      beforeTime,
      afterTime,
      currencyGreater,
      currencyLesser,
      assetIndex
    ) {
      await this.indexerClient
        .lookupAccountTransactions(account)
        .notePrefix(notePrefix)
        .txType(txType)
        .sigType(sigType)
        .txid(txid)
        .round(round)
        .minRound(minRound)
        .maxRound(maxRound)
        .limit(limit)
        .beforeTime(beforeTime)
        .afterTime(afterTime)
        .currencyGreaterThan(currencyGreater)
        .currencyLessThan(currencyLesser)
        .assetID(assetIndex)
        .do();
    }
  );

  When(
    'we make a Lookup Account Transactions call against account {string} with NotePrefix {string} TxType {string} SigType {string} txid {string} round {int} minRound {int} maxRound {int} limit {int} beforeTime {string} afterTime {string} currencyGreaterThan {int} currencyLessThan {int} assetIndex {int} rekeyTo {string}',
    async function (
      account,
      notePrefix,
      txType,
      sigType,
      txid,
      round,
      minRound,
      maxRound,
      limit,
      beforeTime,
      afterTime,
      currencyGreater,
      currencyLesser,
      assetIndex,
      rekeyToAsString
    ) {
      let rekeyTo = false;
      if (rekeyToAsString === 'true') {
        rekeyTo = true;
      }
      await this.indexerClient
        .lookupAccountTransactions(account)
        .notePrefix(notePrefix)
        .txType(txType)
        .sigType(sigType)
        .txid(txid)
        .round(round)
        .minRound(minRound)
        .maxRound(maxRound)
        .limit(limit)
        .beforeTime(beforeTime)
        .afterTime(afterTime)
        .currencyGreaterThan(currencyGreater)
        .currencyLessThan(currencyLesser)
        .assetID(assetIndex)
        .rekeyTo(rekeyTo)
        .do();
    }
  );

  When(
    'we make a Lookup Block call against round {int}',
    async function (round) {
      await this.indexerClient.lookupBlock(round).do();
    }
  );

  When(
    'we make a Lookup Account by ID call against account {string} with round {int}',
    async function (account, round) {
      await this.indexerClient.lookupAccountByID(account).round(round).do();
    }
  );

  When(
    'we make a Lookup Account by ID call against account {string} with exclude {string}',
    async function (account, exclude) {
      await this.indexerClient.lookupAccountByID(account).exclude(exclude).do();
    }
  );

  When(
    'we make a Lookup Asset by ID call against asset index {int}',
    async function (assetIndex) {
      await this.indexerClient.lookupAssetByID(assetIndex).do();
    }
  );

  When(
    'we make a LookupApplicationLogsByID call with applicationID {int} limit {int} minRound {int} maxRound {int} nextToken {string} sender {string} and txID {string}',
    async function (appID, limit, minRound, maxRound, nextToken, sender, txID) {
      await this.indexerClient
        .lookupApplicationLogs(appID)
        .limit(limit)
        .maxRound(maxRound)
        .minRound(minRound)
        .nextToken(nextToken)
        .sender(sender)
        .txid(txID)
        .do();
    }
  );

  When(
    'we make a Search Accounts call with assetID {int} limit {int} currencyGreaterThan {int} currencyLessThan {int} and round {int}',
    async function (assetIndex, limit, currencyGreater, currencyLesser, round) {
      await this.indexerClient
        .searchAccounts()
        .assetID(assetIndex)
        .limit(limit)
        .currencyGreaterThan(currencyGreater)
        .currencyLessThan(currencyLesser)
        .round(round)
        .do();
    }
  );

  When(
    'we make a Search Accounts call with assetID {int} limit {int} currencyGreaterThan {int} currencyLessThan {int} round {int} and authenticating address {string}',
    async function (
      assetIndex,
      limit,
      currencyGreater,
      currencyLesser,
      round,
      authAddress
    ) {
      await this.indexerClient
        .searchAccounts()
        .assetID(assetIndex)
        .limit(limit)
        .currencyGreaterThan(currencyGreater)
        .currencyLessThan(currencyLesser)
        .round(round)
        .authAddr(authAddress)
        .do();
    }
  );

  When(
    'we make a Search Accounts call with exclude {string}',
    async function (exclude) {
      await this.indexerClient.searchAccounts().exclude(exclude).do();
    }
  );

  When(
    'we make a SearchForApplications call with creator {string}',
    async function (creator) {
      await this.indexerClient.searchForApplications().creator(creator).do();
    }
  );

  When(
    'we make a Search For Transactions call with account {string} NotePrefix {string} TxType {string} SigType {string} txid {string} round {int} minRound {int} maxRound {int} limit {int} beforeTime {string} afterTime {string} currencyGreaterThan {int} currencyLessThan {int} assetIndex {int} addressRole {string} ExcluseCloseTo {string}',
    async function (
      account,
      notePrefix,
      txType,
      sigType,
      txid,
      round,
      minRound,
      maxRound,
      limit,
      beforeTime,
      afterTime,
      currencyGreater,
      currencyLesser,
      assetIndex,
      addressRole,
      excludeCloseToAsString
    ) {
      let excludeCloseTo = false;
      if (excludeCloseToAsString === 'true') {
        excludeCloseTo = true;
      }
      await this.indexerClient
        .searchForTransactions()
        .address(account)
        .notePrefix(notePrefix)
        .txType(txType)
        .sigType(sigType)
        .txid(txid)
        .round(round)
        .minRound(minRound)
        .maxRound(maxRound)
        .limit(limit)
        .beforeTime(beforeTime)
        .afterTime(afterTime)
        .currencyGreaterThan(currencyGreater)
        .currencyLessThan(currencyLesser)
        .assetID(assetIndex)
        .addressRole(addressRole)
        .excludeCloseTo(excludeCloseTo)
        .do();
    }
  );

  When(
    'we make a Search For Transactions call with account {string} NotePrefix {string} TxType {string} SigType {string} txid {string} round {int} minRound {int} maxRound {int} limit {int} beforeTime {string} afterTime {string} currencyGreaterThan {int} currencyLessThan {int} assetIndex {int} addressRole {string} ExcluseCloseTo {string} rekeyTo {string}',
    async function (
      account,
      notePrefix,
      txType,
      sigType,
      txid,
      round,
      minRound,
      maxRound,
      limit,
      beforeTime,
      afterTime,
      currencyGreater,
      currencyLesser,
      assetIndex,
      addressRole,
      excludeCloseToAsString,
      rekeyToAsString
    ) {
      let excludeCloseTo = false;
      if (excludeCloseToAsString === 'true') {
        excludeCloseTo = true;
      }
      let rekeyTo = false;
      if (rekeyToAsString === 'true') {
        rekeyTo = true;
      }
      await this.indexerClient
        .searchForTransactions()
        .address(account)
        .notePrefix(notePrefix)
        .txType(txType)
        .sigType(sigType)
        .txid(txid)
        .round(round)
        .minRound(minRound)
        .maxRound(maxRound)
        .limit(limit)
        .beforeTime(beforeTime)
        .afterTime(afterTime)
        .currencyGreaterThan(currencyGreater)
        .currencyLessThan(currencyLesser)
        .assetID(assetIndex)
        .addressRole(addressRole)
        .excludeCloseTo(excludeCloseTo)
        .rekeyTo(rekeyTo)
        .do();
    }
  );

  When(
    'we make a SearchForAssets call with limit {int} creator {string} name {string} unit {string} index {int}',
    async function (limit, creator, name, unit, index) {
      await this.indexerClient
        .searchForAssets()
        .limit(limit)
        .creator(creator)
        .name(name)
        .unit(unit)
        .index(index)
        .do();
    }
  );

  When(
    'we make a SearchForApplications call with applicationID {int}',
    async function (index) {
      await this.indexerClient.searchForApplications().index(index).do();
    }
  );

  When(
    'we make a LookupApplications call with applicationID {int}',
    async function (index) {
      await this.indexerClient.lookupApplications(index).do();
    }
  );

  let anyLookupAssetBalancesResponse;

  When('we make any LookupAssetBalances call', async function () {
    anyLookupAssetBalancesResponse = await this.indexerClient
      .lookupAssetBalances()
      .setIntDecoding('mixed')
      .do();
  });

  Then(
    'the parsed LookupAssetBalances response should be valid on round {int}, and contain an array of len {int} and element number {int} should have address {string} amount {int} and frozen state {string}',
    (round, length, idx, address, amount, frozenStateAsString) => {
      assert.strictEqual(
        round,
        anyLookupAssetBalancesResponse['current-round']
      );
      assert.strictEqual(
        length,
        anyLookupAssetBalancesResponse.balances.length
      );
      if (length === 0) {
        return;
      }
      let frozenState = false;
      if (frozenStateAsString === 'true') {
        frozenState = true;
      }
      assert.strictEqual(
        amount,
        anyLookupAssetBalancesResponse.balances[idx].amount
      );
      assert.strictEqual(
        frozenState,
        anyLookupAssetBalancesResponse.balances[idx]['is-frozen']
      );
    }
  );

  When(
    'we make a LookupAccountAssets call with accountID {string} assetID {int} includeAll {string} limit {int} next {string}',
    async function (account, assetID, includeAll, limit, next) {
      await this.indexerClient
        .lookupAccountAssets(account)
        .assetId(assetID)
        .includeAll(includeAll === 'true')
        .limit(limit)
        .nextToken(next)
        .do();
    }
  );

  When(
    'we make a LookupAccountCreatedAssets call with accountID {string} assetID {int} includeAll {string} limit {int} next {string}',
    async function (account, assetID, includeAll, limit, next) {
      await this.indexerClient
        .lookupAccountCreatedAssets(account)
        .assetID(assetID)
        .includeAll(includeAll === 'true')
        .limit(limit)
        .nextToken(next)
        .do();
    }
  );

  When(
    'we make a LookupAccountAppLocalStates call with accountID {string} applicationID {int} includeAll {string} limit {int} next {string}',
    async function (account, applicationID, includeAll, limit, next) {
      await this.indexerClient
        .lookupAccountAppLocalStates(account)
        .applicationID(applicationID)
        .includeAll(includeAll === 'true')
        .limit(limit)
        .nextToken(next)
        .do();
    }
  );

  When(
    'we make a LookupAccountCreatedApplications call with accountID {string} applicationID {int} includeAll {string} limit {int} next {string}',
    async function (account, applicationID, includeAll, limit, next) {
      await this.indexerClient
        .lookupAccountCreatedApplications(account)
        .applicationID(applicationID)
        .includeAll(includeAll === 'true')
        .limit(limit)
        .nextToken(next)
        .do();
    }
  );

  let anyLookupAssetTransactionsResponse;

  When('we make any LookupAssetTransactions call', async function () {
    anyLookupAssetTransactionsResponse = await this.indexerClient
      .lookupAssetTransactions()
      .setIntDecoding('mixed')
      .do();
  });

  Then(
    'the parsed LookupAssetTransactions response should be valid on round {int}, and contain an array of len {int} and element number {int} should have sender {string}',
    (round, length, idx, sender) => {
      assert.strictEqual(
        round,
        anyLookupAssetTransactionsResponse['current-round']
      );
      assert.strictEqual(
        length,
        anyLookupAssetTransactionsResponse.transactions.length
      );
      if (length === 0) {
        return;
      }
      assert.strictEqual(
        sender,
        anyLookupAssetTransactionsResponse.transactions[idx].sender
      );
    }
  );

  let anyLookupAccountTransactionsResponse;

  When('we make any LookupAccountTransactions call', async function () {
    anyLookupAccountTransactionsResponse = await this.indexerClient
      .lookupAccountTransactions()
      .do();
  });

  Then(
    'the parsed LookupAccountTransactions response should be valid on round {int}, and contain an array of len {int} and element number {int} should have sender {string}',
    (round, length, idx, sender) => {
      assert.strictEqual(
        round,
        anyLookupAccountTransactionsResponse['current-round']
      );
      assert.strictEqual(
        length,
        anyLookupAccountTransactionsResponse.transactions.length
      );
      if (length === 0) {
        return;
      }
      assert.strictEqual(
        sender,
        anyLookupAccountTransactionsResponse.transactions[idx].sender
      );
    }
  );

  let anyLookupBlockResponse;

  When('we make any LookupBlock call', async function () {
    anyLookupBlockResponse = await this.indexerClient.lookupBlock().do();
  });

  Then(
    'the parsed LookupBlock response should have previous block hash {string}',
    (prevHash) => {
      assert.strictEqual(
        prevHash,
        anyLookupBlockResponse['previous-block-hash']
      );
    }
  );

  let anyLookupAccountByIDResponse;

  When('we make any LookupAccountByID call', async function () {
    anyLookupAccountByIDResponse = await this.indexerClient
      .lookupAccountByID()
      .do();
  });

  Then(
    'the parsed LookupAccountByID response should have address {string}',
    (address) => {
      assert.strictEqual(address, anyLookupAccountByIDResponse.account.address);
    }
  );

  let anyLookupAssetByIDResponse;

  When('we make any LookupAssetByID call', async function () {
    anyLookupAssetByIDResponse = await this.indexerClient
      .lookupAssetByID()
      .setIntDecoding('mixed')
      .do();
  });

  Then('the parsed LookupAssetByID response should have index {int}', (idx) => {
    assert.strictEqual(idx, anyLookupAssetByIDResponse.asset.index);
  });

  let anySearchAccountsResponse;

  When('we make any SearchAccounts call', async function () {
    anySearchAccountsResponse = await this.indexerClient.searchAccounts().do();
  });

  Then(
    'the parsed SearchAccounts response should be valid on round {int} and the array should be of len {int} and the element at index {int} should have address {string}',
    (round, length, idx, address) => {
      assert.strictEqual(round, anySearchAccountsResponse['current-round']);
      assert.strictEqual(length, anySearchAccountsResponse.accounts.length);
      if (length === 0) {
        return;
      }
      assert.strictEqual(
        address,
        anySearchAccountsResponse.accounts[idx].address
      );
    }
  );

  Then(
    'the parsed SearchAccounts response should be valid on round {int} and the array should be of len {int} and the element at index {int} should have authorizing address {string}',
    (round, length, idx, authAddress) => {
      assert.strictEqual(round, anySearchAccountsResponse['current-round']);
      assert.strictEqual(length, anySearchAccountsResponse.accounts.length);
      if (length === 0) {
        return;
      }
      assert.strictEqual(
        authAddress,
        anySearchAccountsResponse.accounts[idx]['auth-addr']
      );
    }
  );

  let anySearchForTransactionsResponse;

  When('we make any SearchForTransactions call', async function () {
    anySearchForTransactionsResponse = await this.indexerClient
      .searchForTransactions()
      .do();
  });

  Then(
    'the parsed SearchForTransactions response should be valid on round {int} and the array should be of len {int} and the element at index {int} should have sender {string}',
    (round, length, idx, sender) => {
      assert.strictEqual(
        round,
        anySearchForTransactionsResponse['current-round']
      );
      assert.strictEqual(
        length,
        anySearchForTransactionsResponse.transactions.length
      );
      if (length === 0) {
        return;
      }
      assert.strictEqual(
        sender,
        anySearchForTransactionsResponse.transactions[idx].sender
      );
    }
  );

  Then(
    'the parsed SearchForTransactions response should be valid on round {int} and the array should be of len {int} and the element at index {int} should have rekey-to {string}',
    (round, length, idx, rekeyTo) => {
      assert.strictEqual(
        round,
        anySearchForTransactionsResponse['current-round']
      );
      assert.strictEqual(
        length,
        anySearchForTransactionsResponse.transactions.length
      );
      if (length === 0) {
        return;
      }
      assert.strictEqual(
        rekeyTo,
        anySearchForTransactionsResponse.transactions[idx]['rekey-to']
      );
    }
  );

  let anySearchForAssetsResponse;

  When('we make any SearchForAssets call', async function () {
    anySearchForAssetsResponse = await this.indexerClient
      .searchForAssets()
      .do();
  });

  Then(
    'the parsed SearchForAssets response should be valid on round {int} and the array should be of len {int} and the element at index {int} should have asset index {int}',
    (round, length, idx, assetIndex) => {
      assert.strictEqual(round, anySearchForAssetsResponse['current-round']);
      assert.strictEqual(length, anySearchForAssetsResponse.assets.length);
      if (length === 0) {
        return;
      }
      assert.strictEqual(
        assetIndex,
        anySearchForAssetsResponse.assets[idx].index
      );
    }
  );

  /// /////////////////////////////////
  // begin rekey test helpers
  /// /////////////////////////////////

  When('I add a rekeyTo field with address {string}', function (address) {
    this.txn.reKeyTo = address;
  });

  When(
    'I add a rekeyTo field with the private key algorand address',
    function () {
      const keypair = keyPairFromSecretKey(this.sk);
      const pubKeyFromSk = keypair.publicKey;
      this.txn.reKeyTo = algosdk.encodeAddress(pubKeyFromSk);
    }
  );

  When('I set the from address to {string}', function (from) {
    this.txn.from = from;
  });

  let dryrunResponse;

  When('we make any Dryrun call', async function () {
    const dr = new algosdk.modelsv2.DryrunRequest({});
    dryrunResponse = await this.v2Client.dryrun(dr).do();
  });

  Then(
    'the parsed Dryrun Response should have global delta {string} with {int}',
    (key, action) => {
      assert.strictEqual(dryrunResponse.txns[0]['global-delta'][0].key, key);
      assert.strictEqual(
        dryrunResponse.txns[0]['global-delta'][0].value.action,
        action
      );
    }
  );

  When('I dryrun a {string} program {string}', async function (kind, program) {
    const data = await loadResource(program);
    const algoTxn = new algosdk.Transaction({
      from: 'UAPJE355K7BG7RQVMTZOW7QW4ICZJEIC3RZGYG5LSHZ65K6LCNFPJDSR7M',
      fee: 1000,
      amount: 1000,
      firstRound: 1,
      lastRound: 1000,
      type: 'pay',
      genesisHash: 'ZIkPs8pTDxbRJsFB1yJ7gvnpDu0Q85FRkl2NCkEAQLU=',
    });
    let txns;
    let sources;

    switch (kind) {
      case 'compiled':
        txns = [
          {
            lsig: algosdk.makeLogicSig(data),
            txn: algoTxn,
          },
        ];
        break;
      case 'source':
        txns = [
          {
            txn: algoTxn,
          },
        ];
        sources = [
          new algosdk.modelsv2.DryrunSource('lsig', data.toString('utf8'), 0),
        ];
        break;
      default:
        throw Error(`kind ${kind} not in (source, compiled)`);
    }

    const dr = new algosdk.modelsv2.DryrunRequest({
      txns,
      sources,
    });
    dryrunResponse = await this.v2Client.dryrun(dr).do();
  });

  Then('I get execution result {string}', (result) => {
    let msgs;
    const res = dryrunResponse.txns[0];
    if (
      res['logic-sig-messages'] !== undefined &&
      res['logic-sig-messages'].length > 0
    ) {
      msgs = res['logic-sig-messages'];
    } else if (
      res['app-call-messages'] !== undefined &&
      res['app-call-messages'].length > 0
    ) {
      msgs = res['app-call-messages'];
    }
    assert.ok(msgs.length > 0);
    assert.strictEqual(msgs[0], result);
  });

  let compileStatusCode;
  let compileResponse;

  When('I compile a teal program {string}', async function (program) {
    const data = await loadResource(program);
    try {
      compileResponse = await this.v2Client.compile(data).do();
      compileStatusCode = 200;
    } catch (e) {
      compileStatusCode = e.response.statusCode;
      compileResponse = {
        result: '',
        hash: '',
      };
    }
  });

  Then(
    'it is compiled with {int} and {string} and {string}',
    (status, result, hash) => {
      assert.strictEqual(status, compileStatusCode);
      assert.strictEqual(result, compileResponse.result);
      assert.strictEqual(hash, compileResponse.hash);
    }
  );

  Then(
    'base64 decoding the response is the same as the binary {string}',
    async (program) => {
      const data = await loadResource(program);
      const decodedResult = makeUint8Array(
        Buffer.from(compileResponse.result, 'base64')
      );
      assert.deepStrictEqual(makeUint8Array(data), decodedResult);
    }
  );

  /// /////////////////////////////////
  // TealSign tests
  /// /////////////////////////////////

  Given('base64 encoded data to sign {string}', function (data) {
    this.data = Buffer.from(data, 'base64');
  });

  Given('program hash {string}', function (contractAddress) {
    this.contractAddress = contractAddress;
  });

  Given('base64 encoded program {string}', function (programEncoded) {
    const program = Buffer.from(programEncoded, 'base64');
    const lsig = algosdk.makeLogicSig(program);
    this.contractAddress = lsig.address();
  });

  Given('base64 encoded private key {string}', function (keyEncoded) {
    const seed = Buffer.from(keyEncoded, 'base64');
    const keys = keyPairFromSeed(seed);
    this.sk = keys.secretKey;
  });

  When('I perform tealsign', function () {
    this.sig = algosdk.tealSign(this.sk, this.data, this.contractAddress);
  });

  Then('the signature should be equal to {string}', function (expectedEncoded) {
    const expected = makeUint8Array(Buffer.from(expectedEncoded, 'base64'));
    assert.deepStrictEqual(this.sig, expected);
  });

  /// /////////////////////////////////
  // begin application test helpers
  /// /////////////////////////////////

  Given(
    'a signing account with address {string} and mnemonic {string}',
    function (address, mnemonic) {
      this.signingAccount = algosdk.mnemonicToSecretKey(mnemonic);
      if (this.signingAccount.addr !== address) {
        throw new Error(
          `Address does not match mnemonic: ${this.signingAccount.addr} !== ${address}`
        );
      }
    }
  );

  Given(
    'suggested transaction parameters from the algod v2 client',
    async function () {
      this.suggestedParams = await this.v2Client.getTransactionParams().do();
    }
  );

  When(
    'I build a payment transaction with sender {string}, receiver {string}, amount {int}, close remainder to {string}',
    function (sender, receiver, amount, closeTo) {
      const from = sender === 'transient' ? this.transientAccount.addr : sender;
      const to =
        receiver === 'transient' ? this.transientAccount.addr : receiver;

      this.txn = algosdk.makePaymentTxnWithSuggestedParamsFromObject({
        from,
        to,
        amount: parseInt(amount, 10),
        closeRemainderTo: closeTo.length === 0 ? undefined : closeTo,
        suggestedParams: this.suggestedParams,
      });
    }
  );

  Then(
    "I get the account address for the current application and see that it matches the app id's hash",
    async function () {
      const appID = this.currentApplicationIndex;
      const toSign = Buffer.concat([
        Buffer.from('appID'),
        algosdk.encodeUint64(appID),
      ]);
      const expected = algosdk.encodeAddress(
        makeUint8Array(genericHash(toSign))
      );
      const actual = algosdk.getApplicationAddress(appID);
      assert.strictEqual(expected, actual);
    }
  );

  Given(
    "I fund the current application's address with {int} microalgos.",
    async function (amount) {
      const sp = await this.v2Client.getTransactionParams().do();
      if (sp.firstRound === 0) sp.firstRound = 1;
      const fundingTxnArgs = {
        from: this.accounts[0],
        to: algosdk.getApplicationAddress(this.currentApplicationIndex),
        amount,
        suggestedParams: sp,
      };
      const stxn = await this.kcl.signTransaction(
        this.handle,
        this.wallet_pswd,
        fundingTxnArgs
      );

      const fundingResponse = await this.v2Client.sendRawTransaction(stxn).do();
      const info = await algosdk.waitForConfirmation(
        this.v2Client,
        fundingResponse.txId,
        1
      );
      assert.ok(info['confirmed-round'] > 0);
    }
  );

  Given(
    'suggested transaction parameters fee {int}, flat-fee {string}, first-valid {int}, last-valid {int}, genesis-hash {string}, genesis-id {string}',
    function (fee, flatFee, firstRound, lastRound, genesisHash, genesisID) {
      assert.ok(['true', 'false'].includes(flatFee));

      this.suggestedParams = {
        flatFee: flatFee === 'true',
        fee,
        firstRound,
        lastRound,
        genesisID,
        genesisHash,
      };
    }
  );

  When(
    'I build a keyreg transaction with sender {string}, nonparticipation {string}, vote first {int}, vote last {int}, key dilution {int}, vote public key {string}, selection public key {string}, and state proof public key {string}',
    function (
      sender,
      nonpart,
      voteFirst,
      voteLast,
      keyDilution,
      votePk,
      selectionPk,
      stateProofPk
    ) {
      assert.ok(['true', 'false'].includes(nonpart));

      this.txn = algosdk.makeKeyRegistrationTxnWithSuggestedParams(
        sender,
        undefined,
        votePk.length ? votePk : undefined,
        selectionPk.length ? selectionPk : undefined,
        voteFirst,
        voteLast,
        keyDilution,
        this.suggestedParams,
        undefined,
        nonpart === 'true',
        stateProofPk.length ? stateProofPk : undefined
      );
    }
  );

  function operationStringToEnum(inString) {
    switch (inString) {
      case 'noop':
        return algosdk.OnApplicationComplete.NoOpOC;
      case 'call':
        return algosdk.OnApplicationComplete.NoOpOC;
      case 'create':
        return algosdk.OnApplicationComplete.NoOpOC;
      case 'update':
        return algosdk.OnApplicationComplete.UpdateApplicationOC;
      case 'optin':
        return algosdk.OnApplicationComplete.OptInOC;
      case 'delete':
        return algosdk.OnApplicationComplete.DeleteApplicationOC;
      case 'clear':
        return algosdk.OnApplicationComplete.ClearStateOC;
      case 'closeout':
        return algosdk.OnApplicationComplete.CloseOutOC;
      default:
        throw Error(
          `did not recognize application operation string ${inString}`
        );
    }
  }

  async function compileProgram(client, program) {
    const data = await loadResource(program);
    if (program.endsWith('.teal')) {
      try {
        const compiledResponse = await client.compile(data).do();
        const compiledProgram = makeUint8Array(
          Buffer.from(compiledResponse.result, 'base64')
        );
        return compiledProgram;
      } catch (err) {
        throw new Error(`could not compile teal program: ${err}`);
      }
    }
    return makeUint8Array(data);
  }

  function splitAndProcessAppArgs(inArgs) {
    const splitArgs = inArgs.split(',');
    const subArgs = [];
    splitArgs.forEach((subArg) => {
      subArgs.push(subArg.split(':'));
    });
    const appArgs = [];
    subArgs.forEach((subArg) => {
      switch (subArg[0]) {
        case 'str':
          appArgs.push(makeUint8Array(Buffer.from(subArg[1])));
          break;
        case 'int':
          appArgs.push(makeUint8Array([parseInt(subArg[1])]));
          break;
        case 'addr':
          appArgs.push(algosdk.decodeAddress(subArg[1]).publicKey);
          break;
        case 'b64':
          appArgs.push(Buffer.from(subArg[1], 'base64'));
          break;
        default:
          throw Error(`did not recognize app arg of type${subArg[0]}`);
      }
    });
    return appArgs;
  }

  When(
    'I build an application transaction with operation {string}, application-id {int}, sender {string}, approval-program {string}, clear-program {string}, global-bytes {int}, global-ints {int}, local-bytes {int}, local-ints {int}, app-args {string}, foreign-apps {string}, foreign-assets {string}, app-accounts {string}, fee {int}, first-valid {int}, last-valid {int}, genesis-hash {string}, extra-pages {int}',
    async function (
      operationString,
      appIndex,
      sender,
      approvalProgramFile,
      clearProgramFile,
      numGlobalByteSlices,
      numGlobalInts,
      numLocalByteSlices,
      numLocalInts,
      appArgsCommaSeparatedString,
      foreignAppsCommaSeparatedString,
      foreignAssetsCommaSeparatedString,
      appAccountsCommaSeparatedString,
      fee,
      firstValid,
      lastValid,
      genesisHashBase64,
      extraPages
    ) {
      // operation string to enum
      const operation = operationStringToEnum(operationString);
      // open and load in approval program
      let approvalProgramBytes;
      if (approvalProgramFile !== '') {
        approvalProgramBytes = await compileProgram(
          this.v2Client,
          approvalProgramFile
        );
      }
      // open and load in clear program
      let clearProgramBytes;
      if (clearProgramFile !== '') {
        clearProgramBytes = await compileProgram(
          this.v2Client,
          clearProgramFile
        );
      }
      // split and process app args
      let appArgs;
      if (appArgsCommaSeparatedString !== '') {
        appArgs = splitAndProcessAppArgs(appArgsCommaSeparatedString);
      }
      // split and process foreign apps
      let foreignApps;
      if (foreignAppsCommaSeparatedString !== '') {
        foreignApps = [];
        foreignAppsCommaSeparatedString
          .split(',')
          .forEach((foreignAppAsString) => {
            foreignApps.push(parseInt(foreignAppAsString));
          });
      }
      // split and process foreign assets
      let foreignAssets;
      if (foreignAssetsCommaSeparatedString !== '') {
        foreignAssets = [];
        foreignAssetsCommaSeparatedString
          .split(',')
          .forEach((foreignAssetAsString) => {
            foreignAssets.push(parseInt(foreignAssetAsString));
          });
      }
      // split and process app accounts
      let appAccounts;
      if (appAccountsCommaSeparatedString !== '') {
        appAccounts = appAccountsCommaSeparatedString.split(',');
      }
      // build suggested params object
      const sp = {
        genesisHash: genesisHashBase64,
        firstRound: firstValid,
        lastRound: lastValid,
        fee,
        flatFee: true,
      };

      switch (operationString) {
        case 'call':
          this.txn = algosdk.makeApplicationNoOpTxn(
            sender,
            sp,
            appIndex,
            appArgs,
            appAccounts,
            foreignApps,
            foreignAssets
          );
          return;
        case 'create':
          this.txn = algosdk.makeApplicationCreateTxn(
            sender,
            sp,
            operation,
            approvalProgramBytes,
            clearProgramBytes,
            numLocalInts,
            numLocalByteSlices,
            numGlobalInts,
            numGlobalByteSlices,
            appArgs,
            appAccounts,
            foreignApps,
            foreignAssets,
            undefined,
            undefined,
            undefined,
            extraPages
          );
          return;
        case 'update':
          this.txn = algosdk.makeApplicationUpdateTxn(
            sender,
            sp,
            appIndex,
            approvalProgramBytes,
            clearProgramBytes,
            appArgs,
            appAccounts,
            foreignApps,
            foreignAssets
          );
          return;
        case 'optin':
          this.txn = algosdk.makeApplicationOptInTxn(
            sender,
            sp,
            appIndex,
            appArgs,
            appAccounts,
            foreignApps,
            foreignAssets
          );
          return;
        case 'delete':
          this.txn = algosdk.makeApplicationDeleteTxn(
            sender,
            sp,
            appIndex,
            appArgs,
            appAccounts,
            foreignApps,
            foreignAssets
          );
          return;
        case 'clear':
          this.txn = algosdk.makeApplicationClearStateTxn(
            sender,
            sp,
            appIndex,
            appArgs,
            appAccounts,
            foreignApps,
            foreignAssets
          );
          return;
        case 'closeout':
          this.txn = algosdk.makeApplicationCloseOutTxn(
            sender,
            sp,
            appIndex,
            appArgs,
            appAccounts,
            foreignApps,
            foreignAssets
          );
          return;
        default:
          throw Error(
            `did not recognize application operation string ${operationString}`
          );
      }
    }
  );

  When('sign the transaction', function () {
    this.stx = this.txn.signTxn(this.signingAccount.sk);
  });

  Then(
    'the base64 encoded signed transaction should equal {string}',
    function (base64golden) {
      const actualBase64 = Buffer.from(this.stx).toString('base64');
      assert.strictEqual(actualBase64, base64golden);
    }
  );

  Then('the decoded transaction should equal the original', function () {
    const decoded = algosdk.decodeSignedTransaction(this.stx);
    // comparing the output of get_obj_for_encoding instead because the Transaction class instance
    // may have some nonconsequential differences in internal representation
    assert.deepStrictEqual(
      decoded.txn.get_obj_for_encoding(),
      this.txn.get_obj_for_encoding()
    );
  });

  Given(
    'an algod v2 client connected to {string} port {int} with token {string}',
    function (host, port, token) {
      let mutableHost = host;

      if (!mutableHost.startsWith('http')) {
        mutableHost = `http://${mutableHost}`;
      }
      this.v2Client = new algosdk.Algodv2(token, mutableHost, port, {});
    }
  );

  Given(
    'I create a new transient account and fund it with {int} microalgos.',
    async function (fundingAmount) {
      this.transientAccount = algosdk.generateAccount();

      const sp = await this.v2Client.getTransactionParams().do();
      if (sp.firstRound === 0) sp.firstRound = 1;
      const fundingTxnArgs = {
        from: this.accounts[0],
        to: this.transientAccount.addr,
        amount: fundingAmount,
        suggestedParams: sp,
      };
      const stxKmd = await this.kcl.signTransaction(
        this.handle,
        this.wallet_pswd,
        fundingTxnArgs
      );
      const fundingResponse = await this.v2Client
        .sendRawTransaction(stxKmd)
        .do();
      const info = await algosdk.waitForConfirmation(
        this.v2Client,
        fundingResponse.txId,
        1
      );
      assert.ok(info['confirmed-round'] > 0);
    }
  );

  Given(
    'I build an application transaction with the transient account, the current application, suggested params, operation {string}, approval-program {string}, clear-program {string}, global-bytes {int}, global-ints {int}, local-bytes {int}, local-ints {int}, app-args {string}, foreign-apps {string}, foreign-assets {string}, app-accounts {string}, extra-pages {int}',
    async function (
      operationString,
      approvalProgramFile,
      clearProgramFile,
      numGlobalByteSlices,
      numGlobalInts,
      numLocalByteSlices,
      numLocalInts,
      appArgsCommaSeparatedString,
      foreignAppsCommaSeparatedString,
      foreignAssetsCommaSeparatedString,
      appAccountsCommaSeparatedString,
      extraPages
    ) {
      if (operationString === 'create') {
        this.currentApplicationIndex = 0;
      }

      // operation string to enum
      const operation = operationStringToEnum(operationString);
      // open and load in approval program
      let approvalProgramBytes;
      if (approvalProgramFile !== '') {
        approvalProgramBytes = await compileProgram(
          this.v2Client,
          approvalProgramFile
        );
      }
      // open and load in clear program
      let clearProgramBytes;
      if (clearProgramFile !== '') {
        clearProgramBytes = await compileProgram(
          this.v2Client,
          clearProgramFile
        );
      }
      // split and process app args
      let appArgs;
      if (appArgsCommaSeparatedString !== '') {
        appArgs = splitAndProcessAppArgs(appArgsCommaSeparatedString);
      }
      // split and process foreign apps
      let foreignApps;
      if (foreignAppsCommaSeparatedString !== '') {
        foreignApps = [];
        foreignAppsCommaSeparatedString
          .split(',')
          .forEach((foreignAppAsString) => {
            foreignApps.push(parseInt(foreignAppAsString));
          });
      }
      // split and process foreign assets
      let foreignAssets;
      if (foreignAssetsCommaSeparatedString !== '') {
        foreignAssets = [];
        foreignAssetsCommaSeparatedString
          .split(',')
          .forEach((foreignAssetAsString) => {
            foreignAssets.push(parseInt(foreignAssetAsString));
          });
      }
      // split and process app accounts
      let appAccounts;
      if (appAccountsCommaSeparatedString !== '') {
        appAccounts = appAccountsCommaSeparatedString.split(',');
      }
      const sp = await this.v2Client.getTransactionParams().do();
      if (sp.firstRound === 0) sp.firstRound = 1;
      const o = {
        type: 'appl',
        from: this.transientAccount.addr,
        suggestedParams: sp,
        appIndex: this.currentApplicationIndex,
        appOnComplete: operation,
        appLocalInts: numLocalInts,
        appLocalByteSlices: numLocalByteSlices,
        appGlobalInts: numGlobalInts,
        appGlobalByteSlices: numGlobalByteSlices,
        appApprovalProgram: approvalProgramBytes,
        appClearProgram: clearProgramBytes,
        appArgs,
        appAccounts,
        appForeignApps: foreignApps,
        appForeignAssets: foreignAssets,
        extraPages,
      };
      this.txn = new algosdk.Transaction(o);
    }
  );

  Given(
    'I sign and submit the transaction, saving the txid. If there is an error it is {string}.',
    async function (errorString) {
      try {
        const appStx = this.txn.signTxn(this.transientAccount.sk);
        this.appTxid = await this.v2Client.sendRawTransaction(appStx).do();
      } catch (err) {
        if (errorString !== '') {
          // error was expected. check that err.response.text includes expected string.
          const errorContainsString = err.response.text.includes(errorString);
          assert.deepStrictEqual(true, errorContainsString);
        } else {
          // unexpected error, rethrow.
          throw err;
        }
      }
    }
  );

  Given('I wait for the transaction to be confirmed.', async function () {
    const info = await algosdk.waitForConfirmation(
      this.v2Client,
      this.appTxid.txId,
      1
    );
    assert.ok(info['confirmed-round'] > 0);
  });

  Given('I reset the array of application IDs to remember.', async function () {
    this.appIDs = [];
  });

  Given('I remember the new application ID.', async function () {
    const info = await this.v2Client
      .pendingTransactionInformation(this.appTxid.txId)
      .do();
    this.currentApplicationIndex = info['application-index'];

    if (!Object.prototype.hasOwnProperty.call(this, 'appIDs')) {
      this.appIDs = [];
    }
    this.appIDs.push(this.currentApplicationIndex);
  });

  Then(
    'The transient account should have the created app {string} and total schema byte-slices {int} and uints {int},' +
      ' the application {string} state contains key {string} with value {string}',
    async function (
      appCreatedBoolAsString,
      numByteSlices,
      numUints,
      applicationState,
      stateKey,
      stateValue
    ) {
      const accountInfo = await this.v2Client
        .accountInformation(this.transientAccount.addr)
        .do();
      const appTotalSchema = accountInfo['apps-total-schema'];
      assert.strictEqual(appTotalSchema['num-byte-slice'], numByteSlices);
      assert.strictEqual(appTotalSchema['num-uint'], numUints);

      const appCreated = appCreatedBoolAsString === 'true';
      const createdApps = accountInfo['created-apps'];
      //  If we don't expect the app to exist, verify that it isn't there and exit.
      if (!appCreated) {
        for (let i = 0; i < createdApps.length; i++) {
          assert.notStrictEqual(
            createdApps[i].id,
            this.currentApplicationIndex
          );
        }
        return;
      }

      let foundApp = false;
      for (let i = 0; i < createdApps.length; i++) {
        foundApp =
          foundApp || createdApps[i].id === this.currentApplicationIndex;
      }
      assert.ok(foundApp);

      // If there is no key to check, we're done.
      if (stateKey === '') {
        return;
      }

      let foundValueForKey = false;
      let keyValues = [];
      if (applicationState === 'local') {
        let counter = 0;
        for (let i = 0; i < accountInfo['apps-local-state'].length; i++) {
          const localState = accountInfo['apps-local-state'][i];
          if (localState.id === this.currentApplicationIndex) {
            keyValues = localState['key-value'];
            counter += 1;
          }
        }
        assert.strictEqual(counter, 1);
      } else if (applicationState === 'global') {
        let counter = 0;
        for (let i = 0; i < accountInfo['created-apps'].length; i++) {
          const createdApp = accountInfo['created-apps'][i];
          if (createdApp.id === this.currentApplicationIndex) {
            keyValues = createdApp.params['global-state'];
            counter += 1;
          }
        }
        assert.strictEqual(counter, 1);
      } else {
        assert.fail(
          `test does not understand given application state: ${applicationState}`
        );
      }

      assert.ok(keyValues.length > 0);

      for (let i = 0; i < keyValues.length; i++) {
        const keyValue = keyValues[i];
        const foundKey = keyValue.key;
        if (foundKey === stateKey) {
          foundValueForKey = true;
          const foundValue = keyValue.value;
          if (foundValue.type === 1) {
            assert.strictEqual(foundValue.bytes, stateValue);
          } else if (foundValue.type === 0) {
            assert.strictEqual(foundValue.uint, stateValue);
          }
        }
      }
      assert.ok(foundValueForKey);
    }
  );

  Then('fee field is in txn', async function () {
    const s = algosdk.decodeObj(this.stx);
    const { txn } = s;
    assert.strictEqual('fee' in txn, true);
  });

  Then('fee field not in txn', async function () {
    const s = algosdk.decodeObj(this.stx);
    const { txn } = s;
    assert.strictEqual(!('fee' in txn), true);
  });

  When(
    'I create the Method object from method signature {string}',
    function (signature) {
      this.method = algosdk.ABIMethod.fromSignature(signature);
    }
  );

  When(
    'I create the Method object with name {string} first argument type {string} second argument type {string} and return type {string}',
    function (name, firstArgType, secondArgType, returnType) {
      this.method = makeABIMethod(
        makeObject({
          name,
          args: makeArray(
            makeObject({
              type: firstArgType,
            }),
            makeObject({
              type: secondArgType,
            })
          ),
          returns: makeObject({ type: returnType }),
        })
      );
    }
  );

  When(
    'I create the Method object with name {string} first argument name {string} first argument type {string} second argument name {string} second argument type {string} and return type {string}',
    function (
      name,
      firstArgName,
      firstArgType,
      secondArgName,
      secondArgType,
      returnType
    ) {
      this.method = makeABIMethod(
        makeObject({
          name,
          args: makeArray(
            makeObject({ name: firstArgName, type: firstArgType }),
            makeObject({ name: secondArgName, type: secondArgType })
          ),
          returns: makeObject({ type: returnType }),
        })
      );
    }
  );

  When(
    'I create the Method object with name {string} method description {string} first argument type {string} first argument description {string} second argument type {string} second argument description {string} and return type {string}',
    function (
      name,
      methodDesc,
      firstArgType,
      firstArgDesc,
      secondArgType,
      secondArgDesc,
      returnType
    ) {
      this.method = makeABIMethod(
        makeObject({
          name,
          desc: methodDesc,
          args: makeArray(
            makeObject({ type: firstArgType, desc: firstArgDesc }),
            makeObject({ type: secondArgType, desc: secondArgDesc })
          ),
          returns: makeObject({ type: returnType }),
        })
      );
    }
  );

  When('I serialize the Method object into json', function () {
    this.json = JSON.stringify(this.method);
  });

  Then(
    'the method selector should be {string}',
    function (expectedSelectorHex) {
      const actualSelector = this.method.getSelector();
      const expectedSelector = makeUint8Array(
        Buffer.from(expectedSelectorHex, 'hex')
      );
      assert.deepStrictEqual(actualSelector, expectedSelector);
    }
  );

  Then('the txn count should be {int}', function (expectedCount) {
    const actualCount = this.method.txnCount();
    assert.strictEqual(actualCount, parseInt(expectedCount));
  });

  Then(
    'the deserialized json should equal the original Method object',
    function () {
      const deserializedMethod = makeABIMethod(parseJSON(this.json));
      assert.deepStrictEqual(deserializedMethod, this.method);
    }
  );

  When(
    'I create an Interface object from the Method object with name {string} and description {string}',
    function (name, desc) {
      this.interface = new algosdk.ABIInterface(
        makeObject({
          name,
          desc,
          methods: makeArray(this.method.toJSON()),
        })
      );
    }
  );

  When('I serialize the Interface object into json', function () {
    this.json = JSON.stringify(this.interface);
  });

  Then(
    'the deserialized json should equal the original Interface object',
    function () {
      const deserializedInterface = new algosdk.ABIInterface(
        parseJSON(this.json)
      );
      assert.deepStrictEqual(deserializedInterface, this.interface);
    }
  );

  When(
    'I create a Contract object from the Method object with name {string} and description {string}',
    function (name, desc) {
      this.contract = makeABIContract(
        makeObject({
          name,
          desc,
          methods: makeArray(this.method.toJSON()),
        })
      );
    }
  );

  When(
    "I set the Contract's appID to {int} for the network {string}",
    function (appID, network) {
      this.contract.networks[network] = makeObject({
        appID: parseInt(appID, 10),
      });
    }
  );

  When('I serialize the Contract object into json', function () {
    this.json = JSON.stringify(this.contract);
  });

  Then(
    'the deserialized json should equal the original Contract object',
    function () {
      const deserializedContract = makeABIContract(parseJSON(this.json));
      assert.deepStrictEqual(deserializedContract, this.contract);
    }
  );

  Then(
    'the produced json should equal {string} loaded from {string}',
    function (expectedJson) {
      // compare parsed JSON to avoid differences between encoded field order
      assert.deepStrictEqual(JSON.parse(this.json), JSON.parse(expectedJson));
    }
  );

  Given('a new AtomicTransactionComposer', function () {
    this.composer = new algosdk.AtomicTransactionComposer();
  });

  Given('an application id {int}', function (appId) {
    this.currentApplicationIndex = parseInt(appId, 10);
  });

  When('I make a transaction signer for the signing account.', function () {
    this.transactionSigner = algosdk.makeBasicAccountTransactionSigner(
      this.signingAccount
    );
  });

  When('I make a transaction signer for the transient account.', function () {
    this.transactionSigner = algosdk.makeBasicAccountTransactionSigner(
      this.transientAccount
    );
  });

  When(
    'I create a transaction with signer with the current transaction.',
    function () {
      this.transactionWithSigner = {
        txn: this.txn,
        signer: this.transactionSigner,
      };
    }
  );

  When('I create a new method arguments array.', function () {
    this.encodedMethodArguments = [];
  });

  When(
    'I append the encoded arguments {string} to the method arguments array.',
    function (commaSeparatedB64Args) {
      if (commaSeparatedB64Args.length === 0) {
        return;
      }
      const rawArgs = commaSeparatedB64Args.split(',');

      // Optionally parse ctxAppIds
      const args = [];
      for (let i = 0; i < rawArgs.length; i++) {
        let b64Arg = rawArgs[i];
        if (b64Arg.includes('ctxAppIdx')) {
          // Retrieve the n'th app id in the saved array of app ids
          b64Arg = b64Arg.split(':');
          const appID = this.appIDs[parseInt(b64Arg[1], 10)];
          args.push(algosdk.encodeUint64(appID));
        } else {
          args.push(makeUint8Array(Buffer.from(b64Arg, 'base64')));
        }
      }
      this.encodedMethodArguments.push(...args);
    }
  );

  When(
    'I append the current transaction with signer to the method arguments array.',
    function () {
      this.encodedMethodArguments.push(this.transactionWithSigner);
    }
  );

  async function addMethodCallToComposer(
    sender,
    onComplete,
    approvalProgramFile,
    clearProgramFile,
    globalBytes,
    globalInts,
    localBytes,
    localInts,
    extraPages,
    note
  ) {
    // open and load in approval program
    let approvalProgramBytes;
    if (approvalProgramFile !== '') {
      approvalProgramBytes = await compileProgram(
        this.v2Client,
        approvalProgramFile
      );
    }
    // open and load in clear program
    let clearProgramBytes;
    if (clearProgramFile !== '') {
      clearProgramBytes = await compileProgram(this.v2Client, clearProgramFile);
    }

    const methodArgs = [];

    assert.strictEqual(
      this.encodedMethodArguments.length,
      this.method.args.length
    );

    for (let i = 0; i < this.method.args.length; i++) {
      const argSpec = this.method.args[i];
      const encodedArg = this.encodedMethodArguments[i];

      if (algosdk.abiTypeIsTransaction(argSpec.type)) {
        methodArgs.push(encodedArg);
        continue;
      }

      let typeToDecode = argSpec.type;

      if (algosdk.abiTypeIsReference(argSpec.type)) {
        switch (argSpec.type) {
          case algosdk.ABIReferenceType.account:
            typeToDecode = algosdk.ABIType.from('address');
            break;
          case algosdk.ABIReferenceType.application:
          case algosdk.ABIReferenceType.asset:
            typeToDecode = algosdk.ABIType.from('uint64');
            break;
          default:
            throw new Error(`Unknown reference type: ${argSpec.type}`);
        }
      }

      if (typeof typeToDecode === 'string') {
        throw new Error(`Cannot decode with type: ${typeToDecode}`);
      }

      methodArgs.push(typeToDecode.decode(encodedArg));
    }

    this.composer.addMethodCall({
      appID: this.currentApplicationIndex,
      method: this.method,
      methodArgs,
      sender,
      suggestedParams: this.suggestedParams,
      onComplete: operationStringToEnum(onComplete),
      approvalProgram: approvalProgramBytes,
      clearProgram: clearProgramBytes,
      numGlobalInts: globalInts,
      numGlobalByteSlices: globalBytes,
      numLocalInts: localInts,
      numLocalByteSlices: localBytes,
      extraPages,
      note,
      signer: this.transactionSigner,
    });
  }

  When(
    'I add a method call with the transient account, the current application, suggested params, on complete {string}, current transaction signer, current method arguments.',
    async function (onComplete) {
      await addMethodCallToComposer.call(
        this,
        this.transientAccount.addr,
        onComplete,
        '',
        '',
        undefined,
        undefined,
        undefined,
        undefined,
        undefined
      );
    }
  );

  When(
    'I add a method call with the signing account, the current application, suggested params, on complete {string}, current transaction signer, current method arguments.',
    async function (onComplete) {
      await addMethodCallToComposer.call(
        this,
        this.signingAccount.addr,
        onComplete,
        '',
        '',
        undefined,
        undefined,
        undefined,
        undefined,
        undefined
      );
    }
  );

  When(
    'I add a method call with the transient account, the current application, suggested params, on complete {string}, current transaction signer, current method arguments, approval-program {string}, clear-program {string}, global-bytes {int}, global-ints {int}, local-bytes {int}, local-ints {int}, extra-pages {int}.',
    async function (
      onComplete,
      approvalProg,
      clearProg,
      globalBytes,
      globalInts,
      localBytes,
      localInts,
      extraPages
    ) {
      await addMethodCallToComposer.call(
        this,
        this.transientAccount.addr,
        onComplete,
        approvalProg,
        clearProg,
        parseInt(globalBytes, 10),
        parseInt(globalInts, 10),
        parseInt(localBytes, 10),
        parseInt(localInts, 10),
        parseInt(extraPages, 10)
      );
    }
  );

  When(
    'I add a method call with the signing account, the current application, suggested params, on complete {string}, current transaction signer, current method arguments, approval-program {string}, clear-program {string}, global-bytes {int}, global-ints {int}, local-bytes {int}, local-ints {int}, extra-pages {int}.',
    async function (
      onComplete,
      approvalProg,
      clearProg,
      globalBytes,
      globalInts,
      localBytes,
      localInts,
      extraPages
    ) {
      await addMethodCallToComposer.call(
        this,
        this.signingAccount.addr,
        onComplete,
        approvalProg,
        clearProg,
        parseInt(globalBytes, 10),
        parseInt(globalInts, 10),
        parseInt(localBytes, 10),
        parseInt(localInts, 10),
        parseInt(extraPages, 10)
      );
    }
  );

  When(
    'I add a method call with the transient account, the current application, suggested params, on complete {string}, current transaction signer, current method arguments, approval-program {string}, clear-program {string}.',
    async function (onCompletion, approvalProg, clearProg) {
      assert.strictEqual(onCompletion, 'update');
      await addMethodCallToComposer.call(
        this,
        this.transientAccount.addr,
        onCompletion,
        approvalProg,
        clearProg,
        undefined,
        undefined,
        undefined,
        undefined,
        undefined
      );
    }
  );

  When(
    'I add a method call with the signing account, the current application, suggested params, on complete {string}, current transaction signer, current method arguments, approval-program {string}, clear-program {string}.',
    async function (onCompletion, approvalProg, clearProg) {
      assert.strictEqual(onCompletion, 'update');
      await addMethodCallToComposer.call(
        this,
        this.signingAccount.addr,
        onCompletion,
        approvalProg,
        clearProg,
        undefined,
        undefined,
        undefined,
        undefined,
        undefined
      );
    }
  );

  Given('I add the nonce {string}', function (nonce) {
    this.nonce = nonce;
  });

  Given(
    'I add a nonced method call with the transient account, the current application, suggested params, on complete {string}, current transaction signer, current method arguments.',
    async function (onComplete) {
      const nonce = makeUint8Array(Buffer.from(this.nonce));
      await addMethodCallToComposer.call(
        this,
        this.transientAccount.addr,
        onComplete,
        '',
        '',
        undefined,
        undefined,
        undefined,
        undefined,
        undefined,
        nonce
      );
    }
  );

  When(
    'I add the current transaction with signer to the composer.',
    function () {
      this.composer.addTransaction(this.transactionWithSigner);
    }
  );

  When(
    'I build the transaction group with the composer. If there is an error it is {string}.',
    function (errorType) {
      if (errorType === '') {
        // no error expected
        this.composerBuiltGroup = this.composer.buildGroup();
        return;
      }

      let expectedMessage;
      switch (errorType) {
        case 'zero group size error':
          expectedMessage = 'Cannot build a group with 0 transactions';
          break;
        default:
          throw new Error(`Unknown error type: "${errorType}"`);
      }

      assert.throws(
        () => this.composer.buildGroup(),
        (err) => err.message === expectedMessage
      );
    }
  );

  Then('I clone the composer.', function () {
    this.composer = this.composer.clone();
  });

  Then(
    'The composer should have a status of {string}.',
    function (expectedStatus) {
      function statusStringToEnum(inString) {
        switch (inString) {
          case 'BUILDING':
            return algosdk.AtomicTransactionComposerStatus.BUILDING;
          case 'BUILT':
            return algosdk.AtomicTransactionComposerStatus.BUILT;
          case 'SIGNED':
            return algosdk.AtomicTransactionComposerStatus.SIGNED;
          case 'SUBMITTED':
            return algosdk.AtomicTransactionComposerStatus.SUBMITTED;
          case 'COMMITTED':
            return algosdk.AtomicTransactionComposerStatus.COMMITTED;
          default:
            throw Error(
              `did not recognize AtomicTransactionComposer status string ${inString}`
            );
        }
      }

      assert.strictEqual(
        this.composer.getStatus(),
        statusStringToEnum(expectedStatus)
      );
    }
  );

  Then('I gather signatures with the composer.', async function () {
    this.composerSignedTransactions = await this.composer.gatherSignatures();
  });

  Then(
    'the base64 encoded signed transactions should equal {string}',
    function (commaSeparatedB64SignedTxns) {
      const expectedSignedTxns = commaSeparatedB64SignedTxns
        .split(',')
        .map((b64SignedTxn) => Buffer.from(b64SignedTxn, 'base64'));

      const actualSignedTxns = this.composerSignedTransactions.map(
        (signedTxn) => Buffer.from(signedTxn)
      );
      assert.deepStrictEqual(
        [...actualSignedTxns],
        [...expectedSignedTxns],
        `Got ${actualSignedTxns
          .map((stxn) => stxn.toString('base64'))
          .join(',')}`
      );
    }
  );

  Then(
    'I execute the current transaction group with the composer.',
    async function () {
      this.composerExecuteResponse = await this.composer.execute(
        this.v2Client,
        4
      );
      assert.ok(this.composerExecuteResponse.confirmedRound > 0);
    }
  );

  Then(
    'The app should have returned {string}.',
    function (expectedReturnValues) {
      const b64ExpectedReturnValues = expectedReturnValues.split(',');

      const { methodResults } = this.composerExecuteResponse;
      assert.strictEqual(methodResults.length, b64ExpectedReturnValues.length);

      for (let i = 0; i < methodResults.length; i++) {
        const actualResult = methodResults[i];
        const { method } = actualResult;
        const expectedReturnValue = Buffer.from(
          b64ExpectedReturnValues[i],
          'base64'
        );

        if (actualResult.decodeError) {
          throw actualResult.decodeError;
        }
        assert.deepStrictEqual(
          Buffer.from(actualResult.rawReturnValue),
          expectedReturnValue,
          `Actual return value for method at index ${i} does not match expected. Actual: ${Buffer.from(
            actualResult.rawReturnValue
          ).toString('base64')}`
        );

        const returnType = method.returns.type;
        if (returnType === 'void') {
          assert.strictEqual(expectedReturnValue.byteLength, 0);
          continue;
        }

        assert.deepStrictEqual(
          actualResult.returnValue,
          returnType.decode(expectedReturnValue)
        );
      }
    }
  );

  Then(
    'The app should have returned ABI types {string}.',
    function (expectedAbiTypesString) {
      // Each return from a unique ABI method call is separated by a colon
      const expectedAbiTypes = expectedAbiTypesString.split(':');

      const { methodResults } = this.composerExecuteResponse;
      assert.strictEqual(methodResults.length, expectedAbiTypes.length);

      for (let i = 0; i < methodResults.length; i++) {
        const expectedAbiType = expectedAbiTypes[i];
        const actualResult = methodResults[i];
        const { method } = actualResult;

        if (actualResult.decodeError) {
          throw actualResult.decodeError;
        }

        const returnType = method.returns.type;
        if (returnType === 'void') {
          assert.strictEqual(expectedAbiType, returnType);
          continue;
        }

        const expectedType = algosdk.ABIType.from(expectedAbiType);
        const decodedResult = expectedType.decode(actualResult.rawReturnValue);
        const roundTripResult = expectedType.encode(decodedResult);

        assert.deepStrictEqual(roundTripResult, actualResult.rawReturnValue);
      }
    }
  );

  Then(
    'The {int}th atomic result for randomInt\\({int}) proves correct',
    function (resultIndex, methodArg) {
      // Return format for randomInt method
      const methodReturnType = algosdk.ABIType.from('(uint64,byte[17])');
      const actualResult = this.composerExecuteResponse.methodResults[
        resultIndex
      ];
      const resultArray = methodReturnType.decode(actualResult.rawReturnValue);
      assert.strictEqual(resultArray.length, 2);
      const [randomIntResult, witnessResult] = resultArray;

      // Check the random int against the witness
      const witnessHash = genericHash(witnessResult).slice(0, 8);
      const witness = algosdk.bytesToBigInt(witnessHash);
      const quotient = witness % BigInt(methodArg);
      assert.strictEqual(quotient, randomIntResult);
    }
  );

  Then(
    'The {int}th atomic result for randElement\\({string}) proves correct',
    function (resultIndex, methodArg) {
      // Return format for randElement method
      const methodReturnType = algosdk.ABIType.from('(byte,byte[17])');
      const actualResult = this.composerExecuteResponse.methodResults[
        resultIndex
      ];
      const resultArray = methodReturnType.decode(actualResult.rawReturnValue);
      assert.strictEqual(resultArray.length, 2);
      const [randomResult, witnessResult] = resultArray;

      // Check the random character against the witness
      const witnessHash = genericHash(witnessResult).slice(0, 8);
      const witness = algosdk.bytesToBigInt(witnessHash);
      const quotient = witness % BigInt(methodArg.length);
      assert.strictEqual(
        methodArg[quotient],
        Buffer.from(makeUint8Array([randomResult])).toString('utf-8')
      );
    }
  );

  // Helper function to parse paths with '.' delimiters
  function glom(result, pathString) {
    const keys = pathString.split('.');
    let item = result;
    for (let i = 0; i < keys.length; i++) {
      let index = parseInt(keys[i], 10);
      if (Number.isNaN(index)) {
        index = keys[i];
      }
      item = item[index];
    }
    return item;
  }

  Then(
    'I can dig the {int}th atomic result with path {string} and see the value {string}',
    function (index, pathString, expectedResult) {
      let actualResult = this.composerExecuteResponse.methodResults[index]
        .txInfo;
      actualResult = glom(actualResult, pathString);

      assert.strictEqual(expectedResult, actualResult.toString());
    }
  );

  Then(
    'I dig into the paths {string} of the resulting atomic transaction tree I see group ids and they are all the same',
    function (pathString) {
      const paths = pathString.split(':').map((p) => p.split(','));
      let groupID;

      for (let i = 0; i < paths.length; i++) {
        const pathItem = paths[i];
        let actualResults = this.composerExecuteResponse.methodResults;
        for (let j = 0; j < pathItem.length; j++) {
          const itxnIndex = pathItem[j];
          if (j === 0) {
            actualResults = actualResults[itxnIndex].txInfo;
          } else {
            actualResults = actualResults['inner-txns'][itxnIndex];
          }

          const thisGroupID = actualResults.txn.txn.group;
          if (j === 0) {
            groupID = thisGroupID;
          } else {
            assert.strictEqual(groupID, thisGroupID);
          }
        }
      }
    }
  );

  Then(
    'The {int}th atomic result for {string} satisfies the regex {string}',
    function (index, method, regexString) {
      // Only allow the "spin()" method
      assert.strictEqual(method, 'spin()');

      const abiType = algosdk.ABIType.from(
        '(byte[3],byte[17],byte[17],byte[17])'
      );
      const actualResult = this.composerExecuteResponse.methodResults[index];
      let spin = abiType.decode(actualResult.rawReturnValue)[0];
      spin = Buffer.from(spin).toString('utf-8');

      assert.ok(spin.match(regexString));
    }
  );

  Given(
    'a dryrun response file {string} and a transaction at index {string}',
    async function (drrFile, txId) {
      const drContents = await loadResource(drrFile);
      const js = parseJSON(drContents);
      const drr = new algosdk.DryrunResult(js);
      this.txtrace = drr.txns[parseInt(txId)];
    }
  );

  Then('calling app trace produces {string}', async function (expected) {
    const traceString = this.txtrace.appTrace();
    const expectedString = (await loadResource(expected)).toString();
    assert.equal(traceString, expectedString);
  });

  When(
    'I append to my Method objects list in the case of a non-empty signature {string}',
    function (methodsig) {
      if (this.methods === undefined) this.methods = [];
      if (methodsig !== '')
        this.methods.push(algosdk.ABIMethod.fromSignature(methodsig));
    }
  );

  When('I create an Interface object from my Method objects list', function () {
    this.iface = new algosdk.ABIInterface({
      name: '',
      methods: this.methods.map((m) => m.toJSON()),
    });
  });

  When('I create a Contract object from my Method objects list', function () {
    this.contract = new algosdk.ABIContract({
      name: '',
      methods: this.methods.map((m) => m.toJSON()),
    });
  });

  When('I get the method from the Interface by name {string}', function (name) {
    this.errorString = undefined;
    this.retreived_method = undefined;
    try {
      this.retreived_method = this.iface.getMethodByName(name);
    } catch (error) {
      this.errorString = error.message;
    }
    this.methods = undefined;
  });

  When('I get the method from the Contract by name {string}', function (name) {
    this.errorString = undefined;
    this.retreived_method = undefined;
    try {
      this.retreived_method = this.contract.getMethodByName(name);
    } catch (error) {
      this.errorString = error.message;
    }
    this.methods = undefined;
  });

  Then(
    'the produced method signature should equal {string}. If there is an error it begins with {string}',
    function (expectedSig, errString) {
      if (this.retreived_method !== undefined) {
        assert.strictEqual(true, errString === '' || errString === undefined);
        assert.strictEqual(this.retreived_method.getSignature(), expectedSig);
      } else if (this.errorString !== undefined) {
        assert.strictEqual(true, this.retreived_method === undefined);
        assert.strictEqual(
          true,
          this.errorString.includes(errString),
          `expected ${errString} got ${this.errorString}`
        );
      } else {
        assert.ok(false, 'Both retrieved method and error are undefined');
      }
    }
  );

  Given('a source map json file {string}', async function (srcmap) {
    const js = parseJSON(await loadResource(srcmap));
    this.sourcemap = new algosdk.SourceMap(js);
  });

  Then(
    'the string composed of pc:line number equals {string}',
    function (mapping) {
      const buff = Object.entries(this.sourcemap.pcToLine).map(
        ([pc, line]) => `${pc}:${line}`
      );
      assert.equal(buff.join(';'), mapping);
    }
  );

  Then(
    'getting the line associated with a pc {string} equals {string}',
    function (pc, expectedLine) {
      const actualLine = this.sourcemap.getLineForPc(parseInt(pc));
      assert.equal(actualLine, parseInt(expectedLine));
    }
  );

  Then(
    'getting the last pc associated with a line {string} equals {string}',
    function (line, expectedPc) {
      const actualPcs = this.sourcemap.getPcsForLine(parseInt(line));
      assert.equal(actualPcs.pop(), parseInt(expectedPc));
    }
  );

  When(
    'I compile a teal program {string} with mapping enabled',
    async function (teal) {
      const tealSrc = await loadResource(teal);
      const compiledResponse = await this.v2Client
        .compile(tealSrc)
        .sourcemap(true)
        .do();
      this.rawSourceMap = JSON.stringify(compiledResponse.sourcemap);
    }
  );

  Then(
    'the resulting source map is the same as the json {string}',
    async function (expectedJsonPath) {
      const expected = await loadResource(expectedJsonPath);
      assert.equal(this.rawSourceMap, expected.toString().trim());
    }
  );

<<<<<<< HEAD
  When(
    'we make a GetLightBlockHeaderProof call for round {int}',
    async function (int) {
      await this.v2Client.getLightBlockHeaderProof(int).do();
    }
  );

  When('we make a GetStateProof call for round {int}', async function (int) {
    await this.v2Client.getStateProof(int).do();
  });

=======
  Given(
    'a base64 encoded program bytes for heuristic sanity check {string}',
    async function (programByteStr) {
      this.seeminglyProgram = new Uint8Array(
        Buffer.from(programByteStr, 'base64')
      );
    }
  );

  When('I start heuristic sanity check over the bytes', async function () {
    this.actualErrMsg = undefined;
    try {
      new algosdk.LogicSigAccount(this.seeminglyProgram); // eslint-disable-line
    } catch (e) {
      this.actualErrMsg = e.message;
    }
  });

  Then(
    'if the heuristic sanity check throws an error, the error contains {string}',
    async function (errMsg) {
      if (errMsg !== '') assert.ok(this.actualErrMsg.includes(errMsg));
      else assert.strictEqual(this.actualErrMsg, undefined);
    }
  );

>>>>>>> 1c7d9e4e
  if (!options.ignoreReturn) {
    return steps;
  }

  return undefined;
};<|MERGE_RESOLUTION|>--- conflicted
+++ resolved
@@ -4474,7 +4474,6 @@
     }
   );
 
-<<<<<<< HEAD
   When(
     'we make a GetLightBlockHeaderProof call for round {int}',
     async function (int) {
@@ -4486,7 +4485,6 @@
     await this.v2Client.getStateProof(int).do();
   });
 
-=======
   Given(
     'a base64 encoded program bytes for heuristic sanity check {string}',
     async function (programByteStr) {
@@ -4513,7 +4511,6 @@
     }
   );
 
->>>>>>> 1c7d9e4e
   if (!options.ignoreReturn) {
     return steps;
   }
