/* eslint-disable func-names,radix */
const assert = require('assert');
const fs = require('fs');
const path = require('path');

const algosdk = require('../../../src/index');
const nacl = require('../../../src/nacl/naclWrappers');

const maindir = path.dirname(path.dirname(path.dirname(__dirname)));

function keyPairFromSecretKey(sk) {
  return nacl.keyPairFromSecretKey(sk);
}

function keyPairFromSeed(seed) {
  return nacl.keyPairFromSeed(seed);
}

function genericHash(toHash) {
  return nacl.genericHash(toHash);
}

async function loadResource(res) {
  const p = path.join(
    maindir,
    'tests',
    'cucumber',
    'features',
    'resources',
    res
  );
  return new Promise((resolve, reject) => {
    fs.readFile(p, (err, content) => {
      if (err) {
        reject(err);
      } else {
        resolve(content);
      }
    });
  });
}

async function loadResourceAsJson(res) {
  return JSON.parse((await loadResource(res)).toString());
}

// START OBJECT CREATION FUNCTIONS

/**
 * If you wish to compare complex objects from different steps, these functions must be used instead
 * of creating the objects directly. This is because of this firefox issue: https://github.com/mozilla/geckodriver/issues/1798
 *
 * If you get an assertion error on firefox that says 'Values identical but not reference-equal',
 * you should probably use these functions or make new ones as needed.
 */

function makeUint8Array(arg) {
  return new Uint8Array(arg);
}

function makeABIMethod(arg) {
  return new algosdk.ABIMethod(arg);
}

function makeABIContract(arg) {
  return new algosdk.ABIContract(arg);
}

function makeArray(...args) {
  return args;
}

function makeObject(obj) {
  return { ...obj };
}

function parseJSON(json) {
  return JSON.parse(json);
}

// END OBJECT CREATION FUNCTIONS

const steps = {
  given: {},
  when: {},
  then: {},
};

/**
 * The getSteps function defines the cucumber steps and returns them.
 *
 * IMPORTANT: This function is made to run in the context of this script in Node and by itself in
 * browsers. In order to keep it working in both contexts, make sure each context provides all the
 * necessary external functions and variables. That means every time you add import a module or add
 * a new helper function or variable above, you should also add an equivalent function or variable
 * to tests/cucumber/browser/test.js.
 *
 * You should also avoid using any Node-specific features in this function. Instead, create a helper
 * function like loadResource. In Node it uses fs to load a file, and in the browser it sends an
 * HTTP GET request to load a file.
 */
module.exports = function getSteps(options) {
  function Given(name, fn) {
    if (Object.prototype.hasOwnProperty.call(steps.given, name)) {
      throw new Error(`Duplicate step: given ${name}`);
    }
    steps.given[name] = fn;
  }

  function When(name, fn) {
    if (Object.prototype.hasOwnProperty.call(steps.when, name)) {
      throw new Error(`Duplicate step: when ${name}`);
    }
    steps.when[name] = fn;
  }

  function Then(name, fn) {
    if (Object.prototype.hasOwnProperty.call(steps.then, name)) {
      throw new Error(`Duplicate step: then ${name}`);
    }
    steps.then[name] = fn;
  }

  // Dev Mode State
  const DEV_MODE_INITIAL_MICROALGOS = 100_000_000;

  const { algod_token: algodToken, kmd_token: kmdToken } = options;

  function bytesEqual(a, b) {
    if (a.length !== b.length) {
      return false;
    }
    for (let i = 0; i < a.length; i++) {
      if (a[i] !== b[i]) return false;
    }
    return true;
  }

  // String parsing helper methods
  function processAppArgs(subArg) {
    switch (subArg[0]) {
      case 'str':
        return makeUint8Array(new TextEncoder().encode(subArg[1]));
      case 'int':
        return makeUint8Array(algosdk.encodeUint64(parseInt(subArg[1], 10)));
      case 'addr':
        return algosdk.decodeAddress(subArg[1]).publicKey;
      case 'b64':
        return makeUint8Array(algosdk.base64ToBytes(subArg[1]));
      default:
        throw Error(`did not recognize app arg of type ${subArg[0]}`);
    }
  }

  function splitAndProcessAppArgs(inArgs) {
    if (inArgs == null || inArgs === '') {
      return [];
    }
    const splitArgs = inArgs.split(',');
    const subArgs = [];
    splitArgs.forEach((subArg) => {
      subArgs.push(subArg.split(':'));
    });
    const appArgs = makeArray();
    subArgs.forEach((subArg) => {
      appArgs.push(processAppArgs(subArg));
    });
    return appArgs;
  }

  function splitAndProcessBoxReferences(boxRefs) {
    if (boxRefs == null || boxRefs === '') {
      return makeArray();
    }
    const splitRefs = boxRefs.split(',');
    const boxRefArray = makeArray();
    let appIndex = 0;

    for (let i = 0; i < splitRefs.length; i++) {
      if (i % 2 === 0) {
        appIndex = parseInt(splitRefs[i]);
      } else {
        const refArg = splitRefs[i].split(':');
        boxRefArray.push({
          appIndex,
          name: processAppArgs(refArg),
        });
      }
    }
    return boxRefArray;
  }

  /*
  doRaw and the associated functions are used to allow test servers to return unexpected response data in cases where
  we're not testing the functionality of the response. It is the responsibility of the mocking step to set the doRaw
  variable to true if it intends to send bad responses.
  By default, we you `do` which will throw an exception if malformed response data is returned.
   */
  let doRaw = false;

  async function doOrDoRaw(req) {
    if (doRaw === true) {
      doRaw = false;
      return req.doRaw();
    }
    return req.do();
  }

  function concatArrays(...arrs) {
    const size = arrs.reduce((sum, arr) => sum + arr.length, 0);
    const c = new Uint8Array(size);

    let offset = 0;
    for (let i = 0; i < arrs.length; i++) {
      c.set(arrs[i], offset);
      offset += arrs[i].length;
    }

    return c;
  }

  Given('a kmd client', function () {
    this.kcl = new algosdk.Kmd(kmdToken, 'http://localhost', 60001);
    return this.kcl;
  });

  Given('an algod v2 client', function () {
    this.v2Client = new algosdk.Algodv2(algodToken, 'http://localhost', 60000);
  });

  Given('an indexer v2 client', function () {
    this.indexerV2client = new algosdk.Indexer('', 'http://localhost', 59999);
  });

  Given('wallet information', async function () {
    this.wallet_name = 'unencrypted-default-wallet';
    this.wallet_pswd = '';

    const result = await this.kcl.listWallets();
    for (let i = 0; i < result.wallets.length; i++) {
      const w = result.wallets[i];
      if (w.name === this.wallet_name) {
        this.wallet_id = w.id;
        break;
      }
    }
    this.handle = await this.kcl.initWalletHandle(
      this.wallet_id,
      this.wallet_pswd
    );
    this.handle = this.handle.wallet_handle_token;
    this.accounts = await this.kcl.listKeys(this.handle);
    this.accounts = this.accounts.addresses;
    return this.accounts;
  });

  When('I get versions with algod', async function () {
    this.versions = await this.v2Client.versionsCheck().do();
    this.versions = this.versions.versions;
    return this.versions;
  });

  Then('v1 should be in the versions', function () {
    assert.deepStrictEqual(true, this.versions.indexOf('v1') >= 0);
  });

  Then('v2 should be in the versions', function () {
    assert.deepStrictEqual(true, this.versions.indexOf('v2') >= 0);
  });

  When('I get versions with kmd', async function () {
    this.versions = await this.kcl.versions();
    this.versions = this.versions.versions;
    return this.versions;
  });

  Given(
    'payment transaction parameters {int} {int} {int} {string} {string} {string} {int} {string} {string}',
    function (fee, fv, lv, gh, receiver, close, amt, gen, note) {
      this.fee = parseInt(fee);
      this.fv = parseInt(fv);
      this.lv = parseInt(lv);
      this.gh = algosdk.base64ToBytes(gh);
      this.receiver = receiver;
      if (close !== 'none') {
        this.close = close;
      }
      this.amt = parseInt(amt);
      if (gen !== 'none') {
        this.gen = gen;
      }
      if (note !== 'none') {
        this.note = makeUint8Array(algosdk.base64ToBytes(note));
      }
    }
  );

  Given('mnemonic for private key {string}', function (mn) {
    const result = algosdk.mnemonicToSecretKey(mn);
    this.pk = result.addr;

    this.sk = result.sk;
  });

  Given('multisig addresses {string}', function (addresses) {
    const addrlist = addresses.split(' ');
    this.msig = {
      version: 1,
      threshold: 2,
      addrs: addrlist,
    };
    this.pk = algosdk.multisigAddress(this.msig);
  });

  When('I sign the transaction with the private key', function () {
    const obj = algosdk.signTransaction(this.txn, this.sk);
    this.stx = obj.blob;
  });

  When('I sign the multisig transaction with the private key', function () {
    const obj = algosdk.signMultisigTransaction(this.txn, this.msig, this.sk);
    this.stx = obj.blob;
  });

  When('I sign the transaction with kmd', async function () {
    this.stxKmd = await this.kcl.signTransaction(
      this.handle,
      this.wallet_pswd,
      this.txn
    );
    return this.stxKmd;
  });

  When('I sign the multisig transaction with kmd', async function () {
    const addrs = [];
    for (let i = 0; i < this.msig.addrs.length; i++) {
      addrs.push(
        algosdk.bytesToBase64(
          algosdk.decodeAddress(this.msig.addrs[i]).publicKey
        )
      );
    }
    await this.kcl.importMultisig(
      this.handle,
      this.msig.version,
      this.msig.threshold,
      addrs
    );

    const key = algosdk.decodeAddress(this.pk).publicKey;
    this.stxKmd = await this.kcl.signMultisigTransaction(
      this.handle,
      this.wallet_pswd,
      this.txn,
      key,
      null
    );
    this.stxKmd = this.stxKmd.multisig;
    return this.stxKmd;
  });

  Then(
    'the signed transaction should equal the golden {string}',
    function (golden) {
      assert.deepStrictEqual(algosdk.base64ToBytes(golden), this.stx);
    }
  );

  Then(
    'the signed transaction should equal the kmd signed transaction',
    function () {
      assert.deepStrictEqual(this.stx, this.stxKmd);
    }
  );

  Then(
    'the multisig address should equal the golden {string}',
    function (golden) {
      const goldenAddr = algosdk.Address.fromString(golden);
      assert.deepStrictEqual(algosdk.multisigAddress(this.msig), goldenAddr);
    }
  );

  Then(
    'the multisig transaction should equal the golden {string}',
    function (golden) {
      assert.deepStrictEqual(algosdk.base64ToBytes(golden), this.stx);
    }
  );

  Then(
    'the multisig transaction should equal the kmd signed multisig transaction',
    async function () {
      await this.kcl.deleteMultisig(
        this.handle,
        this.wallet_pswd,
        algosdk.multisigAddress(this.msig).toString()
      );
      const s = algosdk.decodeObj(this.stx);
      const m = algosdk.encodeObj(s.msig);
      assert.deepStrictEqual(m, algosdk.base64ToBytes(this.stxKmd));
    }
  );

  When('I generate a key using kmd', async function () {
    this.pk = await this.kcl.generateKey(this.handle);
    this.pk = this.pk.address;
    return this.pk;
  });

  When(
    'I generate a key using kmd for rekeying and fund it',
    async function () {
      this.rekey = await this.kcl.generateKey(this.handle);
      this.rekey = this.rekey.address;
      // Fund the rekey address with some Algos
      const sp = await this.v2Client.getTransactionParams().do();
      if (sp.firstValid === 0) sp.firstValid = 1;
      const fundingTxnArgs =
        algosdk.makePaymentTxnWithSuggestedParamsFromObject({
          sender: this.accounts[0],
          receiver: this.rekey,
          amount: DEV_MODE_INITIAL_MICROALGOS,
          suggestedParams: sp,
        });

      const stxKmd = await this.kcl.signTransaction(
        this.handle,
        this.wallet_pswd,
        fundingTxnArgs
      );
      await this.v2Client.sendRawTransaction(stxKmd).do();
      return this.rekey;
    }
  );

  Then('the key should be in the wallet', async function () {
    let keys = await this.kcl.listKeys(this.handle);
    keys = keys.addresses;
    assert.ok(keys.indexOf(this.pk) >= 0);
    return keys;
  });

  When('I delete the key', async function () {
    return this.kcl.deleteKey(this.handle, this.wallet_pswd, this.pk);
  });

  Then('the key should not be in the wallet', async function () {
    let keys = await this.kcl.listKeys(this.handle);
    keys = keys.addresses;
    assert.ok(keys.indexOf(this.pk) < 0);
    return keys;
  });

  When('I generate a key', function () {
    const result = algosdk.generateAccount();
    this.pk = result.addr.toString();
    this.sk = result.sk;
  });

  When('I import the key', async function () {
    return this.kcl.importKey(this.handle, this.sk);
  });

  Then(
    'the private key should be equal to the exported private key',
    async function () {
      let exp = await this.kcl.exportKey(
        this.handle,
        this.wallet_pswd,
        this.pk
      );
      exp = exp.private_key;
      assert.deepStrictEqual(
        algosdk.bytesToBase64(exp),
        algosdk.bytesToBase64(this.sk)
      );
      return this.kcl.deleteKey(this.handle, this.wallet_pswd, this.pk);
    }
  );

  When('I get the private key', async function () {
    const sk = await this.kcl.exportKey(this.handle, this.wallet_pswd, this.pk);
    this.sk = sk.private_key;
    return this.sk;
  });

  Given(
    'default transaction with parameters {int} {string}',
    async function (amt, note) {
      [this.pk] = this.accounts;
      const result = await this.v2Client.getTransactionParams().do();
      this.txn = algosdk.makePaymentTxnWithSuggestedParamsFromObject({
        sender: this.accounts[0],
        receiver: this.accounts[1],
        amount: parseInt(amt),
        suggestedParams: result,
        note: makeUint8Array(algosdk.base64ToBytes(note)),
      });
      return this.txn;
    }
  );

  Given(
    'default transaction with parameters {int} {string} and rekeying key',
    async function (amt, note) {
      this.pk = this.rekey;
      const result = await this.v2Client.getTransactionParams().do();
      this.lastValid = result.lastValid;
      this.txn = algosdk.makePaymentTxnWithSuggestedParamsFromObject({
        sender: this.rekey,
        receiver: this.accounts[1],
        note: makeUint8Array(algosdk.base64ToBytes(note)),
        amount: parseInt(amt),
        suggestedParams: result,
      });
      return this.txn;
    }
  );

  Given(
    'default multisig transaction with parameters {int} {string}',
    async function (amt, note) {
      [this.pk] = this.accounts;
      const result = await this.v2Client.getTransactionParams().do();
      this.msig = {
        version: 1,
        threshold: 1,
        addrs: this.accounts,
      };

      this.txn = algosdk.makePaymentTxnWithSuggestedParamsFromObject({
        sender: algosdk.multisigAddress(this.msig),
        receiver: this.accounts[1],
        note: makeUint8Array(algosdk.base64ToBytes(note)),
        amount: parseInt(amt),
        suggestedParams: result,
      });
      return this.txn;
    }
  );

  When('I import the multisig', async function () {
    const addrs = [];
    for (let i = 0; i < this.msig.addrs.length; i++) {
      addrs.push(
        algosdk.bytesToBase64(
          algosdk.decodeAddress(this.msig.addrs[i]).publicKey
        )
      );
    }
    return this.kcl.importMultisig(
      this.handle,
      this.msig.version,
      this.msig.threshold,
      addrs
    );
  });

  Then('the multisig should be in the wallet', async function () {
    const resp = await this.kcl.listMultisig(this.handle);
    const keys = resp.addresses;
    const addr = algosdk.multisigAddress(this.msig).toString();
    assert.ok(keys.indexOf(addr) >= 0, `Can't find address ${addr} in ${keys}`);
    return keys;
  });

  Then('the multisig should not be in the wallet', async function () {
    let keys = await this.kcl.listMultisig(this.handle);
    if (typeof keys.addresses === 'undefined') {
      return true;
    }

    keys = keys.addresses;
    assert.ok(keys.indexOf(algosdk.multisigAddress(this.msig).toString()) < 0);
    return keys;
  });

  When('I export the multisig', async function () {
    this.msigExp = await this.kcl.exportMultisig(
      this.handle,
      algosdk.multisigAddress(this.msig).toString()
    );
    return this.msigExp;
  });

  When('I delete the multisig', async function () {
    return this.kcl.deleteMultisig(
      this.handle,
      this.wallet_pswd,
      algosdk.multisigAddress(this.msig).toString()
    );
  });

  Then('the multisig should equal the exported multisig', function () {
    for (let i = 0; i < this.msigExp.length; i++) {
      assert.deepStrictEqual(
        algosdk.encodeAddress(algosdk.base64ToBytes(this.msigExp[i])),
        this.msig.addrs[i]
      );
    }
  });

  Then('the node should be healthy', async function () {
    const health = await this.v2Client.healthCheck().do();
    assert.deepStrictEqual(health, makeObject({}));
  });

  Then('I get the ledger supply', async function () {
    return this.v2Client.supply().do();
  });

  When('I create a bid', function () {
    let addr = algosdk.generateAccount();
    this.sk = addr.sk;
    addr = addr.addr;
    this.bid = {
      bidderKey: addr,
      bidAmount: 1,
      maxPrice: 2,
      bidID: 3,
      auctionKey: addr,
      auctionID: 4,
    };
    return this.bid;
  });

  When('I encode and decode the bid', function () {
    this.sbid = algosdk.decodeObj(algosdk.encodeObj(this.sbid));
    return this.sbid;
  });

  When('I sign the bid', function () {
    this.sbid = algosdk.decodeObj(algosdk.signBid(this.bid, this.sk));
    this.oldBid = algosdk.decodeObj(algosdk.signBid(this.bid, this.sk));
  });

  Then('the bid should still be the same', function () {
    assert.deepStrictEqual(
      algosdk.encodeObj(this.sbid),
      algosdk.encodeObj(this.oldBid)
    );
  });

  When('I decode the address', function () {
    this.old = this.pk;
    this.addrBytes = algosdk.decodeAddress(this.pk).publicKey;
  });

  When('I encode the address', function () {
    this.pk = algosdk.encodeAddress(this.addrBytes);
  });

  Then('the address should still be the same', function () {
    assert.deepStrictEqual(this.pk, this.old);
  });

  When('I convert the private key back to a mnemonic', function () {
    this.mn = algosdk.secretKeyToMnemonic(this.sk);
  });

  Then('the mnemonic should still be the same as {string}', function (mn) {
    assert.deepStrictEqual(this.mn, mn);
  });

  Given('mnemonic for master derivation key {string}', function (mn) {
    this.mdk = algosdk.mnemonicToMasterDerivationKey(mn);
  });

  When('I convert the master derivation key back to a mnemonic', function () {
    this.mn = algosdk.masterDerivationKeyToMnemonic(this.mdk);
  });

  When('I create the flat fee payment transaction', function () {
    this.txn = algosdk.makePaymentTxnWithSuggestedParamsFromObject({
      sender: this.pk,
      receiver: this.receiver,
      amount: this.amt ?? 0,
      closeRemainderTo: this.close,
      note: this.note,
      suggestedParams: {
        minFee: 1000, // Shouldn't matter because flatFee=true
        flatFee: true,
        fee: this.fee,
        firstValid: this.fv,
        lastValid: this.lv,
        genesisHash: this.gh,
        genesisID: this.gen,
      },
    });
  });

  Given('encoded multisig transaction {string}', function (encTxn) {
    this.mtx = algosdk.base64ToBytes(encTxn);
    this.stx = algosdk.decodeObj(this.mtx);
  });

  When('I append a signature to the multisig transaction', function () {
    const addresses = this.stx.msig.subsig.slice();
    for (let i = 0; i < addresses.length; i++) {
      addresses[i] = algosdk.encodeAddress(addresses[i].pk);
    }
    const msig = {
      version: this.stx.msig.v,
      threshold: this.stx.msig.thr,
      addrs: addresses,
    };
    this.stx = algosdk.appendSignMultisigTransaction(
      this.mtx,
      msig,
      this.sk
    ).blob;
  });

  When('I merge the multisig transactions', function () {
    this.stx = algosdk.mergeMultisigTransactions(this.mtxs);
  });

  When('I convert {int} microalgos to algos and back', function (microalgos) {
    this.microalgos = algosdk
      .algosToMicroalgos(algosdk.microalgosToAlgos(microalgos))
      .toString();
  });

  Then(
    'it should still be the same amount of microalgos {int}',
    function (microalgos) {
      assert.deepStrictEqual(this.microalgos, microalgos.toString());
    }
  );

  Given('encoded multisig transactions {string}', function (encTxns) {
    this.mtxs = [];
    const mtxs = encTxns.split(' ');
    for (let i = 0; i < mtxs.length; i++) {
      this.mtxs.push(algosdk.base64ToBytes(mtxs[i]));
    }
  });

  When('I create the multisig payment transaction', function () {
    this.txn = algosdk.makePaymentTxnWithSuggestedParamsFromObject({
      sender: algosdk.multisigAddress(this.msig),
      receiver: this.receiver,
      amount: this.amt ?? 0,
      closeRemainderTo: this.close,
      note: this.note,
      suggestedParams: {
        minFee: 1000, // Hardcoding, but it would be nice to take this as an argument
        fee: this.fee,
        firstValid: this.fv,
        lastValid: this.lv,
        genesisHash: this.gh,
        genesisID: this.gen,
      },
    });
    return this.txn;
  });

  When('I create the multisig payment transaction with zero fee', function () {
    this.txn = algosdk.makePaymentTxnWithSuggestedParamsFromObject({
      sender: algosdk.multisigAddress(this.msig),
      receiver: this.receiver,
      amount: this.amt ?? 0,
      closeRemainderTo: this.close,
      note: this.note,
      suggestedParams: {
        minFee: 1000, // Shouldn't matter because flatFee=true
        fee: this.fee,
        flatFee: true,
        firstValid: this.fv,
        lastValid: this.lv,
        genesisHash: this.gh,
        genesisID: this.gen,
      },
    });
    return this.txn;
  });

  When('I send the transaction', async function () {
    const txid = await this.v2Client.sendRawTransaction(this.stx).do();
    this.txid = txid.txid;
    this.appTxid = txid; // Alias to use in waitForTransaction.
    return this.txid;
  });

  When('I send the kmd-signed transaction', async function () {
    const txid = await this.v2Client.sendRawTransaction(this.stxKmd).do();
    this.txid = txid.txid;
    this.appTxid = txid; // Alias to use in waitForTransaction.
    return this.txid;
  });

  // eslint-disable-next-line consistent-return
  When('I send the multisig transaction', async function () {
    try {
      this.txid = await this.v2Client.sendRawTransaction(this.stx).do();
      this.err = false;
      return this.txid;
    } catch (e) {
      this.err = true;
    }
  });

  Then('the transaction should not go through', function () {
    assert.deepStrictEqual(true, this.err);
  });

  When('I create a wallet', async function () {
    this.wallet_name = 'Walletjs';
    this.wallet_pswd = '';
    this.wallet_id = await this.kcl.createWallet(
      this.wallet_name,
      this.wallet_pswd
    );
    this.wallet_id = this.wallet_id.wallet.id;
    return this.wallet_id;
  });

  Then('the wallet should exist', async function () {
    const result = await this.kcl.listWallets();
    let exists = false;
    for (let i = 0; i < result.wallets.length; i++) {
      const w = result.wallets[i];
      if (w.name === this.wallet_name) {
        exists = true;
      }
    }
    assert.deepStrictEqual(true, exists);
  });

  When('I get the wallet handle', async function () {
    this.handle = await this.kcl.initWalletHandle(
      this.wallet_id,
      this.wallet_pswd
    );
    this.handle = this.handle.wallet_handle_token;
    return this.handle;
  });

  Then('I can get the master derivation key', async function () {
    const mdk = await this.kcl.exportMasterDerivationKey(
      this.handle,
      this.wallet_pswd
    );
    return mdk;
  });

  When('I rename the wallet', async function () {
    this.wallet_name = 'Walletjs_new';
    return this.kcl.renameWallet(
      this.wallet_id,
      this.wallet_pswd,
      this.wallet_name
    );
  });

  Then(
    'I can still get the wallet information with the same handle',
    async function () {
      return this.kcl.getWallet(this.handle);
    }
  );

  When('I renew the wallet handle', async function () {
    return this.kcl.renewWalletHandle(this.handle);
  });

  When('I release the wallet handle', async function () {
    return this.kcl.releaseWalletHandle(this.handle);
  });

  Then('the wallet handle should not work', async function () {
    try {
      await this.kcl.renewWalletHandle(this.handle);
      this.err = false;
    } catch (e) {
      this.err = true;
    }
    assert.deepStrictEqual(true, this.err);
  });

  // When("I read a transaction {string} from file {string}", function(string, num){
  //   this.num = num
  //   this.txn = algosdk.decodeObj(
  //     makeUint8Array(fs.readFileSync(maindir + '/temp/raw' + num + '.tx'))
  //   );
  //   return this.txn
  // });

  // When("I write the transaction to file", function(){
  //   fs.writeFileSync(
  //     maindir + '/temp/raw' + this.num + '.tx',
  //     Buffer.from(algosdk.encodeObj(this.txn))
  //   );
  // });

  // Then("the transaction should still be the same", function(){
  //   stxnew = makeUint8Array(fs.readFileSync(maindir + '/temp/raw' + this.num + '.tx'));
  //   stxold = makeUint8Array(fs.readFileSync(maindir + '/temp/old' + this.num + '.tx'));
  //   assert.deepStrictEqual(stxnew, stxold);
  // });

  // Then("I do my part", async function(){
  //     stx = makeUint8Array(fs.readFileSync(maindir + '/temp/txn.tx'));
  //     this.txid = await this.acl.sendRawTransaction(stx)
  //     this.txid = this.txid.txId
  //     return this.txid
  // })

  Then('I can get account information', async function () {
    await this.v2Client.accountInformation(this.pk).do();
    return this.kcl.deleteKey(this.handle, this.wallet_pswd, this.pk);
  });

  Given(
    'default V2 key registration transaction {string}',
    async function (type) {
      const voteKey = makeUint8Array(
        algosdk.base64ToBytes('9mr13Ri8rFepxN3ghIUrZNui6LqqM5hEzB45Rri5lkU=')
      );
      const selectionKey = makeUint8Array(
        algosdk.base64ToBytes('dx717L3uOIIb/jr9OIyls1l5Ei00NFgRa380w7TnPr4=')
      );
      const stateProofKey = makeUint8Array(
        algosdk.base64ToBytes(
          'mYR0GVEObMTSNdsKM6RwYywHYPqVDqg3E4JFzxZOreH9NU8B+tKzUanyY8AQ144hETgSMX7fXWwjBdHz6AWk9w=='
        )
      );

      const from = this.accounts[0];
      this.pk = from;

      const result = await this.v2Client.getTransactionParams().do();
      this.lastValid = result.lastValid;

      if (type === 'online') {
        this.txn = algosdk.makeKeyRegistrationTxnWithSuggestedParamsFromObject({
          sender: from,
          voteKey,
          selectionKey,
          stateProofKey,
          voteFirst: 1,
          voteLast: 2000,
          voteKeyDilution: 10,
          suggestedParams: result,
        });
      } else if (type === 'offline') {
        this.txn = algosdk.makeKeyRegistrationTxnWithSuggestedParamsFromObject({
          sender: from,
          suggestedParams: result,
        });
      } else if (type === 'nonparticipation') {
        this.txn = algosdk.makeKeyRegistrationTxnWithSuggestedParamsFromObject({
          sender: from,
          nonParticipation: true,
          suggestedParams: result,
        });
      } else {
        throw new Error(`Unrecognized keyreg type: ${type}`);
      }
    }
  );

  /// /////////////////////////////////
  // begin asset tests
  /// /////////////////////////////////

  Given('asset test fixture', function () {
    this.assetTestFixture = {
      creator: '',
      index: 0,
      name: 'testcoin',
      unitname: 'coins',
      url: 'http://test',
      metadataHash: new TextEncoder().encode(
        'fACPO4nRgO55j1ndAK3W6Sgc4APkcyFh'
      ),
      expectedParams: undefined,
      queriedParams: undefined,
      lastTxn: undefined,
    };
  });

  Given(
    'default asset creation transaction with total issuance {int}',
    async function (issuance) {
      [this.assetTestFixture.creator] = this.accounts;
      this.params = await this.v2Client.getTransactionParams().do();
      this.fee = this.params.fee;
      this.fv = this.params.firstValid;
      this.lv = this.params.lastValid;
      this.note = undefined;
      this.gh = this.params.genesisHash;
      const parsedIssuance = BigInt(issuance);
      const decimals = 0;
      const defaultFrozen = false;
      const assetName = this.assetTestFixture.name;
      const unitName = this.assetTestFixture.unitname;
      const assetURL = this.assetTestFixture.url;
      const { metadataHash } = this.assetTestFixture;
      const manager = this.assetTestFixture.creator;
      const reserve = this.assetTestFixture.creator;
      const freeze = this.assetTestFixture.creator;
      const clawback = this.assetTestFixture.creator;

      this.assetTestFixture.lastTxn =
        algosdk.makeAssetCreateTxnWithSuggestedParamsFromObject({
          sender: this.assetTestFixture.creator,
          note: this.note,
          total: parsedIssuance,
          decimals,
          defaultFrozen,
          unitName,
          assetName,
          assetURL,
          assetMetadataHash: metadataHash,
          manager,
          reserve,
          freeze,
          clawback,
          suggestedParams: this.params,
        });
      // update vars used by other helpers
      this.assetTestFixture.expectedParams = {
        creator: this.assetTestFixture.creator,
        total: parsedIssuance,
        defaultFrozen,
        unitName,
        name: assetName,
        url: assetURL,
        metadataHash,
        manager,
        reserve,
        freeze,
        clawback,
        decimals,
      };
      this.txn = this.assetTestFixture.lastTxn;
      this.lastValid = this.params.lastValid;
      [this.pk] = this.accounts;
    }
  );

  Given(
    'default-frozen asset creation transaction with total issuance {int}',
    async function (issuance) {
      [this.assetTestFixture.creator] = this.accounts;
      this.params = await this.v2Client.getTransactionParams().do();
      this.fee = this.params.fee;
      this.fv = this.params.firstValid;
      this.lv = this.params.lastValid;
      this.note = undefined;
      this.gh = this.params.genesisHash;
      const parsedIssuance = BigInt(issuance);
      const decimals = 0;
      const defaultFrozen = true;
      const assetName = this.assetTestFixture.name;
      const unitName = this.assetTestFixture.unitname;
      const assetURL = this.assetTestFixture.url;
      const { metadataHash } = this.assetTestFixture;
      const manager = this.assetTestFixture.creator;
      const reserve = this.assetTestFixture.creator;
      const freeze = this.assetTestFixture.creator;
      const clawback = this.assetTestFixture.creator;

      this.assetTestFixture.lastTxn =
        algosdk.makeAssetCreateTxnWithSuggestedParamsFromObject({
          sender: this.assetTestFixture.creator,
          note: this.note,
          total: parsedIssuance,
          decimals,
          defaultFrozen,
          unitName,
          assetName,
          assetURL,
          assetMetadataHash: metadataHash,
          manager,
          reserve,
          freeze,
          clawback,
          suggestedParams: this.params,
        });
      // update vars used by other helpers
      this.assetTestFixture.expectedParams = {
        creator: this.assetTestFixture.creator,
        total: parsedIssuance,
        defaultFrozen,
        unitName,
        name: assetName,
        url: assetURL,
        metadataHash,
        manager,
        reserve,
        freeze,
        clawback,
        decimals,
      };
      this.txn = this.assetTestFixture.lastTxn;
      this.lastValid = this.params.lastValid;
      [this.pk] = this.accounts;
    }
  );

  // a lambda "return a-b" would suffice for keys.sort, below,
  // but define it separately for readability
  function sortKeysAscending(a, b) {
    if (a > b) {
      return 1;
    }
    if (b > a) {
      return -1;
    }
    return 0;
  }

  When('I update the asset index', async function () {
    const accountResponse = await this.v2Client
      .accountInformation(this.assetTestFixture.creator)
      .do();
    const heldAssets = accountResponse.createdAssets;
    let assetIds = heldAssets.map((asset) => asset.index);
    assetIds = assetIds.sort(sortKeysAscending);
    const assetIndex = assetIds[assetIds.length - 1];

    // this is stored as a string so it can be used as a key later.
    this.assetTestFixture.index = assetIndex.toString();
  });

  When('I get the asset info', async function () {
    this.assetTestFixture.queriedParams = await this.v2Client
      .getAssetByID(this.assetTestFixture.index)
      .do();
  });

  Then('the asset info should match the expected asset info', function () {
    for (const [key, expectedValue] of Object.entries(
      this.assetTestFixture.expectedParams
    )) {
      const actualValue = this.assetTestFixture.queriedParams.params[key];
      assert.deepStrictEqual(
        actualValue,
        expectedValue,
        `Asset params do not match for ${key}. Actual: ${actualValue}, Expected: ${expectedValue}`
      );
    }
  });

  When(
    'I create a no-managers asset reconfigure transaction',
    async function () {
      [this.assetTestFixture.creator] = this.accounts;
      this.params = await this.v2Client.getTransactionParams().do();
      this.fee = this.params.fee;
      this.fv = this.params.firstValid;
      this.lv = this.params.lastValid;
      this.note = undefined;
      this.gh = this.params.genesisHash;
      // if we truly supplied no managers at all, it would be an asset destroy txn
      // so leave one key written
      const manager = this.assetTestFixture.creator;
      let reserve;
      let freeze;
      let clawback;

      this.assetTestFixture.lastTxn =
        algosdk.makeAssetConfigTxnWithSuggestedParamsFromObject({
          sender: this.assetTestFixture.creator,
          note: this.note,
          manager,
          reserve,
          freeze,
          clawback,
          assetIndex: parseInt(this.assetTestFixture.index),
          suggestedParams: this.params,
          strictEmptyAddressChecking: false,
        });
      // update vars used by other helpers
      this.assetTestFixture.expectedParams.reserve = undefined;
      this.assetTestFixture.expectedParams.freeze = undefined;
      this.assetTestFixture.expectedParams.clawback = undefined;
      this.txn = this.assetTestFixture.lastTxn;
      this.lastValid = this.params.lastValid;
      [this.pk] = this.accounts;
    }
  );

  When('I create an asset destroy transaction', async function () {
    [this.assetTestFixture.creator] = this.accounts;
    this.params = await this.v2Client.getTransactionParams().do();
    this.fee = this.params.fee;
    this.fv = this.params.firstValid;
    this.lv = this.params.lastValid;
    this.note = undefined;
    this.gh = this.params.genesisHash;

    this.assetTestFixture.lastTxn =
      algosdk.makeAssetDestroyTxnWithSuggestedParamsFromObject({
        sender: this.assetTestFixture.creator,
        note: this.note,
        assetIndex: parseInt(this.assetTestFixture.index),
        suggestedParams: this.params,
      });
    // update vars used by other helpers
    this.txn = this.assetTestFixture.lastTxn;
    this.lastValid = this.params.lastValid;
    [this.pk] = this.accounts;
  });

  Then('I should be unable to get the asset info', async function () {
    let failed = false;
    try {
      await this.v2Client.getAssetByID(this.assetTestFixture.index).do();
    } catch (e) {
      failed = true;
    }
    assert.deepStrictEqual(failed, true);
  });

  When(
    'I create a transaction for a second account, signalling asset acceptance',
    async function () {
      const accountToUse = this.accounts[1];
      this.params = await this.v2Client.getTransactionParams().do();
      this.fee = this.params.fee;
      this.fv = this.params.firstValid;
      this.lv = this.params.lastValid;
      this.note = undefined;
      this.gh = this.params.genesisHash;

      this.assetTestFixture.lastTxn =
        algosdk.makeAssetTransferTxnWithSuggestedParamsFromObject({
          sender: accountToUse,
          receiver: accountToUse,
          amount: 0,
          note: this.note,
          assetIndex: parseInt(this.assetTestFixture.index),
          suggestedParams: this.params,
        });
      // update vars used by other helpers
      this.txn = this.assetTestFixture.lastTxn;
      this.lastValid = this.params.lastValid;
      this.pk = accountToUse;
    }
  );

  When(
    'I create a transaction transferring {int} assets from creator to a second account',
    async function (amount) {
      this.params = await this.v2Client.getTransactionParams().do();
      this.fee = this.params.fee;
      this.fv = this.params.firstValid;
      this.lv = this.params.lastValid;
      this.note = undefined;
      this.gh = this.params.genesisHash;

      this.assetTestFixture.lastTxn =
        algosdk.makeAssetTransferTxnWithSuggestedParamsFromObject({
          sender: this.assetTestFixture.creator,
          receiver: this.accounts[1],
          amount: parseInt(amount),
          note: this.note,
          assetIndex: parseInt(this.assetTestFixture.index),
          suggestedParams: this.params,
        });
      // update vars used by other helpers
      this.txn = this.assetTestFixture.lastTxn;
      this.lastValid = this.params.lastValid;
      this.pk = this.assetTestFixture.creator;
    }
  );

  When(
    'I create a transaction transferring {int} assets from a second account to creator',
    async function (amount) {
      this.params = await this.v2Client.getTransactionParams().do();
      this.fee = this.params.fee;
      this.fv = this.params.firstValid;
      this.lv = this.params.lastValid;
      this.note = undefined;
      this.gh = this.params.genesisHash;

      this.assetTestFixture.lastTxn =
        algosdk.makeAssetTransferTxnWithSuggestedParamsFromObject({
          receiver: this.assetTestFixture.creator,
          sender: this.accounts[1],
          amount: parseInt(amount),
          note: this.note,
          assetIndex: parseInt(this.assetTestFixture.index),
          suggestedParams: this.params,
        });
      // update vars used by other helpers
      this.txn = this.assetTestFixture.lastTxn;
      this.lastValid = this.params.lastValid;
      [this.pk] = this.accounts;
    }
  );

  Then(
    'the creator should have {int} assets remaining',
    async function (expectedTotal) {
      const accountInformation = await this.v2Client
        .accountInformation(this.assetTestFixture.creator)
        .do();
      for (const asset of accountInformation.assets) {
        if (asset.assetId === this.assetTestFixture.index) {
          assert.deepStrictEqual(asset.amount, parseInt(expectedTotal));
        }
      }
    }
  );

  When('I send the bogus kmd-signed transaction', async function () {
    this.err = false;
    try {
      await this.v2Client.sendRawTransaction(this.stxKmd).do();
    } catch (e) {
      this.err = true;
    }
  });

  When(
    'I create an un-freeze transaction targeting the second account',
    async function () {
      this.params = await this.v2Client.getTransactionParams().do();
      this.fee = this.params.fee;
      this.fv = this.params.firstValid;
      this.lv = this.params.lastValid;
      this.note = undefined;
      this.gh = this.params.genesisHash;
      const freezer = this.assetTestFixture.creator;

      this.assetTestFixture.lastTxn =
        algosdk.makeAssetFreezeTxnWithSuggestedParamsFromObject({
          sender: freezer,
          freezeTarget: this.accounts[1],
          assetIndex: parseInt(this.assetTestFixture.index),
          frozen: false,
          note: this.note,
          suggestedParams: this.params,
        });
      // update vars used by other helpers
      this.txn = this.assetTestFixture.lastTxn;
      this.lastValid = this.params.lastValid;
      this.pk = this.assetTestFixture.creator;
    }
  );

  When(
    'I create a freeze transaction targeting the second account',
    async function () {
      this.params = await this.v2Client.getTransactionParams().do();
      this.fee = this.params.fee;
      this.fv = this.params.firstValid;
      this.lv = this.params.lastValid;
      this.note = undefined;
      this.gh = this.params.genesisHash;
      const freezer = this.assetTestFixture.creator;

      this.assetTestFixture.lastTxn =
        algosdk.makeAssetFreezeTxnWithSuggestedParamsFromObject({
          sender: freezer,
          freezeTarget: this.accounts[1],
          assetIndex: parseInt(this.assetTestFixture.index),
          frozen: true,
          note: this.note,
          suggestedParams: this.params,
        });
      // update vars used by other helpers
      this.txn = this.assetTestFixture.lastTxn;
      this.lastValid = this.params.lastValid;
      this.pk = this.assetTestFixture.creator;
    }
  );

  When(
    'I create a transaction revoking {int} assets from a second account to creator',
    async function (amount) {
      this.params = await this.v2Client.getTransactionParams().do();
      this.fee = this.params.fee;
      this.fv = this.params.firstValid;
      this.lv = this.params.lastValid;
      this.note = undefined;
      this.gh = this.params.genesisHash;

      this.assetTestFixture.lastTxn =
        algosdk.makeAssetTransferTxnWithSuggestedParamsFromObject({
          sender: this.assetTestFixture.creator,
          receiver: this.assetTestFixture.creator,
          assetSender: this.accounts[1],
          amount: parseInt(amount),
          note: this.note,
          genesisHash: this.gh,
          assetIndex: parseInt(this.assetTestFixture.index),
          suggestedParams: this.params,
        });
      // update vars used by other helpers
      this.txn = this.assetTestFixture.lastTxn;
      this.lastValid = this.params.lastValid;
      this.pk = this.assetTestFixture.creator;
    }
  );

  /// /////////////////////////////////
  // begin indexer and algodv2 unit tests
  /// /////////////////////////////////

  const globalErrForExamination = '';
  const {
    mockAlgodResponderPort,
    mockAlgodResponderHost,
    mockAlgodPathRecorderPort,
    mockAlgodPathRecorderHost,
    mockIndexerPathRecorderPort,
    mockIndexerPathRecorderHost,
  } = options;

  let expectedMockResponse;
  let responseFormat;

  Given(
    'mock http responses in {string} loaded from {string}',
    function (expectedBody, format) {
      doRaw = false;
      if (expectedBody !== null) {
        expectedMockResponse = expectedBody;
        if (format === 'msgp') {
          expectedMockResponse = new Uint8Array(
            algosdk.base64ToBytes(expectedMockResponse)
          );
        }
      }
      responseFormat = format;
      this.v2Client = new algosdk.Algodv2(
        '',
        `http://${mockAlgodResponderHost}`,
        mockAlgodResponderPort,
        {}
      );
      this.indexerClient = new algosdk.Indexer(
        '',
        `http://${mockAlgodResponderHost}`,
        mockAlgodResponderPort,
        {}
      );
    }
  );

  Given(
    'mock http responses in {string} loaded from {string} with status {int}.',
    function (expectedBody, status, format) {
      doRaw = false;
      if (expectedBody !== null) {
        expectedMockResponse = expectedBody;
        if (format === 'msgp') {
          expectedMockResponse = new Uint8Array(
            algosdk.base64ToBytes(expectedMockResponse)
          );
        }
      }
      responseFormat = format;
      this.v2Client = new algosdk.Algodv2(
        '',
        `http://${mockAlgodResponderHost}`,
        mockAlgodResponderPort,
        {}
      );
      this.indexerClient = new algosdk.Indexer(
        '',
        `http://${mockAlgodResponderHost}`,
        mockAlgodResponderPort,
        {}
      );
      this.expectedMockResponseCode = status;
    }
  );

  When(
    'we make any {string} call to {string}.',
    // eslint-disable-next-line @typescript-eslint/no-unused-vars
<<<<<<< HEAD
    async function (client, endpoint) {
      if (client === 'algod') {
        switch (endpoint) {
          case 'GetStatus':
            this.actualMockResponse = await this.v2Client.status().do();
            break;
          case 'GetBlock':
            this.actualMockResponse = await this.v2Client.block(10).do();
            break;
          case 'WaitForBlock':
            this.actualMockResponse = await this.v2Client
              .statusAfterBlock(10)
              .do();
            break;
          case 'TealCompile':
            this.actualMockResponse = await this.v2Client
              .compile(new Uint8Array())
              .do();
            break;
          case 'RawTransaction':
            this.actualMockResponse = await this.v2Client
              .sendRawTransaction(new Uint8Array())
              .do();
            break;
          case 'GetSupply':
            this.actualMockResponse = await this.v2Client.supply().do();
            break;
          case 'TransactionParams': {
            const response = await this.v2Client.getTransactionParams().do();
            this.actualMockResponse =
              new algosdk.modelsv2.TransactionParametersResponse({
                consensusVersion: response.consensusVersion,
                fee: response.fee,
                genesisHash: response.genesisHash,
                genesisId: response.genesisID,
                lastRound: response.firstValid,
                minFee: response.minFee,
              });
            break;
          }
          case 'AccountInformation':
            this.actualMockResponse = await this.v2Client
              .accountInformation(algosdk.Address.zeroAddress())
              .do();
            break;
          case 'GetApplicationByID':
            this.actualMockResponse = await this.v2Client
              .getApplicationByID(10)
              .do();
            break;
          case 'GetAssetByID':
            this.actualMockResponse = await this.v2Client.getAssetByID(10).do();
            break;
          case 'PendingTransactionInformation':
            this.actualMockResponse = await this.v2Client
              .pendingTransactionInformation('transaction')
              .do();
            break;
          case 'GetPendingTransactions':
            this.actualMockResponse = await this.v2Client
              .pendingTransactionsInformation()
              .do();
            break;
          case 'GetPendingTransactionsByAddress':
            this.actualMockResponse = await this.v2Client
              .pendingTransactionByAddress(algosdk.Address.zeroAddress())
              .do();
            break;
          case 'DryRun':
            this.actualMockResponse = await this.v2Client
              .dryrun(
                new algosdk.modelsv2.DryrunRequest({
                  accounts: [],
                  apps: [],
                  latestTimestamp: 0,
                  protocolVersion: '',
                  round: 0,
                  sources: [],
                  txns: [],
                })
              )
              .do();
            break;
          case 'GetTransactionProof':
          // fallthrough
          case 'Proof':
            this.actualMockResponse = await this.v2Client
              .getTransactionProof(10, 'asdf')
              .do();
            break;
          case 'GetGenesis':
=======
    async function (client, _endpoint) {
      try {
        if (client === 'algod') {
          // endpoints are ignored by mock server, see setupMockServerForResponses
          if (responseFormat === 'msgp') {
            const response = await this.v2Client.block(0).do();
            this.actualMockResponse = response.msgpackPrepare();
          } else {
>>>>>>> 67212dbf
            this.actualMockResponse = await this.v2Client.genesis().do();
            break;
          case 'AccountApplicationInformation':
            this.actualMockResponse = await this.v2Client
              .accountApplicationInformation(algosdk.Address.zeroAddress(), 10)
              .do();
            break;
          case 'AccountAssetInformation':
            this.actualMockResponse = await this.v2Client
              .accountAssetInformation(algosdk.Address.zeroAddress(), 10)
              .do();
            break;
          case 'GetLightBlockHeaderProof':
            this.actualMockResponse = await this.v2Client
              .getLightBlockHeaderProof(123)
              .do();
            break;
          case 'GetStateProof':
            this.actualMockResponse = await this.v2Client
              .getStateProof(123)
              .do();
            break;
          case 'GetBlockHash':
            this.actualMockResponse = await this.v2Client
              .getBlockHash(123)
              .do();
            break;
          case 'GetSyncRound':
            this.actualMockResponse = await this.v2Client.getSyncRound().do();
            break;
          case 'GetBlockTimeStampOffset':
            this.actualMockResponse = await this.v2Client
              .getBlockOffsetTimestamp()
              .do();
            break;
          case 'GetLedgerStateDelta':
            this.actualMockResponse = await this.v2Client
              .getLedgerStateDelta(123)
              .do();
            break;
          case 'GetTransactionGroupLedgerStateDeltaForRound':
            this.actualMockResponse = await this.v2Client
              .getTransactionGroupLedgerStateDeltasForRound(123)
              .do();
            break;
          case 'GetLedgerStateDeltaForTransactionGroup':
            this.actualMockResponse = await this.v2Client
              .getLedgerStateDeltaForTransactionGroup('someID')
              .do();
            break;
          case 'GetBlockTxids':
            this.actualMockResponse = await this.v2Client
              .getBlockTxids(123)
              .do();
            break;
          case 'any': {
            // This is an error case
            let caughtError = false;
            try {
              await this.v2Client.status().do();
            } catch (err) {
              assert.strictEqual(this.expectedMockResponseCode, 500);
              assert.ok(
                err.toString().includes('Received status 500'),
                `expected response code 500 implies error Internal Server Error but instead had error: ${err}`
              );

              assert.ok(err.response.body);
              this.actualMockResponse = err.response.body;
              caughtError = true;
            }
            if (!caughtError) {
              throw new Error('Expected error response, got none.');
            }
            break;
          }
          default:
            throw new Error(`Unrecognized algod endpoint: ${endpoint}`);
        }
        // if (responseFormat === 'msgp') {
        //   const response = await this.v2Client.block(0).do();
        //   this.actualMockResponse = response.get_obj_for_encoding(true);
        // } else {
        //   this.actualMockResponse = await this.v2Client.genesis().do();
        // }
      } else if (client === 'indexer') {
        switch (endpoint) {
          case 'lookupAccountByID':
            this.actualMockResponse = await this.indexerClient
              .lookupAccountByID(algosdk.Address.zeroAddress())
              .do();
            break;
          case 'searchForAccounts':
            this.actualMockResponse = await this.indexerClient
              .searchAccounts()
              .do();
            break;
          case 'lookupApplicationByID':
            this.actualMockResponse = await this.indexerClient
              .lookupApplications(10)
              .do();
            break;
          case 'searchForApplications':
            this.actualMockResponse = await this.indexerClient
              .searchForApplications()
              .do();
            break;
          case 'lookupAssetBalances':
            this.actualMockResponse = await this.indexerClient
              .lookupAssetBalances(10)
              .do();
            break;
          case 'lookupAssetByID':
            this.actualMockResponse = await this.indexerClient
              .lookupAssetByID(10)
              .do();
            break;
          case 'searchForAssets':
            this.actualMockResponse = await this.indexerClient
              .searchForAssets()
              .do();
            break;
          case 'lookupAccountTransactions':
            this.actualMockResponse = await this.indexerClient
              .lookupAccountTransactions(algosdk.Address.zeroAddress())
              .do();
            break;
          case 'lookupAssetTransactions':
            this.actualMockResponse = await this.indexerClient
              .lookupAssetTransactions(10)
              .do();
            break;
          case 'searchForTransactions':
            this.actualMockResponse = await this.indexerClient
              .searchForTransactions()
              .do();
            break;
          case 'lookupBlock':
            this.actualMockResponse = await this.indexerClient
              .lookupBlock(10)
              .do();
            break;
          case 'lookupTransaction':
            this.actualMockResponse = await this.indexerClient
              .lookupTransactionByID('')
              .do();
            break;
          case 'lookupAccountAppLocalStates':
            this.actualMockResponse = await this.indexerClient
              .lookupAccountAppLocalStates(algosdk.Address.zeroAddress())
              .do();
            break;
          case 'lookupAccountCreatedApplications':
            this.actualMockResponse = await this.indexerClient
              .lookupAccountCreatedApplications(algosdk.Address.zeroAddress())
              .do();
            break;
          case 'lookupAccountAssets':
            this.actualMockResponse = await this.indexerClient
              .lookupAccountAssets(algosdk.Address.zeroAddress())
              .do();
            break;
          case 'lookupAccountCreatedAssets':
            this.actualMockResponse = await this.indexerClient
              .lookupAccountCreatedAssets(algosdk.Address.zeroAddress())
              .do();
            break;
          case 'lookupApplicationLogsByID':
            this.actualMockResponse = await this.indexerClient
              .lookupApplicationLogs(10)
              .do();
            break;
          case 'any': {
            // This is an error case
            let caughtError = false;
            try {
              await this.indexerClient.searchAccounts().do();
            } catch (err) {
              assert.strictEqual(this.expectedMockResponseCode, 500);
              assert.ok(
                err.toString().includes('Received status 500'),
                `expected response code 500 implies error Internal Server Error but instead had error: ${err}`
              );

              assert.ok(err.response.body);
              this.actualMockResponse = err.response.body;
              caughtError = true;
            }
            if (!caughtError) {
              throw new Error('Expected error response, got none.');
            }
            break;
          }
          default:
            throw new Error(`Unrecognized indexer endpoint: ${endpoint}`);
        }
        // const response = await this.indexerClient.makeHealthCheck().doRaw();
        // const responseString = new TextDecoder().decode(response);
        // this.actualMockResponse = algosdk.parseJSON(responseString, {
        //   intDecoding: algosdk.IntDecoding.BIGINT,
        // });
      } else {
        throw Error(`did not recognize desired client "${client}"`);
      }
    }
  );

  Then('the parsed response should equal the mock response.', function () {
    let actualResponseObject;
    if (this.expectedMockResponseCode === 200) {
      if (responseFormat === 'json') {
        actualResponseObject = this.actualMockResponse.get_obj_for_encoding(
          false,
          true
        );
      } else {
        actualResponseObject = expectedMockResponse.get_obj_for_encoding(
          true,
          true
        );
      }
    } else {
      actualResponseObject = this.actualMockResponse;
    }

    // We chain encoding/decoding below to normalize the objects for comparison. This helps deal
    // with type differences such as bigint vs number and Uint8Array vs Buffer.

    let parsedExpectedMockResponse;
    if (responseFormat === 'json') {
      actualResponseObject = algosdk.parseJSON(
        algosdk.stringifyJSON(actualResponseObject),
        {
          intDecoding: algosdk.IntDecoding.MIXED,
        }
      );
      parsedExpectedMockResponse = algosdk.parseJSON(expectedMockResponse, {
        intDecoding: algosdk.IntDecoding.MIXED,
      });
    } else {
      actualResponseObject = algosdk.decodeObj(
        algosdk.encodeObj(actualResponseObject)
      );
      parsedExpectedMockResponse = algosdk.decodeObj(expectedMockResponse);
    }

    assert.deepStrictEqual(actualResponseObject, parsedExpectedMockResponse);
  });

  Then('expect error string to contain {string}', (expectedErrorString) => {
    if (expectedErrorString === 'nil') {
      assert.strictEqual('', globalErrForExamination);
      return;
    }
    assert.strictEqual(expectedErrorString, globalErrForExamination);
  });

  Given('mock server recording request paths', function () {
    doRaw = true;
    this.v2Client = new algosdk.Algodv2(
      '',
      `http://${mockAlgodPathRecorderHost}`,
      mockAlgodPathRecorderPort,
      {}
    );
    this.indexerClient = new algosdk.Indexer(
      '',
      `http://${mockIndexerPathRecorderHost}`,
      mockIndexerPathRecorderPort,
      {}
    );
  });

  Given('expected headers', (tableRows) => {
    this.expectedHeaders = tableRows;
  });

  Then(
    'expect the observed header keys to equal the expected header keys',
    (algodSeenRequests, indexerSeenRequests) => {
      let actualRequests;
      if (algodSeenRequests.length !== 0) {
        [actualRequests] = algodSeenRequests;
      } else if (indexerSeenRequests.length !== 0) {
        [actualRequests] = indexerSeenRequests;
      } else {
        throw new Error('no requests observed.');
      }
      const actualHeaders = Object.keys(actualRequests.headers).sort();
      const expectedHeaders = this.expectedHeaders.sort();
      assert.strictEqual(
        actualHeaders.length,
        expectedHeaders.length,
        `expected headers ${expectedHeaders}, got ${actualHeaders}`
      );
      for (let i = 0; i < actualHeaders.length; i++) {
        assert.deepStrictEqual(actualHeaders[i], expectedHeaders[i]);
      }
    }
  );

  Then(
    'expect the path used to be {string}',
    (algodSeenRequests, indexerSeenRequests, expectedRequestPath) => {
      let actualRequest;
      if (algodSeenRequests.length !== 0) {
        [actualRequest] = algodSeenRequests;
      } else if (indexerSeenRequests.length !== 0) {
        [actualRequest] = indexerSeenRequests;
      }
      assert.strictEqual(actualRequest.url, expectedRequestPath);
    }
  );

  Then(
    'expect the request to be {string} {string}',
    (
      algodSeenRequests,
      indexerSeenRequests,
      expectedRequestType,
      expectedRequestPath
    ) => {
      let actualRequest;
      if (algodSeenRequests.length !== 0) {
        [actualRequest] = algodSeenRequests;
      } else if (indexerSeenRequests.length !== 0) {
        [actualRequest] = indexerSeenRequests;
      }
      assert.strictEqual(
        actualRequest.method.toLowerCase(),
        expectedRequestType.toLowerCase()
      );
      assert.strictEqual(actualRequest.url, expectedRequestPath);
    }
  );

  Then(
    'we expect the path used to be {string}',
    (algodSeenRequests, indexerSeenRequests, expectedRequestPath) => {
      let actualRequestPath;
      if (algodSeenRequests.length !== 0) {
        actualRequestPath = algodSeenRequests[0].url;
      } else if (indexerSeenRequests.length !== 0) {
        actualRequestPath = indexerSeenRequests[0].url;
      }
      assert.strictEqual(expectedRequestPath, actualRequestPath);
    }
  );

  When(
    'we make a Pending Transaction Information against txid {string} with format {string}',
    async function (txid, format) {
      if (format !== 'msgpack') {
        assert.fail('this SDK only supports format msgpack for this function');
      }
      await doOrDoRaw(this.v2Client.pendingTransactionInformation(txid));
    }
  );

  When(
    'we make a Pending Transaction Information with max {int} and format {string}',
    async function (max, format) {
      if (format !== 'msgpack') {
        assert.fail('this SDK only supports format msgpack for this function');
      }
      await doOrDoRaw(this.v2Client.pendingTransactionsInformation().max(max));
    }
  );

  When(
    'we make a Pending Transactions By Address call against account {string} and max {int}',
    async function (account, max) {
      await doOrDoRaw(
        this.v2Client.pendingTransactionByAddress(account).max(max)
      );
    }
  );

  When(
    'we make a Pending Transactions By Address call against account {string} and max {int} and format {string}',
    async function (account, max, format) {
      if (format !== 'msgpack') {
        assert.fail('this SDK only supports format msgpack for this function');
      }
      await doOrDoRaw(
        this.v2Client.pendingTransactionByAddress(account).max(max)
      );
    }
  );

  When(
    'we make a Status after Block call with round {int}',
    async function (round) {
      await doOrDoRaw(this.v2Client.statusAfterBlock(round));
    }
  );

  When(
    'we make an Account Information call against account {string} with exclude {string}',
    async function (account, exclude) {
      await doOrDoRaw(
        this.v2Client.accountInformation(account).exclude(exclude)
      );
    }
  );

  When(
    'we make an Account Information call against account {string}',
    async function (account) {
      await doOrDoRaw(this.v2Client.accountInformation(account));
    }
  );

  When(
    'we make an Account Asset Information call against account {string} assetID {int}',
    async function (account, assetID) {
      await doOrDoRaw(this.v2Client.accountAssetInformation(account, assetID));
    }
  );

  When(
    'we make an Account Application Information call against account {string} applicationID {int}',
    async function (account, applicationID) {
      await doOrDoRaw(
        this.v2Client.accountApplicationInformation(account, applicationID)
      );
    }
  );

  When(
    'we make a Get Block call against block number {int}',
    async function (blockNum) {
      await doOrDoRaw(this.v2Client.block(blockNum));
    }
  );

  When(
    'we make a Get Block call against block number {int} with format {string}',
    async function (blockNum, format) {
      if (format !== 'msgpack') {
        assert.fail('this SDK only supports format msgpack for this function');
      }
      await doOrDoRaw(this.v2Client.block(blockNum));
    }
  );

  When('we make a GetAssetByID call for assetID {int}', async function (index) {
    await doOrDoRaw(this.v2Client.getAssetByID(index));
  });

  When(
    'we make a GetApplicationByID call for applicationID {int}',
    async function (index) {
      await doOrDoRaw(this.v2Client.getApplicationByID(index));
    }
  );

  When(
    'we make a GetApplicationBoxByName call for applicationID {int} with encoded box name {string}',
    async function (index, boxName) {
      const box = splitAndProcessAppArgs(boxName)[0];
      await this.v2Client.getApplicationBoxByName(index, box).doRaw();
    }
  );

  When(
    'we make a GetApplicationBoxes call for applicationID {int} with max {int}',
    async function (index, limit) {
      await this.v2Client.getApplicationBoxes(index).max(limit).doRaw();
    }
  );

  let anyPendingTransactionInfoResponse;

  When('we make any Pending Transaction Information call', async function () {
    anyPendingTransactionInfoResponse = await doOrDoRaw(
      this.v2Client.pendingTransactionInformation()
    );
  });

  Then(
    'the parsed Pending Transaction Information response should have sender {string}',
    (sender) => {
      const actualSender =
        anyPendingTransactionInfoResponse.txn.txn.sender.toString();
      assert.strictEqual(actualSender, sender);
    }
  );

  let anyPendingTransactionsInfoResponse;

  When('we make any Pending Transactions Information call', async function () {
    anyPendingTransactionsInfoResponse = await doOrDoRaw(
      this.v2Client.pendingTransactionsInformation()
    );
  });

  Then(
    'the parsed Pending Transactions Information response should contain an array of len {int} and element number {int} should have sender {string}',
    (len, idx, sender) => {
      assert.strictEqual(
        len,
        anyPendingTransactionsInfoResponse.topTransactions.length
      );
      if (len !== 0) {
        assert.strictEqual(
          anyPendingTransactionsInfoResponse.topTransactions[
            idx
          ].txn.sender.toString(),
          sender
        );
      }
    }
  );

  let anySendRawTransactionResponse;

  When('we make any Send Raw Transaction call', async function () {
    anySendRawTransactionResponse = await doOrDoRaw(
      this.v2Client.sendRawTransaction(makeUint8Array(0))
    );
  });

  Then(
    'the parsed Send Raw Transaction response should have txid {string}',
    (txid) => {
      assert.strictEqual(txid, anySendRawTransactionResponse.txid);
    }
  );

  let anyPendingTransactionsByAddressResponse;

  When('we make any Pending Transactions By Address call', async function () {
    anyPendingTransactionsByAddressResponse = await doOrDoRaw(
      this.v2Client.pendingTransactionByAddress(
        'MO2H6ZU47Q36GJ6GVHUKGEBEQINN7ZWVACMWZQGIYUOE3RBSRVYHV4ACJI'
      )
    );
  });

  Then(
    'the parsed Pending Transactions By Address response should contain an array of len {int} and element number {int} should have sender {string}',
    (len, idx, sender) => {
      assert.strictEqual(
        len,
        anyPendingTransactionsByAddressResponse.totalTransactions
      );
      if (len === 0) {
        return;
      }
      const actualSender =
        anyPendingTransactionsByAddressResponse.topTransactions[
          idx
        ].txn.sender.toString();
      assert.strictEqual(sender, actualSender);
    }
  );

  let anyNodeStatusResponse;

  When('we make any Node Status call', async function () {
    anyNodeStatusResponse = await doOrDoRaw(this.v2Client.status());
  });

  Then(
    'the parsed Node Status response should have a last round of {int}',
    (lastRound) => {
      assert.strictEqual(BigInt(lastRound), anyNodeStatusResponse.lastRound);
    }
  );

  let anyLedgerSupplyResponse;

  When('we make any Ledger Supply call', async function () {
    anyLedgerSupplyResponse = await doOrDoRaw(this.v2Client.supply());
  });

  Then(
    'the parsed Ledger Supply response should have totalMoney {int} onlineMoney {int} on round {int}',
    (totalMoney, onlineMoney, round) => {
      assert.strictEqual(
        BigInt(totalMoney),
        anyLedgerSupplyResponse.totalMoney
      );
      assert.strictEqual(
        BigInt(onlineMoney),
        anyLedgerSupplyResponse.onlineMoney
      );
      assert.strictEqual(BigInt(round), anyLedgerSupplyResponse.currentRound);
    }
  );

  When('we make any Status After Block call', async function () {
    anyNodeStatusResponse = await doOrDoRaw(this.v2Client.statusAfterBlock(1));
  });

  Then(
    'the parsed Status After Block response should have a last round of {int}',
    (lastRound) => {
      assert.strictEqual(BigInt(lastRound), anyNodeStatusResponse.lastRound);
    }
  );

  let anyAccountInformationResponse;

  When('we make any Account Information call', async function () {
    anyAccountInformationResponse = await doOrDoRaw(
      this.v2Client.accountInformation(
        'MO2H6ZU47Q36GJ6GVHUKGEBEQINN7ZWVACMWZQGIYUOE3RBSRVYHV4ACJI'
      )
    );
  });

  Then(
    'the parsed Account Information response should have address {string}',
    (address) => {
      assert.strictEqual(address, anyAccountInformationResponse.address);
    }
  );

  let anyBlockResponse;

  When('we make any Get Block call', async function () {
    anyBlockResponse = await doOrDoRaw(this.v2Client.block(1));
  });

  Then(
    'the parsed Get Block response should have rewards pool {string}',
    (rewardsPoolAddress) => {
      assert.ok(anyBlockResponse.block.rwd instanceof algosdk.Address);
      const rewardsPoolB64String = algosdk.bytesToBase64(
        anyBlockResponse.block.rwd.publicKey
      );
      assert.strictEqual(rewardsPoolAddress, rewardsPoolB64String);
    }
  );

  let anySuggestedTransactionsResponse;

  When('we make any Suggested Transaction Parameters call', async function () {
    anySuggestedTransactionsResponse = await doOrDoRaw(
      this.v2Client.getTransactionParams()
    );
  });

  Then(
    'the parsed Suggested Transaction Parameters response should have first round valid of {int}',
    (firstValid) => {
      assert.strictEqual(
        BigInt(firstValid),
        anySuggestedTransactionsResponse.firstValid
      );
    }
  );

  When(
    'we make a Lookup Asset Balances call against asset index {int} with limit {int} afterAddress {string} currencyGreaterThan {int} currencyLessThan {int}',
    async function (
      index,
      limit,
      afterAddress,
      currencyGreater,
      currencyLesser
    ) {
      await doOrDoRaw(
        this.indexerClient
          .lookupAssetBalances(index)
          .currencyGreaterThan(currencyGreater)
          .currencyLessThan(currencyLesser)
          .limit(limit)
      );
    }
  );

  When(
    'we make a Lookup Asset Transactions call against asset index {int} with NotePrefix {string} TxType {string} SigType {string} txid {string} round {int} minRound {int} maxRound {int} limit {int} beforeTime {string} afterTime {string} currencyGreaterThan {int} currencyLessThan {int} address {string} addressRole {string} ExcluseCloseTo {string}',
    async function (
      assetIndex,
      notePrefix,
      txType,
      sigType,
      txid,
      round,
      minRound,
      maxRound,
      limit,
      beforeTime,
      afterTime,
      currencyGreater,
      currencyLesser,
      address,
      addressRole,
      excludeCloseToAsString
    ) {
      let excludeCloseTo = false;
      if (excludeCloseToAsString === 'true') {
        excludeCloseTo = true;
      }
      await doOrDoRaw(
        this.indexerClient
          .lookupAssetTransactions(assetIndex)
          .beforeTime(beforeTime)
          .afterTime(afterTime)
          .address(address)
          .addressRole(addressRole)
          .currencyGreaterThan(currencyGreater)
          .currencyLessThan(currencyLesser)
          .limit(limit)
          .minRound(minRound)
          .maxRound(maxRound)
          .notePrefix(notePrefix)
          .round(round)
          .sigType(sigType)
          .txid(txid)
          .txType(txType)
          .excludeCloseTo(excludeCloseTo)
      );
    }
  );

  When(
    'we make a Lookup Asset Transactions call against asset index {int} with NotePrefix {string} TxType {string} SigType {string} txid {string} round {int} minRound {int} maxRound {int} limit {int} beforeTime {string} afterTime {string} currencyGreaterThan {int} currencyLessThan {int} address {string} addressRole {string} ExcluseCloseTo {string} RekeyTo {string}',
    async function (
      assetIndex,
      notePrefix,
      txType,
      sigType,
      txid,
      round,
      minRound,
      maxRound,
      limit,
      beforeTime,
      afterTime,
      currencyGreater,
      currencyLesser,
      address,
      addressRole,
      excludeCloseToAsString,
      rekeyToAsString
    ) {
      let excludeCloseTo = false;
      if (excludeCloseToAsString === 'true') {
        excludeCloseTo = true;
      }
      let rekeyTo = false;
      if (rekeyToAsString === 'true') {
        rekeyTo = true;
      }
      await this.indexerClient
        .lookupAssetTransactions(assetIndex)
        .minRound(minRound)
        .maxRound(maxRound)
        .limit(limit)
        .beforeTime(beforeTime)
        .afterTime(afterTime)
        .address(address)
        .addressRole(addressRole)
        .currencyGreaterThan(currencyGreater)
        .currencyLessThan(currencyLesser)
        .excludeCloseTo(excludeCloseTo)
        .notePrefix(notePrefix)
        .rekeyTo(rekeyTo)
        .round(round)
        .sigType(sigType)
        .txid(txid)
        .txType(txType)
        .do();
    }
  );

  When(
    'we make a Lookup Account Transactions call against account {string} with NotePrefix {string} TxType {string} SigType {string} txid {string} round {int} minRound {int} maxRound {int} limit {int} beforeTime {string} afterTime {string} currencyGreaterThan {int} currencyLessThan {int} assetIndex {int}',
    async function (
      account,
      notePrefix,
      txType,
      sigType,
      txid,
      round,
      minRound,
      maxRound,
      limit,
      beforeTime,
      afterTime,
      currencyGreater,
      currencyLesser,
      assetIndex
    ) {
      await doOrDoRaw(
        this.indexerClient
          .lookupAccountTransactions(account)
          .beforeTime(beforeTime)
          .afterTime(afterTime)
          .assetID(assetIndex)
          .currencyGreaterThan(currencyGreater)
          .currencyLessThan(currencyLesser)
          .limit(limit)
          .maxRound(maxRound)
          .minRound(minRound)
          .notePrefix(notePrefix)
          .round(round)
          .sigType(sigType)
          .txid(txid)
          .txType(txType)
      );
    }
  );

  When(
    'we make a Lookup Account Transactions call against account {string} with NotePrefix {string} TxType {string} SigType {string} txid {string} round {int} minRound {int} maxRound {int} limit {int} beforeTime {string} afterTime {string} currencyGreaterThan {int} currencyLessThan {int} assetIndex {int} rekeyTo {string}',
    async function (
      account,
      notePrefix,
      txType,
      sigType,
      txid,
      round,
      minRound,
      maxRound,
      limit,
      beforeTime,
      afterTime,
      currencyGreater,
      currencyLesser,
      assetIndex,
      rekeyToAsString
    ) {
      let rekeyTo = false;
      if (rekeyToAsString === 'true') {
        rekeyTo = true;
      }
      await this.indexerClient
        .lookupAccountTransactions(account)
        .notePrefix(notePrefix)
        .beforeTime(beforeTime)
        .afterTime(afterTime)
        .currencyGreaterThan(currencyGreater)
        .currencyLessThan(currencyLesser)
        .limit(limit)
        .minRound(minRound)
        .maxRound(maxRound)
        .assetID(assetIndex)
        .rekeyTo(rekeyTo)
        .round(round)
        .sigType(sigType)
        .txid(txid)
        .txType(txType)

        .do();
    }
  );

  When(
    'we make a Lookup Block call against round {int}',
    async function (round) {
      await doOrDoRaw(this.indexerClient.lookupBlock(round));
    }
  );

  When(
    'we make a Lookup Block call against round {int} and header {string}',
    async function (int, string) {
      await doOrDoRaw(this.indexerClient.lookupBlock(int).headerOnly(string));
    }
  );

  When(
    'we make a Lookup Account by ID call against account {string} with round {int}',
    async function (account, round) {
      await doOrDoRaw(
        this.indexerClient.lookupAccountByID(account).round(round)
      );
    }
  );

  When(
    'we make a Lookup Account by ID call against account {string} with exclude {string}',
    async function (account, exclude) {
      await doOrDoRaw(
        this.indexerClient.lookupAccountByID(account).exclude(exclude)
      );
    }
  );

  When(
    'we make a Lookup Asset by ID call against asset index {int}',
    async function (assetIndex) {
      await doOrDoRaw(this.indexerClient.lookupAssetByID(assetIndex));
    }
  );

  When(
    'we make a SearchForApplicationBoxes call with applicationID {int} with max {int} nextToken {string}',
    async function (index, limit, token) {
      await this.indexerClient
        .searchForApplicationBoxes(index)
        .limit(limit)
        .nextToken(token)
        .doRaw();
    }
  );

  When(
    'we make a LookupApplicationBoxByIDandName call with applicationID {int} with encoded box name {string}',
    async function (index, name) {
      const boxKey = splitAndProcessAppArgs(name)[0];
      await this.indexerClient
        .lookupApplicationBoxByIDandName(index, boxKey)
        .doRaw();
    }
  );

  When(
    'we make a LookupApplicationLogsByID call with applicationID {int} limit {int} minRound {int} maxRound {int} nextToken {string} sender {string} and txID {string}',
    async function (appID, limit, minRound, maxRound, nextToken, sender, txID) {
      await doOrDoRaw(
        this.indexerClient
          .lookupApplicationLogs(appID)
          .limit(limit)
          .maxRound(maxRound)
          .minRound(minRound)
          .nextToken(nextToken)
          .sender(sender)
          .txid(txID)
      );
    }
  );

  When(
    'we make a Search Accounts call with assetID {int} limit {int} currencyGreaterThan {int} currencyLessThan {int} and round {int}',
    async function (assetIndex, limit, currencyGreater, currencyLesser, round) {
      await doOrDoRaw(
        this.indexerClient
          .searchAccounts()
          .assetID(assetIndex)
          .currencyGreaterThan(currencyGreater)
          .currencyLessThan(currencyLesser)
          .limit(limit)
          .round(round)
      );
    }
  );

  When(
    'we make a Search Accounts call with assetID {int} limit {int} currencyGreaterThan {int} currencyLessThan {int} round {int} and authenticating address {string}',
    async function (
      assetIndex,
      limit,
      currencyGreater,
      currencyLesser,
      round,
      authAddress
    ) {
      await this.indexerClient
        .searchAccounts()
        .assetID(assetIndex)
        .currencyGreaterThan(currencyGreater)
        .currencyLessThan(currencyLesser)
        .limit(limit)
        .round(round)
        .authAddr(authAddress)
        .do();
    }
  );

  When(
    'we make a Search Accounts call with exclude {string}',
    async function (exclude) {
      await doOrDoRaw(this.indexerClient.searchAccounts().exclude(exclude));
    }
  );

  When(
    'we make a SearchForApplications call with creator {string}',
    async function (creator) {
      await doOrDoRaw(
        this.indexerClient.searchForApplications().creator(creator)
      );
    }
  );

  When(
    'we make a Search For Transactions call with account {string} NotePrefix {string} TxType {string} SigType {string} txid {string} round {int} minRound {int} maxRound {int} limit {int} beforeTime {string} afterTime {string} currencyGreaterThan {int} currencyLessThan {int} assetIndex {int} addressRole {string} ExcluseCloseTo {string}',
    async function (
      account,
      notePrefix,
      txType,
      sigType,
      txid,
      round,
      minRound,
      maxRound,
      limit,
      beforeTime,
      afterTime,
      currencyGreater,
      currencyLesser,
      assetIndex,
      addressRole,
      excludeCloseToAsString
    ) {
      let excludeCloseTo = false;
      if (excludeCloseToAsString === 'true') {
        excludeCloseTo = true;
      }
      await doOrDoRaw(
        this.indexerClient
          .searchForTransactions()
          .address(account)
          .addressRole(addressRole)
          .assetID(assetIndex)
          .beforeTime(beforeTime)
          .afterTime(afterTime)
          .currencyGreaterThan(currencyGreater)
          .currencyLessThan(currencyLesser)
          .limit(limit)
          .maxRound(maxRound)
          .minRound(minRound)
          .notePrefix(notePrefix)
          .round(round)
          .sigType(sigType)
          .txid(txid)
          .txType(txType)
          .excludeCloseTo(excludeCloseTo)
      );
    }
  );

  When(
    'we make a Search For Transactions call with account {string} NotePrefix {string} TxType {string} SigType {string} txid {string} round {int} minRound {int} maxRound {int} limit {int} beforeTime {string} afterTime {string} currencyGreaterThan {int} currencyLessThan {int} assetIndex {int} addressRole {string} ExcluseCloseTo {string} rekeyTo {string}',
    async function (
      account,
      notePrefix,
      txType,
      sigType,
      txid,
      round,
      minRound,
      maxRound,
      limit,
      beforeTime,
      afterTime,
      currencyGreater,
      currencyLesser,
      assetIndex,
      addressRole,
      excludeCloseToAsString,
      rekeyToAsString
    ) {
      let excludeCloseTo = false;
      if (excludeCloseToAsString === 'true') {
        excludeCloseTo = true;
      }
      let rekeyTo = false;
      if (rekeyToAsString === 'true') {
        rekeyTo = true;
      }
      await this.indexerClient
        .searchForTransactions()
        .address(account)
        .assetID(assetIndex)
        .beforeTime(beforeTime)
        .afterTime(afterTime)
        .currencyGreaterThan(currencyGreater)
        .currencyLessThan(currencyLesser)
        .addressRole(addressRole)
        .excludeCloseTo(excludeCloseTo)
        .limit(limit)
        .maxRound(maxRound)
        .minRound(minRound)
        .notePrefix(notePrefix)
        .rekeyTo(rekeyTo)
        .round(round)
        .sigType(sigType)
        .txid(txid)
        .txType(txType)
        .do();
    }
  );

  When(
    'we make a SearchForAssets call with limit {int} creator {string} name {string} unit {string} index {int}',
    async function (limit, creator, name, unit, index) {
      await doOrDoRaw(
        this.indexerClient
          .searchForAssets()
          .limit(limit)
          .creator(creator)
          .name(name)
          .unit(unit)
          .index(index)
      );
    }
  );

  When(
    'we make a SearchForApplications call with applicationID {int}',
    async function (index) {
      await doOrDoRaw(this.indexerClient.searchForApplications().index(index));
    }
  );

  When(
    'we make a LookupApplications call with applicationID {int}',
    async function (index) {
      await doOrDoRaw(this.indexerClient.lookupApplications(index));
    }
  );

  let anyLookupAssetBalancesResponse;

  When('we make any LookupAssetBalances call', async function () {
    anyLookupAssetBalancesResponse = await this.indexerClient
      .lookupAssetBalances()
      .do();
  });

  Then(
    'the parsed LookupAssetBalances response should be valid on round {int}, and contain an array of len {int} and element number {int} should have address {string} amount {int} and frozen state {string}',
    (round, length, idx, address, amount, frozenStateAsString) => {
      assert.strictEqual(
        anyLookupAssetBalancesResponse.currentRound,
        BigInt(round)
      );
      assert.strictEqual(
        anyLookupAssetBalancesResponse.balances.length,
        length
      );
      if (length === 0) {
        return;
      }
      let frozenState = false;
      if (frozenStateAsString === 'true') {
        frozenState = true;
      }
      assert.strictEqual(
        anyLookupAssetBalancesResponse.balances[idx].amount,
        BigInt(amount)
      );
      assert.strictEqual(
        anyLookupAssetBalancesResponse.balances[idx].isFrozen,
        frozenState
      );
    }
  );

  When(
    'we make a LookupAccountAssets call with accountID {string} assetID {int} includeAll {string} limit {int} next {string}',
    async function (account, assetID, includeAll, limit, next) {
      await doOrDoRaw(
        this.indexerClient
          .lookupAccountAssets(account)
          .assetId(assetID)
          .includeAll(includeAll === 'true')
          .limit(limit)
          .nextToken(next)
      );
    }
  );

  When(
    'we make a LookupAccountCreatedAssets call with accountID {string} assetID {int} includeAll {string} limit {int} next {string}',
    async function (account, assetID, includeAll, limit, next) {
      await doOrDoRaw(
        this.indexerClient
          .lookupAccountCreatedAssets(account)
          .assetID(assetID)
          .includeAll(includeAll === 'true')
          .limit(limit)
          .nextToken(next)
      );
    }
  );

  When(
    'we make a LookupAccountAppLocalStates call with accountID {string} applicationID {int} includeAll {string} limit {int} next {string}',
    async function (account, applicationID, includeAll, limit, next) {
      await doOrDoRaw(
        this.indexerClient
          .lookupAccountAppLocalStates(account)
          .applicationID(applicationID)
          .includeAll(includeAll === 'true')
          .limit(limit)
          .nextToken(next)
      );
    }
  );

  When(
    'we make a LookupAccountCreatedApplications call with accountID {string} applicationID {int} includeAll {string} limit {int} next {string}',
    async function (account, applicationID, includeAll, limit, next) {
      await doOrDoRaw(
        this.indexerClient
          .lookupAccountCreatedApplications(account)
          .applicationID(applicationID)
          .includeAll(includeAll === 'true')
          .limit(limit)
          .nextToken(next)
      );
    }
  );

  let anyLookupAssetTransactionsResponse;

  When('we make any LookupAssetTransactions call', async function () {
    anyLookupAssetTransactionsResponse = await this.indexerClient
      .lookupAssetTransactions()
      .do();
  });

  Then(
    'the parsed LookupAssetTransactions response should be valid on round {int}, and contain an array of len {int} and element number {int} should have sender {string}',
    (round, length, idx, sender) => {
      assert.strictEqual(
        anyLookupAssetTransactionsResponse.currentRound,
        BigInt(round)
      );
      assert.strictEqual(
        anyLookupAssetTransactionsResponse.transactions.length,
        length
      );
      if (length === 0) {
        return;
      }
      assert.strictEqual(
        anyLookupAssetTransactionsResponse.transactions[idx].sender,
        sender
      );
    }
  );

  let anyLookupAccountTransactionsResponse;

  When('we make any LookupAccountTransactions call', async function () {
    anyLookupAccountTransactionsResponse = await this.indexerClient
      .lookupAccountTransactions(
        'MO2H6ZU47Q36GJ6GVHUKGEBEQINN7ZWVACMWZQGIYUOE3RBSRVYHV4ACJI'
      )
      .do();
  });

  Then(
    'the parsed LookupAccountTransactions response should be valid on round {int}, and contain an array of len {int} and element number {int} should have sender {string}',
    (round, length, idx, sender) => {
      assert.strictEqual(
        anyLookupAccountTransactionsResponse.currentRound,
        BigInt(round)
      );
      assert.strictEqual(
        anyLookupAccountTransactionsResponse.transactions.length,
        length
      );
      if (length === 0) {
        return;
      }
      assert.strictEqual(
        sender,
        anyLookupAccountTransactionsResponse.transactions[idx].sender
      );
    }
  );

  let anyLookupBlockResponse;

  When('we make any LookupBlock call', async function () {
    anyLookupBlockResponse = await this.indexerClient.lookupBlock().do();
  });

  Then(
    'the parsed LookupBlock response should have previous block hash {string}',
    (prevHash) => {
      assert.strictEqual(
        algosdk.bytesToBase64(anyLookupBlockResponse.previousBlockHash),
        prevHash
      );
    }
  );

  let anyLookupAccountByIDResponse;

  When('we make any LookupAccountByID call', async function () {
    anyLookupAccountByIDResponse = await this.indexerClient
      .lookupAccountByID(
        'MO2H6ZU47Q36GJ6GVHUKGEBEQINN7ZWVACMWZQGIYUOE3RBSRVYHV4ACJI'
      )
      .do();
  });

  Then(
    'the parsed LookupAccountByID response should have address {string}',
    (address) => {
      assert.strictEqual(anyLookupAccountByIDResponse.account.address, address);
    }
  );

  let anyLookupAssetByIDResponse;

  When('we make any LookupAssetByID call', async function () {
    anyLookupAssetByIDResponse = await this.indexerClient
      .lookupAssetByID()
      .do();
  });

  Then('the parsed LookupAssetByID response should have index {int}', (idx) => {
    assert.strictEqual(anyLookupAssetByIDResponse.asset.index, BigInt(idx));
  });

  let anySearchAccountsResponse;

  When('we make any SearchAccounts call', async function () {
    anySearchAccountsResponse = await this.indexerClient.searchAccounts().do();
  });

  Then(
    'the parsed SearchAccounts response should be valid on round {int} and the array should be of len {int} and the element at index {int} should have address {string}',
    (round, length, idx, address) => {
      assert.strictEqual(anySearchAccountsResponse.currentRound, BigInt(round));
      assert.strictEqual(anySearchAccountsResponse.accounts.length, length);
      if (length === 0) {
        return;
      }
      assert.strictEqual(
        anySearchAccountsResponse.accounts[idx].address,
        address
      );
    }
  );

  Then(
    'the parsed SearchAccounts response should be valid on round {int} and the array should be of len {int} and the element at index {int} should have authorizing address {string}',
    (round, length, idx, authAddress) => {
      assert.strictEqual(anySearchAccountsResponse.currentRound, BigInt(round));
      assert.strictEqual(anySearchAccountsResponse.accounts.length, length);
      if (length === 0) {
        return;
      }
      assert.strictEqual(
        anySearchAccountsResponse.accounts[idx].authAddr,
        authAddress
      );
    }
  );

  let anySearchForTransactionsResponse;

  When('we make any SearchForTransactions call', async function () {
    anySearchForTransactionsResponse = await this.indexerClient
      .searchForTransactions()
      .do();
  });

  Then(
    'the parsed SearchForTransactions response should be valid on round {int} and the array should be of len {int} and the element at index {int} should have sender {string}',
    (round, length, idx, sender) => {
      assert.strictEqual(
        anySearchForTransactionsResponse.currentRound,
        BigInt(round)
      );
      assert.strictEqual(
        anySearchForTransactionsResponse.transactions.length,
        length
      );
      if (length === 0) {
        return;
      }
      assert.strictEqual(
        anySearchForTransactionsResponse.transactions[idx].sender,
        sender
      );
    }
  );

  Then(
    'the parsed SearchForTransactions response should be valid on round {int} and the array should be of len {int} and the element at index {int} should have rekey-to {string}',
    (round, length, idx, rekeyTo) => {
      assert.strictEqual(
        anySearchForTransactionsResponse.currentRound,
        BigInt(round)
      );
      assert.strictEqual(
        anySearchForTransactionsResponse.transactions.length,
        length
      );
      if (length === 0) {
        return;
      }
      assert.strictEqual(
        anySearchForTransactionsResponse.transactions[idx].rekeyTo,
        rekeyTo
      );
    }
  );

  let anySearchForAssetsResponse;

  When('we make any SearchForAssets call', async function () {
    anySearchForAssetsResponse = await this.indexerClient
      .searchForAssets()
      .do();
  });

  Then(
    'the parsed SearchForAssets response should be valid on round {int} and the array should be of len {int} and the element at index {int} should have asset index {int}',
    (round, length, idx, assetIndex) => {
      assert.strictEqual(
        anySearchForAssetsResponse.currentRound,
        BigInt(round)
      );
      assert.strictEqual(anySearchForAssetsResponse.assets.length, length);
      if (length === 0) {
        return;
      }
      assert.strictEqual(
        anySearchForAssetsResponse.assets[idx].index,
        BigInt(assetIndex)
      );
    }
  );

  /// /////////////////////////////////
  // begin rekey test helpers
  /// /////////////////////////////////

  When('I add a rekeyTo field with address {string}', function (address) {
    this.txn.rekeyTo = algosdk.decodeAddress(address);
  });

  When(
    'I add a rekeyTo field with the private key algorand address',
    function () {
      const keypair = keyPairFromSecretKey(this.sk);
      const pubKeyFromSk = keypair.publicKey;
      this.txn.rekeyTo = algosdk.decodeAddress(
        algosdk.encodeAddress(pubKeyFromSk)
      );
    }
  );

  When('I set the from address to {string}', function (sender) {
    this.txn.sender = algosdk.decodeAddress(sender);
  });

  let dryrunResponse;

  When('we make any Dryrun call', async function () {
    const dr = new algosdk.modelsv2.DryrunRequest({
      accounts: [],
      apps: [],
      latestTimestamp: 7,
      protocolVersion: 'future',
      round: 100,
      sources: [],
      txns: [],
    });
    dryrunResponse = await this.v2Client.dryrun(dr).do();
  });

  Then(
    'the parsed Dryrun Response should have global delta {string} with {int}',
    (key, action) => {
      assert.strictEqual(dryrunResponse.txns[0].globalDelta[0].key, key);
      assert.strictEqual(
        dryrunResponse.txns[0].globalDelta[0].value.action,
        action
      );
    }
  );

  When('I dryrun a {string} program {string}', async function (kind, program) {
    const data = await loadResource(program);
    const sp = await this.v2Client.getTransactionParams().do();
    const algoTxn = algosdk.makePaymentTxnWithSuggestedParamsFromObject({
      sender: 'UAPJE355K7BG7RQVMTZOW7QW4ICZJEIC3RZGYG5LSHZ65K6LCNFPJDSR7M',
      receiver: 'UAPJE355K7BG7RQVMTZOW7QW4ICZJEIC3RZGYG5LSHZ65K6LCNFPJDSR7M',
      amount: 1000,
      suggestedParams: sp,
    });
    let txns;
    let sources = [];

    switch (kind) {
      case 'compiled':
        txns = [
          new algosdk.SignedTransaction({
            lsig: new algosdk.LogicSig(data),
            txn: algoTxn,
          }),
        ];
        break;
      case 'source':
        txns = [
          new algosdk.SignedTransaction({
            txn: algoTxn,
          }),
        ];
        sources = [
          new algosdk.modelsv2.DryrunSource({
            fieldName: 'lsig',
            source: new TextDecoder().decode(data),
            txnIndex: 0,
            appIndex: 0,
          }),
        ];
        break;
      default:
        throw Error(`kind ${kind} not in (source, compiled)`);
    }

    const dr = new algosdk.modelsv2.DryrunRequest({
      accounts: [],
      apps: [],
      latestTimestamp: 0,
      protocolVersion: '',
      round: 0,
      txns,
      sources,
    });
    dryrunResponse = await this.v2Client.dryrun(dr).do();
  });

  Then('I get execution result {string}', (result) => {
    let msgs;
    const res = dryrunResponse.txns[0];
    if (res.logicSigMessages !== undefined && res.logicSigMessages.length > 0) {
      msgs = res.logicSigMessages;
    } else if (
      res.appCallMessages !== undefined &&
      res.appCallMessages.length > 0
    ) {
      msgs = res.appCallMessages;
    }
    assert.ok(msgs.length > 0);
    assert.strictEqual(msgs[0], result);
  });

  let compileStatusCode;
  let compileResponse;

  When('I compile a teal program {string}', async function (program) {
    const data = await loadResource(program);
    try {
      compileResponse = await this.v2Client.compile(data).do();
      compileStatusCode = 200;
    } catch (e) {
      compileStatusCode = e.response.status;
      compileResponse = {
        result: '',
        hash: '',
      };
    }
  });

  Then(
    'it is compiled with {int} and {string} and {string}',
    (status, result, hash) => {
      assert.strictEqual(status, compileStatusCode);
      assert.strictEqual(result, compileResponse.result);
      assert.strictEqual(hash, compileResponse.hash);
    }
  );

  Then(
    'base64 decoding the response is the same as the binary {string}',
    async (program) => {
      const data = await loadResource(program);
      const decodedResult = makeUint8Array(
        algosdk.base64ToBytes(compileResponse.result)
      );
      assert.deepStrictEqual(makeUint8Array(data), decodedResult);
    }
  );

  /// /////////////////////////////////
  // TealSign tests
  /// /////////////////////////////////

  Given('base64 encoded data to sign {string}', function (data) {
    this.data = algosdk.base64ToBytes(data);
  });

  Given('program hash {string}', function (contractAddress) {
    this.contractAddress = contractAddress;
  });

  Given('base64 encoded program {string}', function (programEncoded) {
    const program = algosdk.base64ToBytes(programEncoded);
    const lsig = new algosdk.LogicSig(program);
    this.contractAddress = lsig.address();
  });

  Given('base64 encoded private key {string}', function (keyEncoded) {
    const seed = algosdk.base64ToBytes(keyEncoded);
    const keys = keyPairFromSeed(seed);
    this.sk = keys.secretKey;
  });

  When('I perform tealsign', function () {
    this.sig = algosdk.tealSign(this.sk, this.data, this.contractAddress);
  });

  Then('the signature should be equal to {string}', function (expectedEncoded) {
    const expected = makeUint8Array(algosdk.base64ToBytes(expectedEncoded));
    assert.deepStrictEqual(this.sig, expected);
  });

  /// /////////////////////////////////
  // begin application test helpers
  /// /////////////////////////////////

  Given(
    'a signing account with address {string} and mnemonic {string}',
    function (address, mnemonic) {
      this.signingAccount = algosdk.mnemonicToSecretKey(mnemonic);
      if (this.signingAccount.addr.toString() !== address) {
        throw new Error(
          `Address does not match mnemonic: ${this.signingAccount.addr} !== ${address}`
        );
      }
    }
  );

  Given(
    'suggested transaction parameters from the algod v2 client',
    async function () {
      this.suggestedParams = await this.v2Client.getTransactionParams().do();
    }
  );

  When(
    'I build a payment transaction with sender {string}, receiver {string}, amount {int}, close remainder to {string}',
    function (sender, receiver, amount, closeTo) {
      const from = sender === 'transient' ? this.transientAccount.addr : sender;
      const to =
        receiver === 'transient' ? this.transientAccount.addr : receiver;

      this.txn = algosdk.makePaymentTxnWithSuggestedParamsFromObject({
        sender: from,
        receiver: to,
        amount: parseInt(amount, 10),
        closeRemainderTo: closeTo.length === 0 ? undefined : closeTo,
        suggestedParams: this.suggestedParams,
      });
    }
  );

  Then(
    "I get the account address for the current application and see that it matches the app id's hash",
    async function () {
      const appID = this.currentApplicationIndex;
      const toSign = concatArrays(
        new TextEncoder().encode('appID'),
        algosdk.encodeUint64(appID)
      );
      const expected = new algosdk.Address(makeUint8Array(genericHash(toSign)));
      const actual = algosdk.getApplicationAddress(appID);
      assert.deepStrictEqual(expected, actual);
    }
  );

  Given(
    "I fund the current application's address with {int} microalgos.",
    async function (amount) {
      const sp = await this.v2Client.getTransactionParams().do();
      if (sp.firstValid === 0) sp.firstValid = 1;
      const fundingTxn = algosdk.makePaymentTxnWithSuggestedParamsFromObject({
        sender: this.accounts[0],
        receiver: algosdk.getApplicationAddress(this.currentApplicationIndex),
        amount,
        suggestedParams: sp,
      });
      const stxn = await this.kcl.signTransaction(
        this.handle,
        this.wallet_pswd,
        fundingTxn
      );

      const fundingResponse = await this.v2Client.sendRawTransaction(stxn).do();
      const info = await algosdk.waitForConfirmation(
        this.v2Client,
        fundingResponse.txid,
        1
      );
      assert.ok(info.confirmedRound > 0);
    }
  );

  Given(
    'suggested transaction parameters fee {int}, flat-fee {string}, first-valid {int}, last-valid {int}, genesis-hash {string}, genesis-id {string}',
    function (fee, flatFee, firstValid, lastValid, genesisHashB64, genesisID) {
      assert.ok(['true', 'false'].includes(flatFee));

      this.suggestedParams = {
        minFee: 1000, // Would be nice to  take this as an argument in the future
        flatFee: flatFee === 'true',
        fee,
        firstValid,
        lastValid,
        genesisID,
        genesisHash: algosdk.base64ToBytes(genesisHashB64),
      };
    }
  );

  When(
    'I build a keyreg transaction with sender {string}, nonparticipation {string}, vote first {int}, vote last {int}, key dilution {int}, vote public key {string}, selection public key {string}, and state proof public key {string}',
    function (
      sender,
      nonpart,
      voteFirst,
      voteLast,
      keyDilution,
      votePk,
      selectionPk,
      stateProofPk
    ) {
      assert.ok(['true', 'false'].includes(nonpart));

      this.txn = algosdk.makeKeyRegistrationTxnWithSuggestedParamsFromObject({
        sender,
        voteKey: votePk.length ? algosdk.base64ToBytes(votePk) : undefined,
        selectionKey: selectionPk.length
          ? algosdk.base64ToBytes(selectionPk)
          : undefined,
        stateProofKey: stateProofPk.length
          ? algosdk.base64ToBytes(stateProofPk)
          : undefined,
        voteFirst: voteFirst || undefined,
        voteLast: voteLast || undefined,
        voteKeyDilution: keyDilution || undefined,
        nonParticipation: nonpart === 'true',
        suggestedParams: this.suggestedParams,
      });
    }
  );

  function operationStringToEnum(inString) {
    switch (inString) {
      case 'noop':
        return algosdk.OnApplicationComplete.NoOpOC;
      case 'call':
        return algosdk.OnApplicationComplete.NoOpOC;
      case 'create':
        return algosdk.OnApplicationComplete.NoOpOC;
      case 'update':
        return algosdk.OnApplicationComplete.UpdateApplicationOC;
      case 'create-and-optin':
        return algosdk.OnApplicationComplete.OptInOC;
      case 'optin':
        return algosdk.OnApplicationComplete.OptInOC;
      case 'delete':
        return algosdk.OnApplicationComplete.DeleteApplicationOC;
      case 'clear':
        return algosdk.OnApplicationComplete.ClearStateOC;
      case 'closeout':
        return algosdk.OnApplicationComplete.CloseOutOC;
      default:
        throw Error(
          `did not recognize application operation string ${inString}`
        );
    }
  }

  async function compileProgram(client, program) {
    const data = await loadResource(program);
    if (program.endsWith('.teal')) {
      try {
        const compiledResponse = await client.compile(data).do();
        const compiledProgram = makeUint8Array(
          algosdk.base64ToBytes(compiledResponse.result)
        );
        return compiledProgram;
      } catch (err) {
        throw new Error(`could not compile teal program: ${err}`);
      }
    }
    return makeUint8Array(data);
  }

  When(
    'I build an application transaction with operation {string}, application-id {int}, sender {string}, approval-program {string}, clear-program {string}, global-bytes {int}, global-ints {int}, local-bytes {int}, local-ints {int}, app-args {string}, foreign-apps {string}, foreign-assets {string}, app-accounts {string}, fee {int}, first-valid {int}, last-valid {int}, genesis-hash {string}, extra-pages {int}, boxes {string}',
    async function (
      operationString,
      appIndex,
      sender,
      approvalProgramFile,
      clearProgramFile,
      numGlobalByteSlices,
      numGlobalInts,
      numLocalByteSlices,
      numLocalInts,
      appArgsCommaSeparatedString,
      foreignAppsCommaSeparatedString,
      foreignAssetsCommaSeparatedString,
      appAccountsCommaSeparatedString,
      fee,
      firstValid,
      lastValid,
      genesisHashBase64,
      extraPages,
      boxesCommaSeparatedString
    ) {
      // operation string to enum
      const operation = operationStringToEnum(operationString);
      // open and load in approval program
      let approvalProgramBytes;
      if (approvalProgramFile !== '') {
        approvalProgramBytes = await compileProgram(
          this.v2Client,
          approvalProgramFile
        );
      }
      // open and load in clear program
      let clearProgramBytes;
      if (clearProgramFile !== '') {
        clearProgramBytes = await compileProgram(
          this.v2Client,
          clearProgramFile
        );
      }
      // split and process app args
      let appArgs;
      if (appArgsCommaSeparatedString !== '') {
        appArgs = splitAndProcessAppArgs(appArgsCommaSeparatedString);
      }
      // split and process foreign apps
      let foreignApps;
      if (foreignAppsCommaSeparatedString !== '') {
        foreignApps = makeArray();
        foreignAppsCommaSeparatedString
          .split(',')
          .forEach((foreignAppAsString) => {
            foreignApps.push(parseInt(foreignAppAsString));
          });
      }
      // split and process foreign assets
      let foreignAssets;
      if (foreignAssetsCommaSeparatedString !== '') {
        foreignAssets = makeArray();
        foreignAssetsCommaSeparatedString
          .split(',')
          .forEach((foreignAssetAsString) => {
            foreignAssets.push(parseInt(foreignAssetAsString));
          });
      }
      // split and process app accounts
      let appAccounts;
      if (appAccountsCommaSeparatedString !== '') {
        appAccounts = makeArray(...appAccountsCommaSeparatedString.split(','));
      }
      // split and process box references
      let boxes;
      if (boxesCommaSeparatedString !== '') {
        boxes = splitAndProcessBoxReferences(boxesCommaSeparatedString);
      }
      // build suggested params object
      const sp = {
        genesisHash: algosdk.base64ToBytes(genesisHashBase64),
        firstValid,
        lastValid,
        fee,
        flatFee: true,
        minFee: 1000, // Shouldn't matter because flatFee=true
      };

      switch (operationString) {
        case 'call':
          this.txn = algosdk.makeApplicationNoOpTxnFromObject({
            sender,
            appIndex,
            appArgs,
            accounts: appAccounts,
            foreignApps,
            foreignAssets,
            boxes,
            suggestedParams: sp,
          });
          return;
        case 'create':
          this.txn = algosdk.makeApplicationCreateTxnFromObject({
            sender,
            onComplete: operation,
            approvalProgram: approvalProgramBytes,
            clearProgram: clearProgramBytes,
            numLocalInts,
            numLocalByteSlices,
            numGlobalInts,
            numGlobalByteSlices,
            extraPages,
            appArgs,
            accounts: appAccounts,
            foreignApps,
            foreignAssets,
            boxes,
            suggestedParams: sp,
          });
          return;
        case 'update':
          this.txn = algosdk.makeApplicationUpdateTxnFromObject({
            sender,
            appIndex,
            approvalProgram: approvalProgramBytes,
            clearProgram: clearProgramBytes,
            appArgs,
            accounts: appAccounts,
            foreignApps,
            foreignAssets,
            boxes,
            suggestedParams: sp,
          });
          return;
        case 'optin':
          this.txn = algosdk.makeApplicationOptInTxnFromObject({
            sender,
            appIndex,
            appArgs,
            accounts: appAccounts,
            foreignApps,
            foreignAssets,
            boxes,
            suggestedParams: sp,
          });
          return;
        case 'delete':
          this.txn = algosdk.makeApplicationDeleteTxnFromObject({
            sender,
            appIndex,
            appArgs,
            accounts: appAccounts,
            foreignApps,
            foreignAssets,
            boxes,
            suggestedParams: sp,
          });
          return;
        case 'clear':
          this.txn = algosdk.makeApplicationClearStateTxnFromObject({
            sender,
            appIndex,
            appArgs,
            accounts: appAccounts,
            foreignApps,
            foreignAssets,
            boxes,
            suggestedParams: sp,
          });
          return;
        case 'closeout':
          this.txn = algosdk.makeApplicationCloseOutTxnFromObject({
            sender,
            appIndex,
            appArgs,
            accounts: appAccounts,
            foreignApps,
            foreignAssets,
            boxes,
            suggestedParams: sp,
          });
          return;
        default:
          throw Error(
            `did not recognize application operation string ${operationString}`
          );
      }
    }
  );

  When('sign the transaction', function () {
    this.stx = this.txn.signTxn(this.signingAccount.sk);
  });

  Then(
    'the base64 encoded signed transaction should equal {string}',
    function (base64golden) {
      const actualBase64 = algosdk.bytesToBase64(this.stx);
      assert.strictEqual(actualBase64, base64golden);
    }
  );

  Then('the decoded transaction should equal the original', function () {
    const decoded = algosdk.decodeSignedTransaction(this.stx);
    // comparing the output of toEncodingData instead because the Transaction class instance
    // may have some nonconsequential differences in internal representation
    assert.deepStrictEqual(
      decoded.txn.toEncodingData(),
      this.txn.toEncodingData()
    );
  });

  Given(
    'an algod v2 client connected to {string} port {int} with token {string}',
    function (host, port, token) {
      let mutableHost = host;

      if (!mutableHost.startsWith('http')) {
        mutableHost = `http://${mutableHost}`;
      }
      this.v2Client = new algosdk.Algodv2(token, mutableHost, port, {});
    }
  );

  Given(
    'an algod v2 client connected to mock server with token {string}',
    function (token) {
      this.v2Client = new algosdk.Algodv2(
        token,
        `http://${mockAlgodPathRecorderHost}`,
        mockAlgodPathRecorderPort,
        {}
      );
    }
  );

  Given(
    'an indexer v2 client connected to mock server with token {string}',
    function (token) {
      this.indexerV2client = new algosdk.Indexer(
        token,
        `http://${mockIndexerPathRecorderHost}`,
        mockIndexerPathRecorderPort,
        {}
      );
    }
  );

  Given(
    'I create a new transient account and fund it with {int} microalgos.',
    async function (fundingAmount) {
      this.transientAccount = algosdk.generateAccount();

      const sp = await this.v2Client.getTransactionParams().do();
      if (sp.firstValid === 0) sp.firstValid = 1;
      const fundingTxn = algosdk.makePaymentTxnWithSuggestedParamsFromObject({
        sender: this.accounts[0],
        receiver: this.transientAccount.addr,
        amount: fundingAmount,
        suggestedParams: sp,
      });
      const stxKmd = await this.kcl.signTransaction(
        this.handle,
        this.wallet_pswd,
        fundingTxn
      );
      const fundingResponse = await this.v2Client
        .sendRawTransaction(stxKmd)
        .do();
      const info = await algosdk.waitForConfirmation(
        this.v2Client,
        fundingResponse.txid,
        1
      );
      assert.ok(info.confirmedRound > 0);
    }
  );

  Given(
    'I build an application transaction with the transient account, the current application, suggested params, operation {string}, approval-program {string}, clear-program {string}, global-bytes {int}, global-ints {int}, local-bytes {int}, local-ints {int}, app-args {string}, foreign-apps {string}, foreign-assets {string}, app-accounts {string}, extra-pages {int}, boxes {string}',
    async function (
      operationString,
      approvalProgramFile,
      clearProgramFile,
      numGlobalByteSlices,
      numGlobalInts,
      numLocalByteSlices,
      numLocalInts,
      appArgsCommaSeparatedString,
      foreignAppsCommaSeparatedString,
      foreignAssetsCommaSeparatedString,
      appAccountsCommaSeparatedString,
      extraPages,
      boxesCommaSeparatedString
    ) {
      if (
        operationString === 'create' ||
        operationString === 'create-and-optin'
      ) {
        this.currentApplicationIndex = 0;
      }

      // operation string to enum
      const operation = operationStringToEnum(operationString);
      // open and load in approval program
      let approvalProgramBytes;
      if (approvalProgramFile !== '') {
        approvalProgramBytes = await compileProgram(
          this.v2Client,
          approvalProgramFile
        );
      }
      // open and load in clear program
      let clearProgramBytes;
      if (clearProgramFile !== '') {
        clearProgramBytes = await compileProgram(
          this.v2Client,
          clearProgramFile
        );
      }
      // split and process app args
      let appArgs;
      if (appArgsCommaSeparatedString !== '') {
        appArgs = splitAndProcessAppArgs(appArgsCommaSeparatedString);
      }
      // split and process foreign apps
      let foreignApps;
      if (foreignAppsCommaSeparatedString !== '') {
        foreignApps = [];
        foreignAppsCommaSeparatedString
          .split(',')
          .forEach((foreignAppAsString) => {
            foreignApps.push(parseInt(foreignAppAsString));
          });
      }
      // split and process foreign assets
      let foreignAssets;
      if (foreignAssetsCommaSeparatedString !== '') {
        foreignAssets = [];
        foreignAssetsCommaSeparatedString
          .split(',')
          .forEach((foreignAssetAsString) => {
            foreignAssets.push(parseInt(foreignAssetAsString));
          });
      }
      // split and process app accounts
      let appAccounts;
      if (appAccountsCommaSeparatedString !== '') {
        appAccounts = appAccountsCommaSeparatedString.split(',');
      }
      // split and process box references
      let boxes;
      if (boxesCommaSeparatedString !== '') {
        boxes = splitAndProcessBoxReferences(boxesCommaSeparatedString);
      }
      const sp = await this.v2Client.getTransactionParams().do();
      if (sp.firstValid === 0) sp.firstValid = 1;
      this.txn = algosdk.makeApplicationCallTxnFromObject({
        sender: this.transientAccount.addr,
        appIndex: this.currentApplicationIndex,
        onComplete: operation,
        numLocalInts,
        numLocalByteSlices,
        numGlobalInts,
        numGlobalByteSlices,
        extraPages,
        approvalProgram: approvalProgramBytes,
        clearProgram: clearProgramBytes,
        appArgs,
        accounts: appAccounts,
        foreignApps,
        foreignAssets,
        boxes,
        suggestedParams: sp,
      });
    }
  );

  Given(
    'I sign and submit the transaction, saving the txid. If there is an error it is {string}.',
    async function (errorString) {
      try {
        const appStx = this.txn.signTxn(this.transientAccount.sk);
        this.appTxid = await this.v2Client.sendRawTransaction(appStx).do();
      } catch (err) {
        if (errorString !== '') {
          // error was expected. check that err.message includes expected string.
          assert.ok(err.message.includes(errorString), err);
        } else {
          // unexpected error, rethrow.
          throw err;
        }
      }
    }
  );

  Given('I wait for the transaction to be confirmed.', async function () {
    const info = await algosdk.waitForConfirmation(
      this.v2Client,
      this.appTxid.txid,
      1
    );
    assert.ok(info.confirmedRound > 0);
    this.lastTxnConfirmedRound = info.confirmedRound;
  });

  Given('I reset the array of application IDs to remember.', async function () {
    this.appIDs = [];
  });

  Given('I remember the new application ID.', async function () {
    const info = await this.v2Client
      .pendingTransactionInformation(this.appTxid.txid)
      .do();
    this.currentApplicationIndex = info.applicationIndex;

    if (!Object.prototype.hasOwnProperty.call(this, 'appIDs')) {
      this.appIDs = [];
    }
    this.appIDs.push(this.currentApplicationIndex);
  });

  Then(
    'The transient account should have the created app {string} and total schema byte-slices {int} and uints {int},' +
      ' the application {string} state contains key {string} with value {string}',
    async function (
      appCreatedBoolAsString,
      numByteSlices,
      numUints,
      applicationState,
      stateKey,
      stateValue
    ) {
      const accountInfo = await this.v2Client
        .accountInformation(this.transientAccount.addr)
        .do();
      const appTotalSchema = accountInfo.appsTotalSchema;
      assert.strictEqual(
        appTotalSchema.numByteSlice.toString(),
        numByteSlices.toString()
      );
      assert.strictEqual(
        appTotalSchema.numUint.toString(),
        numUints.toString()
      );

      const appCreated = appCreatedBoolAsString === 'true';
      const { createdApps } = accountInfo;
      //  If we don't expect the app to exist, verify that it isn't there and exit.
      if (!appCreated) {
        for (let i = 0; i < createdApps.length; i++) {
          assert.notStrictEqual(
            createdApps[i].id,
            this.currentApplicationIndex
          );
        }
        return;
      }

      let foundApp = false;
      for (let i = 0; i < createdApps.length; i++) {
        foundApp =
          foundApp ||
          createdApps[i].id.toString() ===
            this.currentApplicationIndex.toString();
      }
      assert.ok(foundApp);

      // If there is no key to check, we're done.
      if (stateKey === '') {
        return;
      }

      let foundValueForKey = false;
      let keyValues = [];
      if (applicationState === 'local') {
        let counter = 0;
        for (let i = 0; i < accountInfo.appsLocalState.length; i++) {
          const localState = accountInfo.appsLocalState[i];
          if (
            localState.id.toString() === this.currentApplicationIndex.toString()
          ) {
            keyValues = localState.keyValue;
            counter += 1;
          }
        }
        assert.strictEqual(counter, 1);
      } else if (applicationState === 'global') {
        let counter = 0;
        for (let i = 0; i < accountInfo.createdApps.length; i++) {
          const createdApp = accountInfo.createdApps[i];
          if (
            createdApp.id.toString() === this.currentApplicationIndex.toString()
          ) {
            keyValues = createdApp.params.globalState;
            counter += 1;
          }
        }
        assert.strictEqual(counter, 1);
      } else {
        assert.fail(
          `test does not understand given application state: ${applicationState}`
        );
      }

      assert.ok(keyValues.length > 0);

      for (let i = 0; i < keyValues.length; i++) {
        const keyValue = keyValues[i];
        const foundKey = keyValue.key;
        if (foundKey === stateKey) {
          foundValueForKey = true;
          const foundValue = keyValue.value;
          if (foundValue.type === 1) {
            assert.strictEqual(foundValue.bytes, stateValue);
          } else if (foundValue.type === 0) {
            assert.strictEqual(foundValue.uint, stateValue);
          }
        }
      }
      assert.ok(foundValueForKey);
    }
  );

  Then('fee field is in txn', async function () {
    const s = algosdk.decodeObj(this.stx);
    const { txn } = s;
    assert.strictEqual('fee' in txn, true);
  });

  Then('fee field not in txn', async function () {
    const s = algosdk.decodeObj(this.stx);
    const { txn } = s;
    assert.strictEqual(!('fee' in txn), true);
  });

  When(
    'I create the Method object from method signature {string}',
    function (signature) {
      this.method = algosdk.ABIMethod.fromSignature(signature);
    }
  );

  When(
    'I create the Method object with name {string} first argument type {string} second argument type {string} and return type {string}',
    function (name, firstArgType, secondArgType, returnType) {
      this.method = makeABIMethod(
        makeObject({
          name,
          args: makeArray(
            makeObject({
              type: firstArgType,
            }),
            makeObject({
              type: secondArgType,
            })
          ),
          returns: makeObject({ type: returnType }),
        })
      );
    }
  );

  When(
    'I create the Method object with name {string} first argument name {string} first argument type {string} second argument name {string} second argument type {string} and return type {string}',
    function (
      name,
      firstArgName,
      firstArgType,
      secondArgName,
      secondArgType,
      returnType
    ) {
      this.method = makeABIMethod(
        makeObject({
          name,
          args: makeArray(
            makeObject({ name: firstArgName, type: firstArgType }),
            makeObject({ name: secondArgName, type: secondArgType })
          ),
          returns: makeObject({ type: returnType }),
        })
      );
    }
  );

  When(
    'I create the Method object with name {string} method description {string} first argument type {string} first argument description {string} second argument type {string} second argument description {string} and return type {string}',
    function (
      name,
      methodDesc,
      firstArgType,
      firstArgDesc,
      secondArgType,
      secondArgDesc,
      returnType
    ) {
      this.method = makeABIMethod(
        makeObject({
          name,
          desc: methodDesc,
          args: makeArray(
            makeObject({ type: firstArgType, desc: firstArgDesc }),
            makeObject({ type: secondArgType, desc: secondArgDesc })
          ),
          returns: makeObject({ type: returnType }),
        })
      );
    }
  );

  When('I serialize the Method object into json', function () {
    this.json = JSON.stringify(this.method);
  });

  Then(
    'the method selector should be {string}',
    function (expectedSelectorHex) {
      const actualSelector = this.method.getSelector();
      const expectedSelector = makeUint8Array(
        algosdk.hexToBytes(expectedSelectorHex)
      );
      assert.deepStrictEqual(actualSelector, expectedSelector);
    }
  );

  Then('the txn count should be {int}', function (expectedCount) {
    const actualCount = this.method.txnCount();
    assert.strictEqual(actualCount, parseInt(expectedCount));
  });

  Then(
    'the deserialized json should equal the original Method object',
    function () {
      const deserializedMethod = makeABIMethod(parseJSON(this.json));
      assert.deepStrictEqual(deserializedMethod, this.method);
    }
  );

  When(
    'I create an Interface object from the Method object with name {string} and description {string}',
    function (name, desc) {
      this.interface = new algosdk.ABIInterface(
        makeObject({
          name,
          desc,
          methods: makeArray(this.method.toJSON()),
        })
      );
    }
  );

  When('I serialize the Interface object into json', function () {
    this.json = JSON.stringify(this.interface);
  });

  Then(
    'the deserialized json should equal the original Interface object',
    function () {
      const deserializedInterface = new algosdk.ABIInterface(
        parseJSON(this.json)
      );
      assert.deepStrictEqual(deserializedInterface, this.interface);
    }
  );

  When(
    'I create a Contract object from the Method object with name {string} and description {string}',
    function (name, desc) {
      this.contract = makeABIContract(
        makeObject({
          name,
          desc,
          methods: makeArray(this.method.toJSON()),
        })
      );
    }
  );

  When(
    "I set the Contract's appID to {int} for the network {string}",
    function (appID, network) {
      this.contract.networks[network] = makeObject({
        appID: parseInt(appID, 10),
      });
    }
  );

  When('I serialize the Contract object into json', function () {
    this.json = JSON.stringify(this.contract);
  });

  Then(
    'the deserialized json should equal the original Contract object',
    function () {
      const deserializedContract = makeABIContract(parseJSON(this.json));
      assert.deepStrictEqual(deserializedContract, this.contract);
    }
  );

  Then(
    'the produced json should equal {string} loaded from {string}',
    function (expectedJson) {
      // compare parsed JSON to avoid differences between encoded field order
      assert.deepStrictEqual(JSON.parse(this.json), JSON.parse(expectedJson));
    }
  );

  Given('a new AtomicTransactionComposer', function () {
    this.composer = new algosdk.AtomicTransactionComposer();
  });

  Given('an application id {int}', function (appId) {
    this.currentApplicationIndex = parseInt(appId, 10);
  });

  When('I make a transaction signer for the signing account.', function () {
    this.transactionSigner = algosdk.makeBasicAccountTransactionSigner(
      this.signingAccount
    );
  });

  When('I make a transaction signer for the transient account.', function () {
    this.transactionSigner = algosdk.makeBasicAccountTransactionSigner(
      this.transientAccount
    );
  });

  When(
    'I create a transaction with signer with the current transaction.',
    function () {
      this.transactionWithSigner = {
        txn: this.txn,
        signer: this.transactionSigner,
      };
    }
  );

  When(
    'I create a transaction with an empty signer with the current transaction.',
    function () {
      this.transactionWithSigner = {
        txn: this.txn,
        signer: algosdk.makeEmptyTransactionSigner(),
      };
    }
  );

  When('I create a new method arguments array.', function () {
    this.encodedMethodArguments = [];
  });

  When(
    'I append the encoded arguments {string} to the method arguments array.',
    function (commaSeparatedB64Args) {
      if (commaSeparatedB64Args.length === 0) {
        return;
      }
      const rawArgs = commaSeparatedB64Args.split(',');

      // Optionally parse ctxAppIds
      const args = [];
      for (let i = 0; i < rawArgs.length; i++) {
        let b64Arg = rawArgs[i];
        if (b64Arg.includes('ctxAppIdx')) {
          // Retrieve the n'th app id in the saved array of app ids
          b64Arg = b64Arg.split(':');
          const appID = this.appIDs[parseInt(b64Arg[1], 10)];
          args.push(algosdk.encodeUint64(appID));
        } else {
          args.push(makeUint8Array(algosdk.base64ToBytes(b64Arg)));
        }
      }
      this.encodedMethodArguments.push(...args);
    }
  );

  When(
    'I append the current transaction with signer to the method arguments array.',
    function () {
      this.encodedMethodArguments.push(this.transactionWithSigner);
    }
  );

  async function addMethodCallToComposer(
    sender,
    onComplete,
    approvalProgramFile,
    clearProgramFile,
    globalBytes,
    globalInts,
    localBytes,
    localInts,
    extraPages,
    note,
    boxesCommaSeparatedString
  ) {
    // open and load in approval program
    let approvalProgramBytes;
    if (approvalProgramFile !== '') {
      approvalProgramBytes = await compileProgram(
        this.v2Client,
        approvalProgramFile
      );
    }
    // open and load in clear program
    let clearProgramBytes;
    if (clearProgramFile !== '') {
      clearProgramBytes = await compileProgram(this.v2Client, clearProgramFile);
    }

    const methodArgs = [];

    assert.strictEqual(
      this.encodedMethodArguments.length,
      this.method.args.length
    );

    for (let i = 0; i < this.method.args.length; i++) {
      const argSpec = this.method.args[i];
      const encodedArg = this.encodedMethodArguments[i];

      if (algosdk.abiTypeIsTransaction(argSpec.type)) {
        methodArgs.push(encodedArg);
        continue;
      }

      let typeToDecode = argSpec.type;

      if (algosdk.abiTypeIsReference(argSpec.type)) {
        switch (argSpec.type) {
          case algosdk.ABIReferenceType.account:
            typeToDecode = algosdk.ABIType.from('address');
            break;
          case algosdk.ABIReferenceType.application:
          case algosdk.ABIReferenceType.asset:
            typeToDecode = algosdk.ABIType.from('uint64');
            break;
          default:
            throw new Error(`Unknown reference type: ${argSpec.type}`);
        }
      }

      if (typeof typeToDecode === 'string') {
        throw new Error(`Cannot decode with type: ${typeToDecode}`);
      }

      methodArgs.push(typeToDecode.decode(encodedArg));
    }

    let boxes;
    if (boxesCommaSeparatedString !== '') {
      boxes = splitAndProcessBoxReferences(boxesCommaSeparatedString);
    }

    this.composer.addMethodCall({
      appID: this.currentApplicationIndex,
      method: this.method,
      methodArgs,
      sender,
      suggestedParams: this.suggestedParams,
      onComplete: operationStringToEnum(onComplete),
      approvalProgram: approvalProgramBytes,
      clearProgram: clearProgramBytes,
      numGlobalInts: globalInts,
      numGlobalByteSlices: globalBytes,
      numLocalInts: localInts,
      numLocalByteSlices: localBytes,
      extraPages,
      note,
      boxes,
      signer: this.transactionSigner,
    });
  }

  When(
    'I add a method call with the transient account, the current application, suggested params, on complete {string}, current transaction signer, current method arguments.',
    async function (onComplete) {
      await addMethodCallToComposer.call(
        this,
        this.transientAccount.addr,
        onComplete,
        '',
        '',
        undefined,
        undefined,
        undefined,
        undefined,
        undefined,
        undefined,
        undefined
      );
    }
  );

  When(
    'I add a method call with the signing account, the current application, suggested params, on complete {string}, current transaction signer, current method arguments.',
    async function (onComplete) {
      await addMethodCallToComposer.call(
        this,
        this.signingAccount.addr,
        onComplete,
        '',
        '',
        undefined,
        undefined,
        undefined,
        undefined,
        undefined,
        undefined,
        undefined
      );
    }
  );

  When(
    'I add a method call with the transient account, the current application, suggested params, on complete {string}, current transaction signer, current method arguments, boxes {string}.',
    async function (onComplete, boxesCommaSeparatedString) {
      await addMethodCallToComposer.call(
        this,
        this.transientAccount.addr,
        onComplete,
        '',
        '',
        undefined,
        undefined,
        undefined,
        undefined,
        undefined,
        undefined,
        boxesCommaSeparatedString
      );
    }
  );

  When(
    'I add a method call with the transient account, the current application, suggested params, on complete {string}, current transaction signer, current method arguments, approval-program {string}, clear-program {string}, global-bytes {int}, global-ints {int}, local-bytes {int}, local-ints {int}, extra-pages {int}.',
    async function (
      onComplete,
      approvalProg,
      clearProg,
      globalBytes,
      globalInts,
      localBytes,
      localInts,
      extraPages
    ) {
      await addMethodCallToComposer.call(
        this,
        this.transientAccount.addr,
        onComplete,
        approvalProg,
        clearProg,
        parseInt(globalBytes, 10),
        parseInt(globalInts, 10),
        parseInt(localBytes, 10),
        parseInt(localInts, 10),
        parseInt(extraPages, 10),
        undefined,
        undefined
      );
    }
  );

  When(
    'I add a method call with the signing account, the current application, suggested params, on complete {string}, current transaction signer, current method arguments, approval-program {string}, clear-program {string}, global-bytes {int}, global-ints {int}, local-bytes {int}, local-ints {int}, extra-pages {int}.',
    async function (
      onComplete,
      approvalProg,
      clearProg,
      globalBytes,
      globalInts,
      localBytes,
      localInts,
      extraPages
    ) {
      await addMethodCallToComposer.call(
        this,
        this.signingAccount.addr,
        onComplete,
        approvalProg,
        clearProg,
        parseInt(globalBytes, 10),
        parseInt(globalInts, 10),
        parseInt(localBytes, 10),
        parseInt(localInts, 10),
        parseInt(extraPages, 10),
        undefined,
        undefined
      );
    }
  );

  When(
    'I add a method call with the transient account, the current application, suggested params, on complete {string}, current transaction signer, current method arguments, approval-program {string}, clear-program {string}.',
    async function (onCompletion, approvalProg, clearProg) {
      assert.strictEqual(onCompletion, 'update');
      await addMethodCallToComposer.call(
        this,
        this.transientAccount.addr,
        onCompletion,
        approvalProg,
        clearProg,
        undefined,
        undefined,
        undefined,
        undefined,
        undefined,
        undefined,
        undefined
      );
    }
  );

  When(
    'I add a method call with the signing account, the current application, suggested params, on complete {string}, current transaction signer, current method arguments, approval-program {string}, clear-program {string}.',
    async function (onCompletion, approvalProg, clearProg) {
      assert.strictEqual(onCompletion, 'update');
      await addMethodCallToComposer.call(
        this,
        this.signingAccount.addr,
        onCompletion,
        approvalProg,
        clearProg,
        undefined,
        undefined,
        undefined,
        undefined,
        undefined,
        undefined,
        undefined
      );
    }
  );

  Given('I add the nonce {string}', function (nonce) {
    this.nonce = nonce;
  });

  Given(
    'I add a nonced method call with the transient account, the current application, suggested params, on complete {string}, current transaction signer, current method arguments.',
    async function (onComplete) {
      const nonce = makeUint8Array(new TextEncoder().encode(this.nonce));
      await addMethodCallToComposer.call(
        this,
        this.transientAccount.addr,
        onComplete,
        '',
        '',
        undefined,
        undefined,
        undefined,
        undefined,
        undefined,
        nonce,
        undefined
      );
    }
  );

  When(
    'I add the current transaction with signer to the composer.',
    function () {
      this.composer.addTransaction(this.transactionWithSigner);
    }
  );

  When(
    'I build the transaction group with the composer. If there is an error it is {string}.',
    function (errorType) {
      if (errorType === '') {
        // no error expected
        this.composerBuiltGroup = this.composer.buildGroup();
        return;
      }

      let expectedMessage;
      switch (errorType) {
        case 'zero group size error':
          expectedMessage = 'Cannot build a group with 0 transactions';
          break;
        default:
          throw new Error(`Unknown error type: "${errorType}"`);
      }

      assert.throws(
        () => this.composer.buildGroup(),
        (err) => err.message === expectedMessage
      );
    }
  );

  Then('I clone the composer.', function () {
    this.composer = this.composer.clone();
  });

  Then(
    'The composer should have a status of {string}.',
    function (expectedStatus) {
      function statusStringToEnum(inString) {
        switch (inString) {
          case 'BUILDING':
            return algosdk.AtomicTransactionComposerStatus.BUILDING;
          case 'BUILT':
            return algosdk.AtomicTransactionComposerStatus.BUILT;
          case 'SIGNED':
            return algosdk.AtomicTransactionComposerStatus.SIGNED;
          case 'SUBMITTED':
            return algosdk.AtomicTransactionComposerStatus.SUBMITTED;
          case 'COMMITTED':
            return algosdk.AtomicTransactionComposerStatus.COMMITTED;
          default:
            throw Error(
              `did not recognize AtomicTransactionComposer status string ${inString}`
            );
        }
      }

      assert.strictEqual(
        this.composer.getStatus(),
        statusStringToEnum(expectedStatus)
      );
    }
  );

  Then('I gather signatures with the composer.', async function () {
    this.composerSignedTransactions = await this.composer.gatherSignatures();
  });

  Then(
    'the base64 encoded signed transactions should equal {string}',
    function (commaSeparatedB64SignedTxns) {
      const expectedSignedTxns = commaSeparatedB64SignedTxns
        .split(',')
        .map((b64SignedTxn) => algosdk.base64ToBytes(b64SignedTxn));

      const actualSignedTxns = this.composerSignedTransactions.map(
        (signedTxn) => signedTxn
      );
      assert.deepStrictEqual(
        [...actualSignedTxns],
        [...expectedSignedTxns],
        `Got ${actualSignedTxns
          .map((stxn) => algosdk.bytesToBase64(stxn))
          .join(',')}`
      );
    }
  );

  Then(
    'I execute the current transaction group with the composer.',
    async function () {
      this.composerExecuteResponse = await this.composer.execute(
        this.v2Client,
        4
      );
      assert.ok(this.composerExecuteResponse.confirmedRound > 0);
    }
  );

  Then(
    'The app should have returned {string}.',
    function (expectedReturnValues) {
      const b64ExpectedReturnValues = expectedReturnValues.split(',');

      const { methodResults } = this.composerExecuteResponse;
      assert.strictEqual(methodResults.length, b64ExpectedReturnValues.length);

      for (let i = 0; i < methodResults.length; i++) {
        const actualResult = methodResults[i];
        const { method } = actualResult;
        const expectedReturnValue = algosdk.base64ToBytes(
          b64ExpectedReturnValues[i]
        );

        if (actualResult.decodeError) {
          throw actualResult.decodeError;
        }
        assert.deepStrictEqual(
          actualResult.rawReturnValue,
          expectedReturnValue,
          `Actual return value for method at index ${i} does not match expected. Actual: ${algosdk.bytesToBase64(
            actualResult.rawReturnValue
          )}`
        );

        const returnType = method.returns.type;
        if (returnType === 'void') {
          assert.strictEqual(expectedReturnValue.byteLength, 0);
          continue;
        }

        assert.deepStrictEqual(
          actualResult.returnValue,
          returnType.decode(expectedReturnValue)
        );
      }
    }
  );

  Then(
    'The app should have returned ABI types {string}.',
    function (expectedAbiTypesString) {
      // Each return from a unique ABI method call is separated by a colon
      const expectedAbiTypes = expectedAbiTypesString.split(':');

      const { methodResults } = this.composerExecuteResponse;
      assert.strictEqual(methodResults.length, expectedAbiTypes.length);

      for (let i = 0; i < methodResults.length; i++) {
        const expectedAbiType = expectedAbiTypes[i];
        const actualResult = methodResults[i];
        const { method } = actualResult;

        if (actualResult.decodeError) {
          throw actualResult.decodeError;
        }

        const returnType = method.returns.type;
        if (returnType === 'void') {
          assert.strictEqual(expectedAbiType, returnType);
          continue;
        }

        const expectedType = algosdk.ABIType.from(expectedAbiType);
        const decodedResult = expectedType.decode(actualResult.rawReturnValue);
        const roundTripResult = expectedType.encode(decodedResult);

        assert.deepStrictEqual(roundTripResult, actualResult.rawReturnValue);
      }
    }
  );

  Then(
    'The {int}th atomic result for randomInt\\({int}) proves correct',
    function (resultIndex, methodArg) {
      // Return format for randomInt method
      const methodReturnType = algosdk.ABIType.from('(uint64,byte[17])');
      const actualResult =
        this.composerExecuteResponse.methodResults[resultIndex];
      const resultArray = methodReturnType.decode(actualResult.rawReturnValue);
      assert.strictEqual(resultArray.length, 2);
      const [randomIntResult, witnessResult] = resultArray;

      // Check the random int against the witness
      const witnessHash = genericHash(witnessResult).slice(0, 8);
      const witness = algosdk.bytesToBigInt(Uint8Array.from(witnessHash));
      const quotient = witness % BigInt(methodArg);
      assert.strictEqual(quotient, randomIntResult);
    }
  );

  Then(
    'The {int}th atomic result for randElement\\({string}) proves correct',
    function (resultIndex, methodArg) {
      // Return format for randElement method
      const methodReturnType = algosdk.ABIType.from('(byte,byte[17])');
      const actualResult =
        this.composerExecuteResponse.methodResults[resultIndex];
      const resultArray = methodReturnType.decode(actualResult.rawReturnValue);
      assert.strictEqual(resultArray.length, 2);
      const [randomResult, witnessResult] = resultArray;

      // Check the random character against the witness
      const witnessHash = genericHash(witnessResult).slice(0, 8);
      const witness = algosdk.bytesToBigInt(Uint8Array.from(witnessHash));
      const quotient = witness % BigInt(methodArg.length);
      assert.strictEqual(
        methodArg[quotient],
        new TextDecoder().decode(makeUint8Array([randomResult]))
      );
    }
  );

  // Helper function to parse paths with '.' delimiters
  function glom(result, pathString) {
    const keys = pathString.split('.');
    let item = result;
    for (let i = 0; i < keys.length; i++) {
      let index = parseInt(keys[i], 10);
      if (Number.isNaN(index)) {
        index = keys[i];
      }
      item = item[index];
    }
    return item;
  }

  Then(
    'I can dig the {int}th atomic result with path {string} and see the value {string}',
    function (index, pathString, expectedResult) {
      let actualResult =
        this.composerExecuteResponse.methodResults[index].txInfo;
      actualResult = glom(
        actualResult
          .getEncodingSchema()
          .prepareJSON(actualResult.toEncodingData()),
        pathString
      );

      assert.strictEqual(expectedResult, actualResult.toString());
    }
  );

  Then(
    'I dig into the paths {string} of the resulting atomic transaction tree I see group ids and they are all the same',
    function (pathString) {
      const paths = pathString.split(':').map((p) => p.split(','));
      let groupID;

      for (let i = 0; i < paths.length; i++) {
        const pathItem = paths[i];
        let actualResults = this.composerExecuteResponse.methodResults;
        for (let j = 0; j < pathItem.length; j++) {
          const itxnIndex = pathItem[j];
          if (j === 0) {
            actualResults = actualResults[itxnIndex].txInfo;
          } else {
            actualResults = actualResults.innerTxns[itxnIndex];
          }
        }
        const thisGroupID = actualResults.txn.txn.group;
        if (i === 0) {
          groupID = thisGroupID;
        } else {
          assert.deepStrictEqual(groupID, thisGroupID);
        }
      }
    }
  );

  Then(
    'The {int}th atomic result for {string} satisfies the regex {string}',
    function (index, method, regexString) {
      // Only allow the "spin()" method
      assert.strictEqual(method, 'spin()');

      const abiType = algosdk.ABIType.from(
        '(byte[3],byte[17],byte[17],byte[17])'
      );
      const actualResult = this.composerExecuteResponse.methodResults[index];
      let spin = abiType.decode(actualResult.rawReturnValue)[0];
      spin = new TextDecoder().decode(Uint8Array.from(spin));

      assert.ok(spin.match(regexString));
    }
  );

  Given(
    'a dryrun response file {string} and a transaction at index {string}',
    async function (drrFile, txId) {
      const drContents = await loadResourceAsJson(drrFile);
      const drr = algosdk.modelsv2.DryrunResponse.fromEncodingData(
        algosdk.modelsv2.DryrunResponse.encodingSchema.fromPreparedJSON(
          drContents
        )
      );
      this.txtrace = drr.txns[parseInt(txId)];
    }
  );

  Then('calling app trace produces {string}', async function (expected) {
    const traceString = algosdk.dryrunTxnResultAppTrace(this.txtrace);
    const expectedString = new TextDecoder().decode(
      await loadResource(expected)
    );
    assert.strictEqual(traceString, expectedString);
  });

  When(
    'I append to my Method objects list in the case of a non-empty signature {string}',
    function (methodsig) {
      if (this.methods === undefined) this.methods = [];
      if (methodsig !== '')
        this.methods.push(algosdk.ABIMethod.fromSignature(methodsig));
    }
  );

  When('I create an Interface object from my Method objects list', function () {
    this.iface = new algosdk.ABIInterface({
      name: '',
      methods: this.methods.map((m) => m.toJSON()),
    });
  });

  When('I create a Contract object from my Method objects list', function () {
    this.contract = new algosdk.ABIContract({
      name: '',
      methods: this.methods.map((m) => m.toJSON()),
    });
  });

  When('I get the method from the Interface by name {string}', function (name) {
    this.errorString = undefined;
    this.retreived_method = undefined;
    try {
      this.retreived_method = this.iface.getMethodByName(name);
    } catch (error) {
      this.errorString = error.message;
    }
    this.methods = undefined;
  });

  When('I get the method from the Contract by name {string}', function (name) {
    this.errorString = undefined;
    this.retreived_method = undefined;
    try {
      this.retreived_method = this.contract.getMethodByName(name);
    } catch (error) {
      this.errorString = error.message;
    }
    this.methods = undefined;
  });

  Then(
    'the produced method signature should equal {string}. If there is an error it begins with {string}',
    function (expectedSig, errString) {
      if (this.retreived_method !== undefined) {
        assert.strictEqual(true, errString === '' || errString === undefined);
        assert.strictEqual(this.retreived_method.getSignature(), expectedSig);
      } else if (this.errorString !== undefined) {
        assert.strictEqual(true, this.retreived_method === undefined);
        assert.strictEqual(
          true,
          this.errorString.includes(errString),
          `expected ${errString} got ${this.errorString}`
        );
      } else {
        assert.ok(false, 'Both retrieved method and error are undefined');
      }
    }
  );

  Then(
    'according to {string}, the contents of the box with name {string} in the current application should be {string}. If there is an error it is {string}.',
    async function (fromClient, boxName, boxValue, errString) {
      const boxKey = splitAndProcessAppArgs(boxName)[0];

      let resp = null;
      try {
        if (fromClient === 'algod') {
          resp = await this.v2Client
            .getApplicationBoxByName(this.currentApplicationIndex, boxKey)
            .do();
        } else if (fromClient === 'indexer') {
          resp = await this.indexerV2client
            .lookupApplicationBoxByIDandName(
              this.currentApplicationIndex,
              boxKey
            )
            .do();
        } else {
          assert.fail(`expecting algod or indexer, got ${fromClient}`);
        }
      } catch (err) {
        if (errString !== '') {
          assert.ok(
            err.message.includes(errString),
            `expected ${errString} got ${err.message}`
          );
          return;
        }
        throw err;
      }
      assert.ok(!errString, "expected error, didn't get one");

      const actualName = resp.name;
      const actualValue = resp.value;
      assert.deepStrictEqual(boxKey, actualName);
      assert.deepStrictEqual(algosdk.base64ToBytes(boxValue), actualValue);
    }
  );

  function splitBoxNames(boxB64Names) {
    if (boxB64Names == null || boxB64Names === '') {
      return [];
    }
    const splitBoxB64Names = boxB64Names.split(':');
    const boxNames = [];
    splitBoxB64Names.forEach((subArg) => {
      boxNames.push(makeUint8Array(algosdk.base64ToBytes(subArg)));
    });
    return boxNames;
  }

  Then(
    'according to indexer, with {int} being the parameter that limits results, and {string} being the parameter that sets the next result, the current application should have the following boxes {string}.',
    async function (limit, nextPage, boxNames) {
      const boxes = splitBoxNames(boxNames);
      const resp = await this.indexerV2client
        .searchForApplicationBoxes(this.currentApplicationIndex)
        .limit(limit)
        .nextToken(nextPage)
        .do();

      assert.deepStrictEqual(boxes.length, resp.boxes.length);
      const actualBoxes = new Set(resp.boxes.map((b) => b.name));
      const expectedBoxes = new Set(boxes);
      assert.deepStrictEqual(expectedBoxes, actualBoxes);
    }
  );

  Then(
    'according to {string}, with {int} being the parameter that limits results, the current application should have {int} boxes.',
    async function (fromClient, limit, expectedBoxNum) {
      let resp = null;
      if (fromClient === 'algod') {
        resp = await this.v2Client
          .getApplicationBoxes(this.currentApplicationIndex)
          .max(limit)
          .do();
      } else if (fromClient === 'indexer') {
        resp = await this.indexerV2client
          .searchForApplicationBoxes(this.currentApplicationIndex)
          .limit(limit)
          .do();
      } else {
        assert.fail(`expecting algod or indexer, got ${fromClient}`);
      }

      assert.deepStrictEqual(expectedBoxNum, resp.boxes.length);
    }
  );

  Then(
    'according to {string}, the current application should have the following boxes {string}.',
    async function (fromClient, boxNames) {
      const boxes = splitBoxNames(boxNames);

      let resp = null;
      if (fromClient === 'algod') {
        resp = await this.v2Client
          .getApplicationBoxes(this.currentApplicationIndex)
          .do();
      } else if (fromClient === 'indexer') {
        resp = await this.indexerV2client
          .searchForApplicationBoxes(this.currentApplicationIndex)
          .do();
      } else {
        assert.fail(`expecting algod or indexer, got ${fromClient}`);
      }

      assert.deepStrictEqual(boxes.length, resp.boxes.length);
      const actualBoxes = new Set(resp.boxes.map((b) => b.name));
      const expectedBoxes = new Set(boxes);
      assert.deepStrictEqual(expectedBoxes, actualBoxes);
    }
  );

  Then(
    'I wait for indexer to catch up to the round where my most recent transaction was confirmed.',
    async function () {
      // eslint-disable-next-line no-promise-executor-return
      const sleep = (ms) => new Promise((r) => setTimeout(r, ms));
      const maxAttempts = 30;

      const roundToWaitFor = this.lastTxnConfirmedRound;
      let indexerRound = BigInt(0);
      let attempts = 0;

      for (;;) {
        // eslint-disable-next-line no-await-in-loop
        const status = await this.indexerV2client.makeHealthCheck().do();
        indexerRound = status.round;

        if (indexerRound >= roundToWaitFor) {
          // Success
          break;
        }

        // eslint-disable-next-line no-await-in-loop
        await sleep(1000); // Sleep 1 second and check again
        attempts += 1;

        if (attempts > maxAttempts) {
          // Failsafe to prevent infinite loop
          throw new Error(
            `Timeout waiting for indexer to catch up to round ${roundToWaitFor}. It is currently on ${indexerRound}`
          );
        }
      }
    }
  );

  Given('a source map json file {string}', async function (srcmap) {
    const js = await loadResourceAsJson(srcmap);
    this.sourcemap = new algosdk.ProgramSourceMap(js);
  });

  Then('the source map contains pcs {string}', function (pcsString) {
    const expectedPcs = makeArray(
      ...pcsString.split(',').map((pc) => parseInt(pc, 10))
    );
    const actualPcs = makeArray(...this.sourcemap.getPcs());
    assert.deepStrictEqual(actualPcs, expectedPcs);
  });

  Then(
    'the source map maps pc {int} to line {int} and column {int} of source {string}',
    function (pc, expectedLine, expectedColumn, source) {
      const actual = this.sourcemap.getLocationForPc(pc);
      assert.ok(actual);
      assert.strictEqual(actual.line, expectedLine);
      assert.strictEqual(actual.column, expectedColumn);
      assert.strictEqual(this.sourcemap.sources[actual.sourceIndex], source);
    }
  );

  Then(
    'the source map maps source {string} and line {int} to pc {int} at column {int}',
    function (source, line, pc, expectedColumn) {
      const sourceIndex = this.sourcemap.sources.indexOf(source);
      assert.ok(sourceIndex >= 0);
      const actualPcs = this.sourcemap.getPcsOnSourceLine(sourceIndex, line);
      for (const actualPcInfo of actualPcs) {
        if (actualPcInfo.pc === pc) {
          assert.strictEqual(actualPcInfo.column, expectedColumn);
          return;
        }
      }
      throw new Error(`Could not find pc ${pc}`);
    }
  );

  When(
    'I compile a teal program {string} with mapping enabled',
    async function (teal) {
      const tealSrc = await loadResource(teal);
      const compiledResponse = await this.v2Client
        .compile(tealSrc)
        .sourcemap(true)
        .do();
      this.rawSourceMap = algosdk.stringifyJSON(compiledResponse.sourcemap);
    }
  );

  Then(
    'the resulting source map is the same as the json {string}',
    async function (expectedJsonPath) {
      const expected = new TextDecoder()
        .decode(await loadResource(expectedJsonPath))
        .trim();
      assert.deepStrictEqual(this.rawSourceMap, expected);
    }
  );

  Then(
    'disassembly of {string} matches {string}',
    async function (bytecodeFilename, sourceFilename) {
      const bytecode = await loadResource(bytecodeFilename);
      const resp = await this.v2Client.disassemble(bytecode).do();
      const expectedSource = new TextDecoder().decode(
        await loadResource(sourceFilename)
      );

      assert.deepStrictEqual(resp.result.toString('UTF-8'), expectedSource);
    }
  );

  When(
    'we make a GetLightBlockHeaderProof call for round {int}',
    async function (int) {
      await doOrDoRaw(this.v2Client.getLightBlockHeaderProof(int));
    }
  );

  When('we make a GetStateProof call for round {int}', async function (int) {
    await doOrDoRaw(this.v2Client.getStateProof(int));
  });

  When(
    'we make a Lookup Block Hash call against round {int}',
    async function (int) {
      await doOrDoRaw(this.v2Client.getBlockHash(int));
    }
  );

  Given(
    'a base64 encoded program bytes for heuristic sanity check {string}',
    async function (programByteStr) {
      this.seeminglyProgram = new Uint8Array(
        algosdk.base64ToBytes(programByteStr)
      );
    }
  );

  When('I start heuristic sanity check over the bytes', async function () {
    this.actualErrMsg = undefined;
    try {
      new algosdk.LogicSigAccount(this.seeminglyProgram); // eslint-disable-line
    } catch (e) {
      this.actualErrMsg = e.message;
    }
  });

  Then(
    'if the heuristic sanity check throws an error, the error contains {string}',
    async function (errMsg) {
      if (errMsg !== '') assert.ok(this.actualErrMsg.includes(errMsg));
      else assert.strictEqual(this.actualErrMsg, undefined);
    }
  );

  When(
    'I prepare the transaction without signatures for simulation',
    function () {
      // Transform transaction into a "EncodedSignedTransaction", but don't
      // sign it so we can check that we can simulate unsigned txns.
      this.stx = algosdk.encodeUnsignedSimulateTransaction(this.txn);
    }
  );

  Then('I simulate the transaction', async function () {
    this.simulateResponse = await this.v2Client
      .simulateRawTransactions(this.stx)
      .do();
  });

  Then(
    'I simulate the current transaction group with the composer',
    async function () {
      // Alias the simulate response as execute response so it can be re-used
      // in other steps that check the ABI method results.
      this.composerExecuteResponse = await this.composer.simulate(
        this.v2Client
      );
      this.simulateResponse = this.composerExecuteResponse.simulateResponse;
      this.methodResults = this.composerExecuteResponse.methodResults;
    }
  );

  Then(
    'the simulation should succeed without any failure message',
    function () {
      for (const txnGroup of this.simulateResponse.txnGroups) {
        assert.equal(txnGroup.failureMessage, undefined);
      }
    }
  );

  Then(
    'the simulation should report missing signatures at group {string}, transactions {string}',
    async function (txnGroupIndex, transactionPath) {
      // Parse the path ("0,0") into a list of numbers ([0, 0])
      const stringPath = transactionPath.split(',');
      const txnIndexes = stringPath.map((n) => parseInt(n, 10));
      const groupNum = parseInt(txnGroupIndex, 10);

      // Check for missing signature flag
      for (const txnIndex of txnIndexes) {
        assert.deepStrictEqual(
          true,
          this.simulateResponse.txnGroups[groupNum].txnResults[txnIndex]
            .missingSignature
        );
      }
    }
  );

  Then(
    'the simulation should report a failure at group {string}, path {string} with message {string}',
    async function (txnGroupIndex, failAt, errorMsg) {
      // Parse transaction group number
      const groupNum = parseInt(txnGroupIndex, 10);

      // Parse the path ("0,0") into a list of numbers ([0, 0])
      const stringPath = failAt.split(',');
      const failPath = stringPath.map((n) => parseInt(n, 10));

      const failedMessage =
        this.simulateResponse.txnGroups[groupNum].failureMessage;
      assert.ok(
        failedMessage.includes(errorMsg),
        `Error message: "${failedMessage}" does not contain "${errorMsg}"`
      );

      // Check path array
      const { failedAt } = this.simulateResponse.txnGroups[groupNum];
      assert.deepStrictEqual(makeArray(...failedAt), makeArray(...failPath));
    }
  );

  When('I make a new simulate request.', async function () {
    this.simulateRequest = new algosdk.modelsv2.SimulateRequest({
      txnGroups: [],
    });
  });

  Then('I allow more logs on that simulate request.', async function () {
    this.simulateRequest.allowMoreLogging = true;
  });

  Then(
    'I simulate the transaction group with the simulate request.',
    async function () {
      this.composerExecuteResponse = await this.composer.simulate(
        this.v2Client,
        this.simulateRequest
      );
      this.simulateResponse = this.composerExecuteResponse.simulateResponse;
      this.methodResults = this.composerExecuteResponse.methodResults;
    }
  );

  Then(
    'I check the simulation result has power packs allow-more-logging.',
    async function () {
      assert.ok(this.simulateResponse.evalOverrides);
      assert.ok(this.simulateResponse.evalOverrides.maxLogCalls);
      assert.ok(this.simulateResponse.evalOverrides.maxLogSize);
    }
  );

  Then(
    'I allow {int} more budget on that simulate request.',
    async function (budget) {
      this.simulateRequest.extraOpcodeBudget = budget;
    }
  );

  Then(
    'I check the simulation result has power packs extra-opcode-budget with extra budget {int}.',
    async function (budget) {
      assert.ok(this.simulateResponse.evalOverrides);
      assert.strictEqual(
        budget,
        this.simulateResponse.evalOverrides.extraOpcodeBudget
      );
    }
  );

  Then(
    'I allow exec trace options {string} on that simulate request.',
    async function (execTraceOptions) {
      const optionList = execTraceOptions.split(',');

      assert.ok(this.simulateRequest);
      this.simulateRequest.execTraceConfig =
        new algosdk.modelsv2.SimulateTraceConfig({
          enable: true,
          scratchChange: optionList.includes('scratch'),
          stackChange: optionList.includes('stack'),
          stateChange: optionList.includes('state'),
        });
    }
  );

  function avmValueCheck(expectedStringLiteral, actualAvmValue) {
    const [expectedAvmType, expectedValue] = expectedStringLiteral.split(':');

    if (expectedAvmType === 'uint64') {
      assert.equal(actualAvmValue.type, 2);
      if (expectedValue === 0) {
        assert.equal(actualAvmValue.uint, undefined);
      } else {
        assert.equal(actualAvmValue.uint, BigInt(expectedValue));
      }
    } else if (expectedAvmType === 'bytes') {
      assert.equal(actualAvmValue.type, 1);
      if (expectedValue.length === 0) {
        assert.equal(actualAvmValue.bytes, undefined);
      } else {
        assert.deepEqual(
          actualAvmValue.bytes,
          algosdk.base64ToBytes(expectedValue)
        );
      }
    } else {
      assert.fail('expectedAvmType should be either uint64 or bytes');
    }
  }

  Then(
    '{int}th unit in the {string} trace at txn-groups path {string} should add value {string} to stack, pop {int} values from stack, write value {string} to scratch slot {string}.',
    async function (
      unitIndex,
      traceType,
      txnGroupPath,
      stackAddition,
      stackPopCount,
      scratchWriteContent,
      slotID
    ) {
      const unitFinder = (txnGroupPathStr, traceTypeStr, unitIndexInt) => {
        const txnGroupPathSplit = txnGroupPathStr
          .split(',')
          .filter((r) => r !== '')
          .map(Number);
        assert.ok(txnGroupPathSplit.length > 0);

        let traces =
          this.simulateResponse.txnGroups[0].txnResults[txnGroupPathSplit[0]]
            .execTrace;
        assert.ok(traces);

        for (let i = 1; i < txnGroupPathSplit.length; i++) {
          traces = traces.innerTrace[txnGroupPathSplit[i]];
          assert.ok(traces);
        }

        let trace = traces.approvalProgramTrace;

        if (traceTypeStr === 'approval') {
          trace = traces.approvalProgramTrace;
        } else if (traceTypeStr === 'clearState') {
          trace = traces.clearStateProgramTrace;
        } else if (traceTypeStr === 'logic') {
          trace = traces.logicSigTrace;
        }
        const changeUnit = trace[unitIndexInt];
        return changeUnit;
      };

      assert.ok(this.simulateResponse);

      const changeUnit = unitFinder(txnGroupPath, traceType, unitIndex);
      if (stackPopCount > 0) {
        assert.equal(changeUnit.stackPopCount, stackPopCount);
      } else {
        assert.ok(!changeUnit.stackPopCount);
      }

      const stackAdditionSplit = stackAddition
        .split(',')
        .filter((r) => r !== '');

      if (changeUnit.stackAdditions) {
        assert.equal(
          changeUnit.stackAdditions.length,
          stackAdditionSplit.length
        );
        for (let i = 0; i < stackAdditionSplit.length; i++) {
          avmValueCheck(stackAdditionSplit[i], changeUnit.stackAdditions[i]);
        }
      } else {
        assert.equal(stackAdditionSplit.length, 0);
      }

      if (slotID !== '') {
        assert.equal(changeUnit.scratchChanges.length, 1);

        const slotIDint = Number(slotID);
        assert.equal(changeUnit.scratchChanges[0].slot, slotIDint);
        assert.notEqual(scratchWriteContent, '');

        const newValue = changeUnit.scratchChanges[0]?.newValue;
        assert.ok(newValue);

        avmValueCheck(scratchWriteContent, newValue);
      } else {
        assert.ok(!changeUnit.scratchChanges);
        assert.equal(scratchWriteContent, '');
      }
    }
  );

  Then(
    'the current application initial {string} state should be empty.',
    function (stateType) {
      assert.ok(this.simulateResponse.initialStates);
      assert.ok(this.simulateResponse.initialStates.appInitialStates);
      let initialAppState = null;
      let found = false;
      for (const entry of this.simulateResponse.initialStates
        .appInitialStates) {
        if (entry.id !== this.currentApplicationIndex) {
          continue;
        }
        initialAppState = entry;
        found = true;
        break;
      }
      assert.ok(found);
      if (initialAppState) {
        switch (stateType) {
          case 'local':
            assert.ok(!initialAppState.appLocals);
            break;
          case 'global':
            assert.ok(!initialAppState.appGlobals);
            break;
          case 'box':
            assert.ok(!initialAppState.appBoxes);
            break;
          default:
            assert.fail('state type can only be one of local/global/box');
        }
      }
    }
  );

  Then(
    'the current application initial {string} state should contain {string} with value {string}.',
    function (stateType, keyStr, valueStr) {
      assert.ok(this.simulateResponse.initialStates);
      assert.ok(this.simulateResponse.initialStates.appInitialStates);
      let initialAppState = null;
      for (const entry of this.simulateResponse.initialStates
        .appInitialStates) {
        if (entry.id !== this.currentApplicationIndex) {
          continue;
        }
        initialAppState = entry;
        break;
      }
      assert.ok(initialAppState);
      let kvs = null;
      switch (stateType) {
        case 'local':
          assert.ok(initialAppState.appLocals);
          assert.strictEqual(initialAppState.appLocals.length, 1);
          assert.ok(initialAppState.appLocals[0].account);
          assert.ok(
            initialAppState.appLocals[0].account instanceof algosdk.Address
          );
          assert.ok(initialAppState.appLocals[0].kvs);
          kvs = initialAppState.appLocals[0].kvs;
          break;
        case 'global':
          assert.ok(initialAppState.appGlobals);
          assert.ok(!initialAppState.appGlobals.account);
          assert.ok(initialAppState.appGlobals.kvs);
          kvs = initialAppState.appGlobals.kvs;
          break;
        case 'box':
          assert.ok(initialAppState.appBoxes);
          assert.ok(!initialAppState.appBoxes.account);
          assert.ok(initialAppState.appBoxes.kvs);
          kvs = initialAppState.appBoxes.kvs;
          break;
        default:
          assert.fail('state type can only be one of local/global/box');
      }
      assert.ok(kvs.length > 0);

      const binaryKey = new TextEncoder().encode(keyStr);

      let actualValue = null;
      for (const kv of kvs) {
        if (bytesEqual(binaryKey, kv.key)) {
          actualValue = kv.value;
          break;
        }
      }
      assert.ok(actualValue);
      avmValueCheck(valueStr, actualValue);
    }
  );

  Then(
    '{int}th unit in the {string} trace at txn-groups path {string} should write to {string} state {string} with new value {string}.',
    function (
      unitIndex,
      traceType,
      txnGroupPath,
      stateType,
      stateName,
      newValue
    ) {
      const unitFinder = (txnGroupPathStr, traceTypeStr, unitIndexInt) => {
        const txnGroupPathSplit = txnGroupPathStr
          .split(',')
          .filter((r) => r !== '')
          .map(Number);
        assert.ok(txnGroupPathSplit.length > 0);

        let traces =
          this.simulateResponse.txnGroups[0].txnResults[txnGroupPathSplit[0]]
            .execTrace;
        assert.ok(traces);

        for (let i = 1; i < txnGroupPathSplit.length; i++) {
          traces = traces.innerTrace[txnGroupPathSplit[i]];
          assert.ok(traces);
        }

        let trace = traces.approvalProgramTrace;
        if (traceTypeStr === 'approval') {
          trace = traces.approvalProgramTrace;
        } else if (traceTypeStr === 'clearState') {
          trace = traces.clearStateProgramTrace;
        } else if (traceTypeStr === 'logic') {
          trace = traces.logicSigTrace;
        }

        assert.ok(
          unitIndexInt < trace.length,
          `unitIndexInt (${unitIndexInt}) < trace.length (${trace.length})`
        );

        const changeUnit = trace[unitIndexInt];
        return changeUnit;
      };

      assert.ok(this.simulateResponse);

      const changeUnit = unitFinder(txnGroupPath, traceType, unitIndex);
      assert.ok(changeUnit.stateChanges);
      assert.strictEqual(changeUnit.stateChanges.length, 1);
      const stateChange = changeUnit.stateChanges[0];

      if (stateType === 'global') {
        assert.strictEqual(stateChange.appStateType, 'g');
        assert.ok(!stateChange.account);
      } else if (stateType === 'local') {
        assert.strictEqual(stateChange.appStateType, 'l');
        assert.ok(stateChange.account);
        assert.ok(stateChange.account instanceof algosdk.Address);
      } else if (stateType === 'box') {
        assert.strictEqual(stateChange.appStateType, 'b');
        assert.ok(!stateChange.account);
      } else {
        assert.fail('state type can only be one of local/global/box');
      }

      assert.strictEqual(stateChange.operation, 'w');

      assert.deepStrictEqual(
        stateChange.key,
        makeUint8Array(new TextEncoder().encode(stateName))
      );
      assert.ok(stateChange.newValue);
      avmValueCheck(newValue, stateChange.newValue);
    }
  );

  Then(
    '{string} hash at txn-groups path {string} should be {string}.',
    function (traceType, txnGroupPath, b64ProgHash) {
      const txnGroupPathSplit = txnGroupPath
        .split(',')
        .filter((r) => r !== '')
        .map(Number);
      assert.ok(txnGroupPathSplit.length > 0);

      let traces =
        this.simulateResponse.txnGroups[0].txnResults[txnGroupPathSplit[0]]
          .execTrace;
      assert.ok(traces);

      for (let i = 1; i < txnGroupPathSplit.length; i++) {
        traces = traces.innerTrace[txnGroupPathSplit[i]];
        assert.ok(traces);
      }

      let hash = traces.approvalProgramHash;

      if (traceType === 'approval') {
        hash = traces.approvalProgramHash;
      } else if (traceType === 'clearState') {
        hash = traces.clearStateProgramHash;
      } else if (traceType === 'logic') {
        hash = traces.logicSigHash;
      }
      assert.deepStrictEqual(
        hash,
        makeUint8Array(algosdk.base64ToBytes(b64ProgHash))
      );
    }
  );

  When('we make a Ready call', async function () {
    await this.v2Client.ready().do();
  });

  When(
    'we make a SetBlockTimeStampOffset call against offset {int}',
    async function (offset) {
      await this.v2Client.setBlockOffsetTimestamp(offset).do();
    }
  );

  When('we make a GetBlockTimeStampOffset call', async function () {
    await this.v2Client.getBlockOffsetTimestamp().doRaw();
  });

  When(
    'we make a SetSyncRound call against round {int}',
    async function (round) {
      await this.v2Client.setSyncRound(round).do();
    }
  );

  When('we make a GetSyncRound call', async function () {
    await this.v2Client.getSyncRound().doRaw();
  });

  When('we make a UnsetSyncRound call', async function () {
    await this.v2Client.unsetSyncRound().do();
  });

  When('we make an arbitrary algod call', async function () {
    await this.v2Client.healthCheck().do();
  });

  When('we make an arbitrary indexer call', async function () {
    await this.indexerV2client.makeHealthCheck().do();
  });

  When(
    'we make a TransactionGroupLedgerStateDeltaForRoundResponse call for round {int}',
    async function (round) {
      await this.v2Client
        .getTransactionGroupLedgerStateDeltasForRound(round)
        .doRaw();
    }
  );

  When(
    'we make a LedgerStateDeltaForTransactionGroupResponse call for ID {string}',
    async function (id) {
      await this.v2Client.getLedgerStateDeltaForTransactionGroup(id).do();
    }
  );

  When(
    'we make a GetLedgerStateDelta call against round {int}',
    async function (round) {
      await this.v2Client.getLedgerStateDelta(round).do();
    }
  );

  When(
    'we make a GetBlockTxids call against block number {int}',
    async function (round) {
      await this.v2Client.getBlockTxids(round).do();
    }
  );

  if (!options.ignoreReturn) {
    return steps;
  }

  return undefined;
};<|MERGE_RESOLUTION|>--- conflicted
+++ resolved
@@ -1477,7 +1477,6 @@
   When(
     'we make any {string} call to {string}.',
     // eslint-disable-next-line @typescript-eslint/no-unused-vars
-<<<<<<< HEAD
     async function (client, endpoint) {
       if (client === 'algod') {
         switch (endpoint) {
@@ -1569,16 +1568,6 @@
               .do();
             break;
           case 'GetGenesis':
-=======
-    async function (client, _endpoint) {
-      try {
-        if (client === 'algod') {
-          // endpoints are ignored by mock server, see setupMockServerForResponses
-          if (responseFormat === 'msgp') {
-            const response = await this.v2Client.block(0).do();
-            this.actualMockResponse = response.msgpackPrepare();
-          } else {
->>>>>>> 67212dbf
             this.actualMockResponse = await this.v2Client.genesis().do();
             break;
           case 'AccountApplicationInformation':
