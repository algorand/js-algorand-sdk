--- conflicted
+++ resolved
@@ -189,7 +189,6 @@
     return boxRefArray;
   }
 
-<<<<<<< HEAD
   /*
   doRaw and the associated functions are used to allow test servers to return unexpected response data in cases where
   we're not testing the functionality of the response. It is the responsibility of the mocking step to set the doRaw
@@ -206,8 +205,6 @@
     return req.do();
   }
 
-=======
->>>>>>> a077ce18
   function concatArrays(...arrs) {
     const size = arrs.reduce((sum, arr) => sum + arr.length, 0);
     const c = new Uint8Array(size);
