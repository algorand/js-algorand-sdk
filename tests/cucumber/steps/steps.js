--- conflicted
+++ resolved
@@ -2033,22 +2033,13 @@
       currencyGreater,
       currencyLesser
     ) {
-<<<<<<< HEAD
       await doOrDoRaw(
         this.indexerClient
           .lookupAssetBalances(index)
-          .limit(limit)
           .currencyGreaterThan(currencyGreater)
           .currencyLessThan(currencyLesser)
-      );
-=======
-      await this.indexerClient
-        .lookupAssetBalances(index)
-        .currencyGreaterThan(currencyGreater)
-        .currencyLessThan(currencyLesser)
-        .limit(limit)
-        .do();
->>>>>>> 2a908439
+          .limit(limit)
+      );
     }
   );
 
