/* eslint-disable func-names,radix */
const assert = require('assert');
const fs = require('fs');
const path = require('path');

const algosdk = require('../../../src/index');
const nacl = require('../../../src/nacl/naclWrappers');

const maindir = path.dirname(path.dirname(path.dirname(__dirname)));

function keyPairFromSecretKey(sk) {
  return nacl.keyPairFromSecretKey(sk);
}

function keyPairFromSeed(seed) {
  return nacl.keyPairFromSeed(seed);
}

function genericHash(toHash) {
  return nacl.genericHash(toHash);
}

async function loadResource(res) {
  const p = path.join(
    maindir,
    'tests',
    'cucumber',
    'features',
    'resources',
    res
  );
  return new Promise((resolve, reject) => {
    fs.readFile(p, (err, content) => {
      if (err) {
        reject(err);
      } else {
        resolve(content);
      }
    });
  });
}

async function loadResourceAsJson(res) {
  return JSON.parse((await loadResource(res)).toString());
}

// START OBJECT CREATION FUNCTIONS

/**
 * If you wish to compare complex objects from different steps, these functions must be used instead
 * of creating the objects directly. This is because of this firefox issue: https://github.com/mozilla/geckodriver/issues/1798
 *
 * If you get an assertion error on firefox that says 'Values identical but not reference-equal',
 * you should probably use these functions or make new ones as needed.
 */

function makeUint8Array(arg) {
  return new Uint8Array(arg);
}

function makeABIMethod(arg) {
  return new algosdk.ABIMethod(arg);
}

function makeABIContract(arg) {
  return new algosdk.ABIContract(arg);
}

function makeArray(...args) {
  return args;
}

function makeObject(obj) {
  return { ...obj };
}

function parseJSON(json) {
  return JSON.parse(json);
}

// END OBJECT CREATION FUNCTIONS

const steps = {
  given: {},
  when: {},
  then: {},
};

/**
 * The getSteps function defines the cucumber steps and returns them.
 *
 * IMPORTANT: This function is made to run in the context of this script in Node and by itself in
 * browsers. In order to keep it working in both contexts, make sure each context provides all the
 * necessary external functions and variables. That means every time you add import a module or add
 * a new helper function or variable above, you should also add an equivalent function or variable
 * to tests/cucumber/browser/test.js.
 *
 * You should also avoid using any Node-specific features in this function. Instead, create a helper
 * function like loadResource. In Node it uses fs to load a file, and in the browser it sends an
 * HTTP GET request to load a file.
 */
module.exports = function getSteps(options) {
  function Given(name, fn) {
    if (Object.prototype.hasOwnProperty.call(steps.given, name)) {
      throw new Error(`Duplicate step: given ${name}`);
    }
    steps.given[name] = fn;
  }

  function When(name, fn) {
    if (Object.prototype.hasOwnProperty.call(steps.when, name)) {
      throw new Error(`Duplicate step: when ${name}`);
    }
    steps.when[name] = fn;
  }

  function Then(name, fn) {
    if (Object.prototype.hasOwnProperty.call(steps.then, name)) {
      throw new Error(`Duplicate step: then ${name}`);
    }
    steps.then[name] = fn;
  }

  // Dev Mode State
  const DEV_MODE_INITIAL_MICROALGOS = 100_000_000;

  const { algod_token: algodToken, kmd_token: kmdToken } = options;

  // String parsing helper methods
  function processAppArgs(subArg) {
    switch (subArg[0]) {
      case 'str':
        return makeUint8Array(new TextEncoder().encode(subArg[1]));
      case 'int':
        return makeUint8Array(algosdk.encodeUint64(parseInt(subArg[1], 10)));
      case 'addr':
        return algosdk.decodeAddress(subArg[1]).publicKey;
      case 'b64':
        return makeUint8Array(algosdk.base64ToBytes(subArg[1]));
      default:
        throw Error(`did not recognize app arg of type ${subArg[0]}`);
    }
  }

  function splitAndProcessAppArgs(inArgs) {
    if (inArgs == null || inArgs === '') {
      return [];
    }
    const splitArgs = inArgs.split(',');
    const subArgs = [];
    splitArgs.forEach((subArg) => {
      subArgs.push(subArg.split(':'));
    });
    const appArgs = makeArray();
    subArgs.forEach((subArg) => {
      appArgs.push(processAppArgs(subArg));
    });
    return appArgs;
  }

  function splitAndProcessBoxReferences(boxRefs) {
    if (boxRefs == null || boxRefs === '') {
      return makeArray();
    }
    const splitRefs = boxRefs.split(',');
    const boxRefArray = makeArray();
    let appIndex = 0;

    for (let i = 0; i < splitRefs.length; i++) {
      if (i % 2 === 0) {
        appIndex = parseInt(splitRefs[i]);
      } else {
        const refArg = splitRefs[i].split(':');
        boxRefArray.push({
          appIndex,
          name: processAppArgs(refArg),
        });
      }
    }
    return boxRefArray;
  }

<<<<<<< HEAD
  let doRaw = false;

  function doOrDoRaw(req) {
    if (doRaw === true) {
      doRaw = false;
      return req.doRaw();
    }
    return req.do();
  }

  async function doOrDoRawAsync(req) {
    if (doRaw === true) {
      doRaw = false;
      return req.doRaw();
    }
    return req.do();
=======
  function concatArrays(...arrs) {
    const size = arrs.reduce((sum, arr) => sum + arr.length, 0);
    const c = new Uint8Array(size);

    let offset = 0;
    for (let i = 0; i < arrs.length; i++) {
      c.set(arrs[i], offset);
      offset += arrs[i].length;
    }

    return c;
>>>>>>> b09d6165
  }

  Given('a kmd client', function () {
    this.kcl = new algosdk.Kmd(kmdToken, 'http://localhost', 60001);
    return this.kcl;
  });

  Given('an algod v2 client', function () {
    this.v2Client = new algosdk.Algodv2(algodToken, 'http://localhost', 60000);
  });

  Given('an indexer v2 client', function () {
    this.indexerV2client = new algosdk.Indexer('', 'http://localhost', 59999);
  });

  Given('wallet information', async function () {
    this.wallet_name = 'unencrypted-default-wallet';
    this.wallet_pswd = '';

    const result = await this.kcl.listWallets();
    for (let i = 0; i < result.wallets.length; i++) {
      const w = result.wallets[i];
      if (w.name === this.wallet_name) {
        this.wallet_id = w.id;
        break;
      }
    }
    this.handle = await this.kcl.initWalletHandle(
      this.wallet_id,
      this.wallet_pswd
    );
    this.handle = this.handle.wallet_handle_token;
    this.accounts = await this.kcl.listKeys(this.handle);
    this.accounts = this.accounts.addresses;
    return this.accounts;
  });

  When('I get versions with algod', async function () {
    this.versions = await this.v2Client.versionsCheck().do();
    this.versions = this.versions.versions;
    return this.versions;
  });

  Then('v1 should be in the versions', function () {
    assert.deepStrictEqual(true, this.versions.indexOf('v1') >= 0);
  });

  Then('v2 should be in the versions', function () {
    assert.deepStrictEqual(true, this.versions.indexOf('v2') >= 0);
  });

  When('I get versions with kmd', async function () {
    this.versions = await this.kcl.versions();
    this.versions = this.versions.versions;
    return this.versions;
  });

  Given(
    'payment transaction parameters {int} {int} {int} {string} {string} {string} {int} {string} {string}',
    function (fee, fv, lv, gh, to, close, amt, gen, note) {
      this.fee = parseInt(fee);
      this.fv = parseInt(fv);
      this.lv = parseInt(lv);
      this.gh = gh;
      this.to = to;
      if (close !== 'none') {
        this.close = close;
      }
      this.amt = parseInt(amt);
      if (gen !== 'none') {
        this.gen = gen;
      }
      if (note !== 'none') {
        this.note = makeUint8Array(algosdk.base64ToBytes(note));
      }
    }
  );

  Given('mnemonic for private key {string}', function (mn) {
    const result = algosdk.mnemonicToSecretKey(mn);
    this.pk = result.addr;

    this.sk = result.sk;
  });

  Given('multisig addresses {string}', function (addresses) {
    const addrlist = addresses.split(' ');
    this.msig = {
      version: 1,
      threshold: 2,
      addrs: addrlist,
    };
    this.pk = algosdk.multisigAddress(this.msig);
  });

  When('I sign the transaction with the private key', function () {
    const obj = algosdk.signTransaction(this.txn, this.sk);
    this.stx = obj.blob;
  });

  When('I sign the multisig transaction with the private key', function () {
    const obj = algosdk.signMultisigTransaction(this.txn, this.msig, this.sk);
    this.stx = obj.blob;
  });

  When('I sign the transaction with kmd', async function () {
    this.stxKmd = await this.kcl.signTransaction(
      this.handle,
      this.wallet_pswd,
      this.txn
    );
    return this.stxKmd;
  });

  When('I sign the multisig transaction with kmd', async function () {
    const addrs = [];
    for (let i = 0; i < this.msig.addrs.length; i++) {
      addrs.push(
        algosdk.bytesToBase64(
          algosdk.decodeAddress(this.msig.addrs[i]).publicKey
        )
      );
    }
    await this.kcl.importMultisig(
      this.handle,
      this.msig.version,
      this.msig.threshold,
      addrs
    );

    const key = algosdk.decodeAddress(this.pk).publicKey;
    this.stxKmd = await this.kcl.signMultisigTransaction(
      this.handle,
      this.wallet_pswd,
      this.txn,
      key,
      null
    );
    this.stxKmd = this.stxKmd.multisig;
    return this.stxKmd;
  });

  Then(
    'the signed transaction should equal the golden {string}',
    function (golden) {
      assert.deepStrictEqual(algosdk.base64ToBytes(golden), this.stx);
    }
  );

  Then(
    'the signed transaction should equal the kmd signed transaction',
    function () {
      assert.deepStrictEqual(this.stx, this.stxKmd);
    }
  );

  Then(
    'the multisig address should equal the golden {string}',
    function (golden) {
      assert.deepStrictEqual(algosdk.multisigAddress(this.msig), golden);
    }
  );

  Then(
    'the multisig transaction should equal the golden {string}',
    function (golden) {
      assert.deepStrictEqual(algosdk.base64ToBytes(golden), this.stx);
    }
  );

  Then(
    'the multisig transaction should equal the kmd signed multisig transaction',
    async function () {
      await this.kcl.deleteMultisig(
        this.handle,
        this.wallet_pswd,
        algosdk.multisigAddress(this.msig)
      );
      const s = algosdk.decodeObj(this.stx);
      const m = algosdk.encodeObj(s.msig);
      assert.deepStrictEqual(m, algosdk.base64ToBytes(this.stxKmd));
    }
  );

  When('I generate a key using kmd', async function () {
    this.pk = await this.kcl.generateKey(this.handle);
    this.pk = this.pk.address;
    return this.pk;
  });

  When(
    'I generate a key using kmd for rekeying and fund it',
    async function () {
      this.rekey = await this.kcl.generateKey(this.handle);
      this.rekey = this.rekey.address;
      // Fund the rekey address with some Algos
      const sp = await this.v2Client.getTransactionParams().do();
      if (sp.firstRound === 0) sp.firstRound = 1;
      const fundingTxnArgs = {
        from: this.accounts[0],
        to: this.rekey,
        amount: DEV_MODE_INITIAL_MICROALGOS,
        fee: sp.fee,
        firstRound: sp.firstRound,
        lastRound: sp.lastRound,
        genesisHash: sp.genesisHash,
        genesisID: sp.genesisID,
      };

      const stxKmd = await this.kcl.signTransaction(
        this.handle,
        this.wallet_pswd,
        fundingTxnArgs
      );
      await this.v2Client.sendRawTransaction(stxKmd).do();
      return this.rekey;
    }
  );

  Then('the key should be in the wallet', async function () {
    let keys = await this.kcl.listKeys(this.handle);
    keys = keys.addresses;
    assert.deepStrictEqual(true, keys.indexOf(this.pk) >= 0);
    return keys;
  });

  When('I delete the key', async function () {
    return this.kcl.deleteKey(this.handle, this.wallet_pswd, this.pk);
  });

  Then('the key should not be in the wallet', async function () {
    let keys = await this.kcl.listKeys(this.handle);
    keys = keys.addresses;
    assert.deepStrictEqual(false, keys.indexOf(this.pk) >= 0);
    return keys;
  });

  When('I generate a key', function () {
    const result = algosdk.generateAccount();
    this.pk = result.addr;
    this.sk = result.sk;
  });

  When('I import the key', async function () {
    return this.kcl.importKey(this.handle, this.sk);
  });

  Then(
    'the private key should be equal to the exported private key',
    async function () {
      let exp = await this.kcl.exportKey(
        this.handle,
        this.wallet_pswd,
        this.pk
      );
      exp = exp.private_key;
      assert.deepStrictEqual(
        algosdk.bytesToBase64(exp),
        algosdk.bytesToBase64(this.sk)
      );
      return this.kcl.deleteKey(this.handle, this.wallet_pswd, this.pk);
    }
  );

  When('I get the private key', async function () {
    const sk = await this.kcl.exportKey(this.handle, this.wallet_pswd, this.pk);
    this.sk = sk.private_key;
    return this.sk;
  });

  Given(
    'default transaction with parameters {int} {string}',
    async function (amt, note) {
      [this.pk] = this.accounts;
      const result = await this.v2Client.getTransactionParams().do();
      this.txn = algosdk.makePaymentTxnWithSuggestedParamsFromObject({
        from: this.accounts[0],
        to: this.accounts[1],
        amount: parseInt(amt),
        suggestedParams: result,
        note: makeUint8Array(algosdk.base64ToBytes(note)),
      });
      return this.txn;
    }
  );

  Given(
    'default transaction with parameters {int} {string} and rekeying key',
    async function (amt, note) {
      this.pk = this.rekey;
      const result = await this.v2Client.getTransactionParams().do();
      this.lastRound = result.lastRound;
      this.txn = {
        from: this.rekey,
        to: this.accounts[1],
        fee: result.fee,
        firstRound: result.firstRound,
        lastRound: result.lastRound,
        genesisHash: result.genesisHash,
        genesisID: result.genesisID,
        note: makeUint8Array(algosdk.base64ToBytes(note)),
        amount: parseInt(amt),
      };
      return this.txn;
    }
  );

  Given(
    'default multisig transaction with parameters {int} {string}',
    async function (amt, note) {
      [this.pk] = this.accounts;
      const result = await this.v2Client.getTransactionParams().do();
      this.msig = {
        version: 1,
        threshold: 1,
        addrs: this.accounts,
      };

      this.txn = {
        from: algosdk.multisigAddress(this.msig),
        to: this.accounts[1],
        fee: result.fee,
        firstRound: result.firstRound,
        lastRound: result.lastRound,
        genesisHash: result.genesisHash,
        genesisID: result.genesisID,
        note: makeUint8Array(algosdk.base64ToBytes(note)),
        amount: parseInt(amt),
      };
      return this.txn;
    }
  );

  When('I import the multisig', async function () {
    const addrs = [];
    for (let i = 0; i < this.msig.addrs.length; i++) {
      addrs.push(
        algosdk.bytesToBase64(
          algosdk.decodeAddress(this.msig.addrs[i]).publicKey
        )
      );
    }
    return this.kcl.importMultisig(
      this.handle,
      this.msig.version,
      this.msig.threshold,
      addrs
    );
  });

  Then('the multisig should be in the wallet', async function () {
    let keys = await this.kcl.listMultisig(this.handle);
    keys = keys.addresses;
    assert.deepStrictEqual(
      true,
      keys.indexOf(algosdk.multisigAddress(this.msig)) >= 0
    );
    return keys;
  });

  Then('the multisig should not be in the wallet', async function () {
    let keys = await this.kcl.listMultisig(this.handle);
    if (typeof keys.addresses === 'undefined') {
      return true;
    }

    keys = keys.addresses;
    assert.deepStrictEqual(
      false,
      keys.indexOf(algosdk.multisigAddress(this.msig)) >= 0
    );
    return keys;
  });

  When('I export the multisig', async function () {
    this.msigExp = await this.kcl.exportMultisig(
      this.handle,
      algosdk.multisigAddress(this.msig)
    );
    return this.msigExp;
  });

  When('I delete the multisig', async function () {
    return this.kcl.deleteMultisig(
      this.handle,
      this.wallet_pswd,
      algosdk.multisigAddress(this.msig)
    );
  });

  Then('the multisig should equal the exported multisig', function () {
    for (let i = 0; i < this.msigExp.length; i++) {
      assert.deepStrictEqual(
        algosdk.encodeAddress(algosdk.base64ToBytes(this.msigExp[i])),
        this.msig.addrs[i]
      );
    }
  });

  Then('the node should be healthy', async function () {
    const health = await this.v2Client.healthCheck().do();
    assert.deepStrictEqual(health, makeObject({}));
  });

  Then('I get the ledger supply', async function () {
    return this.v2Client.supply().do();
  });

  When('I create a bid', function () {
    let addr = algosdk.generateAccount();
    this.sk = addr.sk;
    addr = addr.addr;
    this.bid = {
      bidderKey: addr,
      bidAmount: 1,
      maxPrice: 2,
      bidID: 3,
      auctionKey: addr,
      auctionID: 4,
    };
    return this.bid;
  });

  When('I encode and decode the bid', function () {
    this.sbid = algosdk.decodeObj(algosdk.encodeObj(this.sbid));
    return this.sbid;
  });

  When('I sign the bid', function () {
    this.sbid = algosdk.decodeObj(algosdk.signBid(this.bid, this.sk));
    this.oldBid = algosdk.decodeObj(algosdk.signBid(this.bid, this.sk));
  });

  Then('the bid should still be the same', function () {
    assert.deepStrictEqual(
      algosdk.encodeObj(this.sbid),
      algosdk.encodeObj(this.oldBid)
    );
  });

  When('I decode the address', function () {
    this.old = this.pk;
    this.addrBytes = algosdk.decodeAddress(this.pk).publicKey;
  });

  When('I encode the address', function () {
    this.pk = algosdk.encodeAddress(this.addrBytes);
  });

  Then('the address should still be the same', function () {
    assert.deepStrictEqual(this.pk, this.old);
  });

  When('I convert the private key back to a mnemonic', function () {
    this.mn = algosdk.secretKeyToMnemonic(this.sk);
  });

  Then('the mnemonic should still be the same as {string}', function (mn) {
    assert.deepStrictEqual(this.mn, mn);
  });

  Given('mnemonic for master derivation key {string}', function (mn) {
    this.mdk = algosdk.mnemonicToMasterDerivationKey(mn);
  });

  When('I convert the master derivation key back to a mnemonic', function () {
    this.mn = algosdk.masterDerivationKeyToMnemonic(this.mdk);
  });

  When('I create the flat fee payment transaction', function () {
    this.txn = {
      to: this.to,
      fee: this.fee,
      firstRound: this.fv,
      lastRound: this.lv,
      genesisHash: this.gh,
      flatFee: true,
    };
    if (this.gen) {
      this.txn.genesisID = this.gen;
    }
    if (this.close) {
      this.txn.closeRemainderTo = this.close;
    }
    if (this.note) {
      this.txn.note = this.note;
    }
    if (this.amt) {
      this.txn.amount = this.amt;
    }
  });

  Given('encoded multisig transaction {string}', function (encTxn) {
    this.mtx = algosdk.base64ToBytes(encTxn);
    this.stx = algosdk.decodeObj(this.mtx);
  });

  When('I append a signature to the multisig transaction', function () {
    const addresses = this.stx.msig.subsig.slice();
    for (let i = 0; i < addresses.length; i++) {
      addresses[i] = algosdk.encodeAddress(addresses[i].pk);
    }
    const msig = {
      version: this.stx.msig.v,
      threshold: this.stx.msig.thr,
      addrs: addresses,
    };
    this.stx = algosdk.appendSignMultisigTransaction(
      this.mtx,
      msig,
      this.sk
    ).blob;
  });

  When('I merge the multisig transactions', function () {
    this.stx = algosdk.mergeMultisigTransactions(this.mtxs);
  });

  When('I convert {int} microalgos to algos and back', function (microalgos) {
    this.microalgos = algosdk
      .algosToMicroalgos(algosdk.microalgosToAlgos(microalgos))
      .toString();
  });

  Then(
    'it should still be the same amount of microalgos {int}',
    function (microalgos) {
      assert.deepStrictEqual(this.microalgos, microalgos.toString());
    }
  );

  Given('encoded multisig transactions {string}', function (encTxns) {
    this.mtxs = [];
    const mtxs = encTxns.split(' ');
    for (let i = 0; i < mtxs.length; i++) {
      this.mtxs.push(algosdk.base64ToBytes(mtxs[i]));
    }
  });

  When('I create the multisig payment transaction', function () {
    this.txn = {
      from: algosdk.multisigAddress(this.msig),
      to: this.to,
      fee: this.fee,
      firstRound: this.fv,
      lastRound: this.lv,
      genesisHash: this.gh,
    };
    if (this.gen) {
      this.txn.genesisID = this.gen;
    }
    if (this.close) {
      this.txn.closeRemainderTo = this.close;
    }
    if (this.note) {
      this.txn.note = this.note;
    }
    if (this.amt) {
      this.txn.amount = this.amt;
    }
    return this.txn;
  });

  When('I create the multisig payment transaction with zero fee', function () {
    this.txn = {
      from: algosdk.multisigAddress(this.msig),
      to: this.to,
      fee: this.fee,
      flatFee: true,
      firstRound: this.fv,
      lastRound: this.lv,
      genesisHash: this.gh,
    };
    if (this.gen) {
      this.txn.genesisID = this.gen;
    }
    if (this.close) {
      this.txn.closeRemainderTo = this.close;
    }
    if (this.note) {
      this.txn.note = this.note;
    }
    if (this.amt) {
      this.txn.amount = this.amt;
    }
    return this.txn;
  });

  When('I send the transaction', async function () {
    const txid = await this.v2Client.sendRawTransaction(this.stx).do();
    this.txid = txid.txid;
    this.appTxid = txid; // Alias to use in waitForTransaction.
    return this.txid;
  });

  When('I send the kmd-signed transaction', async function () {
    const txid = await this.v2Client.sendRawTransaction(this.stxKmd).do();
    this.txid = txid.txid;
    this.appTxid = txid; // Alias to use in waitForTransaction.
    return this.txid;
  });

  // eslint-disable-next-line consistent-return
  When('I send the multisig transaction', async function () {
    try {
      this.txid = await this.v2Client.sendRawTransaction(this.stx).do();
      this.err = false;
      return this.txid;
    } catch (e) {
      this.err = true;
    }
  });

  Then('the transaction should not go through', function () {
    assert.deepStrictEqual(true, this.err);
  });

  When('I create a wallet', async function () {
    this.wallet_name = 'Walletjs';
    this.wallet_pswd = '';
    this.wallet_id = await this.kcl.createWallet(
      this.wallet_name,
      this.wallet_pswd
    );
    this.wallet_id = this.wallet_id.wallet.id;
    return this.wallet_id;
  });

  Then('the wallet should exist', async function () {
    const result = await this.kcl.listWallets();
    let exists = false;
    for (let i = 0; i < result.wallets.length; i++) {
      const w = result.wallets[i];
      if (w.name === this.wallet_name) {
        exists = true;
      }
    }
    assert.deepStrictEqual(true, exists);
  });

  When('I get the wallet handle', async function () {
    this.handle = await this.kcl.initWalletHandle(
      this.wallet_id,
      this.wallet_pswd
    );
    this.handle = this.handle.wallet_handle_token;
    return this.handle;
  });

  Then('I can get the master derivation key', async function () {
    const mdk = await this.kcl.exportMasterDerivationKey(
      this.handle,
      this.wallet_pswd
    );
    return mdk;
  });

  When('I rename the wallet', async function () {
    this.wallet_name = 'Walletjs_new';
    return this.kcl.renameWallet(
      this.wallet_id,
      this.wallet_pswd,
      this.wallet_name
    );
  });

  Then(
    'I can still get the wallet information with the same handle',
    async function () {
      return this.kcl.getWallet(this.handle);
    }
  );

  When('I renew the wallet handle', async function () {
    return this.kcl.renewWalletHandle(this.handle);
  });

  When('I release the wallet handle', async function () {
    return this.kcl.releaseWalletHandle(this.handle);
  });

  Then('the wallet handle should not work', async function () {
    try {
      await this.kcl.renewWalletHandle(this.handle);
      this.err = false;
    } catch (e) {
      this.err = true;
    }
    assert.deepStrictEqual(true, this.err);
  });

  // When("I read a transaction {string} from file {string}", function(string, num){
  //   this.num = num
  //   this.txn = algosdk.decodeObj(
  //     makeUint8Array(fs.readFileSync(maindir + '/temp/raw' + num + '.tx'))
  //   );
  //   return this.txn
  // });

  // When("I write the transaction to file", function(){
  //   fs.writeFileSync(
  //     maindir + '/temp/raw' + this.num + '.tx',
  //     Buffer.from(algosdk.encodeObj(this.txn))
  //   );
  // });

  // Then("the transaction should still be the same", function(){
  //   stxnew = makeUint8Array(fs.readFileSync(maindir + '/temp/raw' + this.num + '.tx'));
  //   stxold = makeUint8Array(fs.readFileSync(maindir + '/temp/old' + this.num + '.tx'));
  //   assert.deepStrictEqual(stxnew, stxold);
  // });

  // Then("I do my part", async function(){
  //     stx = makeUint8Array(fs.readFileSync(maindir + '/temp/txn.tx'));
  //     this.txid = await this.acl.sendRawTransaction(stx)
  //     this.txid = this.txid.txId
  //     return this.txid
  // })

  Then('I can get account information', async function () {
    await this.v2Client.accountInformation(this.pk).do();
    return this.kcl.deleteKey(this.handle, this.wallet_pswd, this.pk);
  });

  Given(
    'default V2 key registration transaction {string}',
    async function (type) {
      const voteKey = makeUint8Array(
        algosdk.base64ToBytes('9mr13Ri8rFepxN3ghIUrZNui6LqqM5hEzB45Rri5lkU=')
      );
      const selectionKey = makeUint8Array(
        algosdk.base64ToBytes('dx717L3uOIIb/jr9OIyls1l5Ei00NFgRa380w7TnPr4=')
      );
      const stateProofKey = makeUint8Array(
        algosdk.base64ToBytes(
          'mYR0GVEObMTSNdsKM6RwYywHYPqVDqg3E4JFzxZOreH9NU8B+tKzUanyY8AQ144hETgSMX7fXWwjBdHz6AWk9w=='
        )
      );

      const from = this.accounts[0];
      this.pk = from;

      const result = await this.v2Client.getTransactionParams().do();
      const suggestedParams = {
        fee: result.fee,
        firstRound: result.firstRound,
        lastRound: result.lastRound,
        genesisHash: result.genesisHash,
        genesisID: result.genesisID,
      };
      this.lastRound = result.lastRound;

      if (type === 'online') {
        this.txn = algosdk.makeKeyRegistrationTxnWithSuggestedParamsFromObject({
          from,
          voteKey,
          selectionKey,
          stateProofKey,
          voteFirst: 1,
          voteLast: 2000,
          voteKeyDilution: 10,
          suggestedParams,
        });
      } else if (type === 'offline') {
        this.txn = algosdk.makeKeyRegistrationTxnWithSuggestedParamsFromObject({
          from,
          suggestedParams,
        });
      } else if (type === 'nonparticipation') {
        this.txn = algosdk.makeKeyRegistrationTxnWithSuggestedParamsFromObject({
          from,
          nonParticipation: true,
          suggestedParams,
        });
      } else {
        throw new Error(`Unrecognized keyreg type: ${type}`);
      }
    }
  );

  /// /////////////////////////////////
  // begin asset tests
  /// /////////////////////////////////

  Given('asset test fixture', function () {
    this.assetTestFixture = {
      creator: '',
      index: 0,
      name: 'testcoin',
      unitname: 'coins',
      url: 'http://test',
      metadataHash: 'fACPO4nRgO55j1ndAK3W6Sgc4APkcyFh',
      expectedParams: undefined,
      queriedParams: undefined,
      lastTxn: undefined,
    };
  });

  Given(
    'default asset creation transaction with total issuance {int}',
    async function (issuance) {
      [this.assetTestFixture.creator] = this.accounts;
      this.params = await this.v2Client.getTransactionParams().do();
      this.fee = this.params.fee;
      this.fv = this.params.firstRound;
      this.lv = this.params.lastRound;
      this.note = undefined;
      this.gh = this.params.genesisHash;
      const parsedIssuance = parseInt(issuance);
      const decimals = 0;
      const defaultFrozen = false;
      const assetName = this.assetTestFixture.name;
      const unitName = this.assetTestFixture.unitname;
      const assetURL = this.assetTestFixture.url;
      const { metadataHash } = this.assetTestFixture;
      const manager = this.assetTestFixture.creator;
      const reserve = this.assetTestFixture.creator;
      const freeze = this.assetTestFixture.creator;
      const clawback = this.assetTestFixture.creator;
      const genesisID = '';
      const type = 'acfg';

      this.assetTestFixture.lastTxn = {
        from: this.assetTestFixture.creator,
        fee: this.fee,
        firstRound: this.fv,
        lastRound: this.lv,
        note: this.note,
        genesisHash: this.gh,
        assetTotal: parsedIssuance,
        assetDecimals: decimals,
        assetDefaultFrozen: defaultFrozen,
        assetUnitName: unitName,
        assetName,
        assetURL,
        assetMetadataHash: metadataHash,
        assetManager: manager,
        assetReserve: reserve,
        assetFreeze: freeze,
        assetClawback: clawback,
        genesisID,
        type,
      };
      // update vars used by other helpers
      this.assetTestFixture.expectedParams = {
        creator: this.assetTestFixture.creator,
        total: parsedIssuance,
        defaultfrozen: defaultFrozen,
        unitname: unitName,
        assetname: assetName,
        url: assetURL,
        metadatahash: metadataHash,
        managerkey: manager,
        reserveaddr: reserve,
        freezeaddr: freeze,
        clawbackaddr: clawback,
        decimals,
      };
      this.txn = this.assetTestFixture.lastTxn;
      this.lastRound = this.params.lastRound;
      [this.pk] = this.accounts;
    }
  );

  Given(
    'default-frozen asset creation transaction with total issuance {int}',
    async function (issuance) {
      [this.assetTestFixture.creator] = this.accounts;
      this.params = await this.v2Client.getTransactionParams().do();
      this.fee = this.params.fee;
      this.fv = this.params.firstRound;
      this.lv = this.params.lastRound;
      this.note = undefined;
      this.gh = this.params.genesisHash;
      const parsedIssuance = parseInt(issuance);
      const decimals = 0;
      const defaultFrozen = true;
      const assetName = this.assetTestFixture.name;
      const unitName = this.assetTestFixture.unitname;
      const assetURL = this.assetTestFixture.url;
      const { metadataHash } = this.assetTestFixture;
      const manager = this.assetTestFixture.creator;
      const reserve = this.assetTestFixture.creator;
      const freeze = this.assetTestFixture.creator;
      const clawback = this.assetTestFixture.creator;
      const genesisID = '';
      const type = 'acfg';

      this.assetTestFixture.lastTxn = {
        from: this.assetTestFixture.creator,
        fee: this.fee,
        firstRound: this.fv,
        lastRound: this.lv,
        note: this.note,
        genesisHash: this.gh,
        assetTotal: parsedIssuance,
        assetDecimals: decimals,
        assetDefaultFrozen: defaultFrozen,
        assetUnitName: unitName,
        assetName,
        assetURL,
        assetMetadataHash: metadataHash,
        assetManager: manager,
        assetReserve: reserve,
        assetFreeze: freeze,
        assetClawback: clawback,
        genesisID,
        type,
      };
      // update vars used by other helpers
      this.assetTestFixture.expectedParams = {
        creator: this.assetTestFixture.creator,
        total: parsedIssuance,
        defaultfrozen: defaultFrozen,
        unitname: unitName,
        assetname: assetName,
        url: assetURL,
        metadatahash: metadataHash,
        managerkey: manager,
        reserveaddr: reserve,
        freezeaddr: freeze,
        clawbackaddr: clawback,
        decimals,
      };
      this.txn = this.assetTestFixture.lastTxn;
      this.lastRound = this.params.lastRound;
      [this.pk] = this.accounts;
    }
  );

  // a lambda "return a-b" would suffice for keys.sort, below,
  // but define it separately for readability
  function sortKeysAscending(a, b) {
    if (a > b) {
      return 1;
    }
    if (b > a) {
      return -1;
    }
    return 0;
  }

  When('I update the asset index', async function () {
    const accountResponse = await this.v2Client
      .accountInformation(this.assetTestFixture.creator)
      .do();
    const heldAssets = accountResponse.createdAssets;
    let assetIds = heldAssets.map((asset) => asset.index);
    assetIds = assetIds.sort(sortKeysAscending);
    const assetIndex = assetIds[assetIds.length - 1];

    // this is stored as a string so it can be used as a key later.
    this.assetTestFixture.index = assetIndex.toString();
  });

  When('I get the asset info', async function () {
    this.assetTestFixture.queriedParams = await this.v2Client
      .getAssetByID(this.assetTestFixture.index)
      .do();
  });

  Then('the asset info should match the expected asset info', function () {
    Object.keys(this.assetTestFixture.expectedParams).forEach((key) => {
      assert.strictEqual(
        true,
        this.assetTestFixture.expectedParams[key] ===
          this.assetTestFixture.queriedParams.params[key] ||
          typeof this.assetTestFixture.expectedParams[key] === 'undefined' ||
          typeof this.assetTestFixture.queriedParams.params[key] === 'undefined'
      );
    });
  });

  When(
    'I create a no-managers asset reconfigure transaction',
    async function () {
      [this.assetTestFixture.creator] = this.accounts;
      this.params = await this.v2Client.getTransactionParams().do();
      this.fee = this.params.fee;
      this.fv = this.params.firstRound;
      this.lv = this.params.lastRound;
      this.note = undefined;
      this.gh = this.params.genesisHash;
      // if we truly supplied no managers at all, it would be an asset destroy txn
      // so leave one key written
      const manager = this.assetTestFixture.creator;
      let reserve;
      let freeze;
      let clawback;
      const genesisID = '';
      const type = 'acfg';

      this.assetTestFixture.lastTxn = {
        from: this.assetTestFixture.creator,
        fee: this.fee,
        firstRound: this.fv,
        lastRound: this.lv,
        note: this.note,
        genesisHash: this.gh,
        assetManager: manager,
        assetReserve: reserve,
        assetFreeze: freeze,
        assetClawback: clawback,
        assetIndex: parseInt(this.assetTestFixture.index),
        genesisID,
        type,
      };
      // update vars used by other helpers
      this.assetTestFixture.expectedParams.reserveaddr = '';
      this.assetTestFixture.expectedParams.freezeaddr = '';
      this.assetTestFixture.expectedParams.clawbackaddr = '';
      this.txn = this.assetTestFixture.lastTxn;
      this.lastRound = this.params.lastRound;
      [this.pk] = this.accounts;
    }
  );

  When('I create an asset destroy transaction', async function () {
    [this.assetTestFixture.creator] = this.accounts;
    this.params = await this.v2Client.getTransactionParams().do();
    this.fee = this.params.fee;
    this.fv = this.params.firstRound;
    this.lv = this.params.lastRound;
    this.note = undefined;
    this.gh = this.params.genesisHash;
    const genesisID = '';
    const type = 'acfg';

    this.assetTestFixture.lastTxn = {
      from: this.assetTestFixture.creator,
      fee: this.fee,
      firstRound: this.fv,
      lastRound: this.lv,
      note: this.note,
      genesisHash: this.gh,
      assetIndex: parseInt(this.assetTestFixture.index),
      genesisID,
      type,
    };
    // update vars used by other helpers
    this.txn = this.assetTestFixture.lastTxn;
    this.lastRound = this.params.lastRound;
    [this.pk] = this.accounts;
  });

  Then('I should be unable to get the asset info', async function () {
    let failed = false;
    try {
      await this.v2Client.getAssetByID(this.assetTestFixture.index).do();
    } catch (e) {
      failed = true;
    }
    assert.deepStrictEqual(failed, true);
  });

  When(
    'I create a transaction for a second account, signalling asset acceptance',
    async function () {
      const accountToUse = this.accounts[1];
      this.params = await this.v2Client.getTransactionParams().do();
      this.fee = this.params.fee;
      this.fv = this.params.firstRound;
      this.lv = this.params.lastRound;
      this.note = undefined;
      this.gh = this.params.genesisHash;
      const genesisID = '';
      const type = 'axfer';

      this.assetTestFixture.lastTxn = {
        from: accountToUse,
        to: accountToUse,
        amount: 0,
        fee: this.fee,
        firstRound: this.fv,
        lastRound: this.lv,
        note: this.note,
        genesisHash: this.gh,
        assetIndex: parseInt(this.assetTestFixture.index),
        genesisID,
        type,
      };
      // update vars used by other helpers
      this.txn = this.assetTestFixture.lastTxn;
      this.lastRound = this.params.lastRound;
      this.pk = accountToUse;
    }
  );

  When(
    'I create a transaction transferring {int} assets from creator to a second account',
    async function (amount) {
      this.params = await this.v2Client.getTransactionParams().do();
      this.fee = this.params.fee;
      this.fv = this.params.firstRound;
      this.lv = this.params.lastRound;
      this.note = undefined;
      this.gh = this.params.genesisHash;
      const genesisID = '';
      const type = 'axfer';

      this.assetTestFixture.lastTxn = {
        from: this.assetTestFixture.creator,
        to: this.accounts[1],
        amount: parseInt(amount),
        fee: this.fee,
        firstRound: this.fv,
        lastRound: this.lv,
        note: this.note,
        genesisHash: this.gh,
        assetIndex: parseInt(this.assetTestFixture.index),
        genesisID,
        type,
      };
      // update vars used by other helpers
      this.txn = this.assetTestFixture.lastTxn;
      this.lastRound = this.params.lastRound;
      this.pk = this.assetTestFixture.creator;
    }
  );

  When(
    'I create a transaction transferring {int} assets from a second account to creator',
    async function (amount) {
      this.params = await this.v2Client.getTransactionParams().do();
      this.fee = this.params.fee;
      this.fv = this.params.firstRound;
      this.lv = this.params.lastRound;
      this.note = undefined;
      this.gh = this.params.genesisHash;
      const genesisID = '';
      const type = 'axfer';

      this.assetTestFixture.lastTxn = {
        to: this.assetTestFixture.creator,
        from: this.accounts[1],
        amount: parseInt(amount),
        fee: this.fee,
        firstRound: this.fv,
        lastRound: this.lv,
        note: this.note,
        genesisHash: this.gh,
        assetIndex: parseInt(this.assetTestFixture.index),
        genesisID,
        type,
      };
      // update vars used by other helpers
      this.txn = this.assetTestFixture.lastTxn;
      this.lastRound = this.params.lastRound;
      [this.pk] = this.accounts;
    }
  );

  Then(
    'the creator should have {int} assets remaining',
    async function (expectedTotal) {
      const accountInformation = await this.v2Client
        .accountInformation(this.assetTestFixture.creator)
        .do();
      for (const asset of accountInformation.assets) {
        if (asset.assetId === this.assetTestFixture.index) {
          assert.deepStrictEqual(asset.amount, parseInt(expectedTotal));
        }
      }
    }
  );

  When('I send the bogus kmd-signed transaction', async function () {
    this.err = false;
    try {
      await this.v2Client.sendRawTransaction(this.stxKmd).do();
    } catch (e) {
      this.err = true;
    }
  });

  When(
    'I create an un-freeze transaction targeting the second account',
    async function () {
      this.params = await this.v2Client.getTransactionParams().do();
      this.fee = this.params.fee;
      this.fv = this.params.firstRound;
      this.lv = this.params.lastRound;
      this.note = undefined;
      this.gh = this.params.genesisHash;
      const freezer = this.assetTestFixture.creator;

      this.assetTestFixture.lastTxn = {
        from: freezer,
        fee: this.fee,
        firstRound: this.fv,
        lastRound: this.lv,
        genesisHash: this.gh,
        type: 'afrz',
        freezeAccount: this.accounts[1],
        assetIndex: parseInt(this.assetTestFixture.index),
        freezeState: false,
        note: this.note,
      };
      // update vars used by other helpers
      this.txn = this.assetTestFixture.lastTxn;
      this.lastRound = this.params.lastRound;
      this.pk = this.assetTestFixture.creator;
    }
  );

  When(
    'I create a freeze transaction targeting the second account',
    async function () {
      this.params = await this.v2Client.getTransactionParams().do();
      this.fee = this.params.fee;
      this.fv = this.params.firstRound;
      this.lv = this.params.lastRound;
      this.note = undefined;
      this.gh = this.params.genesisHash;
      const freezer = this.assetTestFixture.creator;

      this.assetTestFixture.lastTxn = {
        from: freezer,
        fee: this.fee,
        firstRound: this.fv,
        lastRound: this.lv,
        genesisHash: this.gh,
        type: 'afrz',
        freezeAccount: this.accounts[1],
        assetIndex: parseInt(this.assetTestFixture.index),
        freezeState: true,
        note: this.note,
      };
      // update vars used by other helpers
      this.txn = this.assetTestFixture.lastTxn;
      this.lastRound = this.params.lastRound;
      this.pk = this.assetTestFixture.creator;
    }
  );

  When(
    'I create a transaction revoking {int} assets from a second account to creator',
    async function (amount) {
      this.params = await this.v2Client.getTransactionParams().do();
      this.fee = this.params.fee;
      this.fv = this.params.firstRound;
      this.lv = this.params.lastRound;
      this.note = undefined;
      this.gh = this.params.genesisHash;
      const genesisID = '';
      const type = 'axfer';

      this.assetTestFixture.lastTxn = {
        from: this.assetTestFixture.creator,
        to: this.assetTestFixture.creator,
        assetRevocationTarget: this.accounts[1],
        amount: parseInt(amount),
        fee: this.fee,
        firstRound: this.fv,
        lastRound: this.lv,
        note: this.note,
        genesisHash: this.gh,
        assetIndex: parseInt(this.assetTestFixture.index),
        genesisID,
        type,
      };
      // update vars used by other helpers
      this.txn = this.assetTestFixture.lastTxn;
      this.lastRound = this.params.lastRound;
      this.pk = this.assetTestFixture.creator;
    }
  );

  /// /////////////////////////////////
  // begin indexer and algodv2 unit tests
  /// /////////////////////////////////

  const globalErrForExamination = '';
  const {
    mockAlgodResponderPort,
    mockAlgodResponderHost,
    mockAlgodPathRecorderPort,
    mockAlgodPathRecorderHost,
    mockIndexerPathRecorderPort,
    mockIndexerPathRecorderHost,
  } = options;

  let expectedMockResponse;
  let responseFormat;

  Given(
    'mock http responses in {string} loaded from {string}',
    function (expectedBody, format) {
      doRaw = false;
      if (expectedBody !== null) {
        expectedMockResponse = expectedBody;
        if (format === 'msgp') {
          expectedMockResponse = new Uint8Array(
            algosdk.base64ToBytes(expectedMockResponse)
          );
        }
      }
      responseFormat = format;
      this.v2Client = new algosdk.Algodv2(
        '',
        `http://${mockAlgodResponderHost}`,
        mockAlgodResponderPort,
        {}
      );
      this.indexerClient = new algosdk.Indexer(
        '',
        `http://${mockAlgodResponderHost}`,
        mockAlgodResponderPort,
        {}
      );
    }
  );

  Given(
    'mock http responses in {string} loaded from {string} with status {int}.',
    function (expectedBody, status, format) {
      doRaw = false;
      if (expectedBody !== null) {
        expectedMockResponse = expectedBody;
        if (format === 'msgp') {
          expectedMockResponse = new Uint8Array(
            algosdk.base64ToBytes(expectedMockResponse)
          );
        }
      }
      responseFormat = format;
      this.v2Client = new algosdk.Algodv2(
        '',
        `http://${mockAlgodResponderHost}`,
        mockAlgodResponderPort,
        {}
      );
      this.indexerClient = new algosdk.Indexer(
        '',
        `http://${mockAlgodResponderHost}`,
        mockAlgodResponderPort,
        {}
      );
      this.expectedMockResponseCode = status;
    }
  );

  When(
    'we make any {string} call to {string}.',
    // eslint-disable-next-line @typescript-eslint/no-unused-vars
    async function (client, _endpoint) {
      try {
        if (client === 'algod') {
          // endpoints are ignored by mock server, see setupMockServerForResponses
          if (responseFormat === 'msgp') {
            this.actualMockResponse = await this.v2Client.block(0).do();
          } else {
            this.actualMockResponse = await this.v2Client.genesis().do();
          }
        } else if (client === 'indexer') {
          // endpoints are ignored by mock server, see setupMockServerForResponses
          this.actualMockResponse = await this.indexerClient
            .makeHealthCheck()
            .do();
        } else {
          throw Error(`did not recognize desired client "${client}"`);
        }
      } catch (err) {
        if (this.expectedMockResponseCode === 200) {
          throw err;
        }
        if (this.expectedMockResponseCode === 500) {
          if (!err.toString().includes('Received status 500')) {
            throw Error(
              `expected response code 500 implies error Internal Server Error but instead had error: ${err}`
            );
          }
        }
      }
    }
  );

  Then('the parsed response should equal the mock response.', function () {
    if (this.expectedMockResponseCode === 200) {
      // assert.deepStrictEqual considers a Buffer and Uint8Array with the same contents as unequal.
      // These types are fairly interchangable in different parts of the SDK, so we need to normalize
      // them before comparing, which is why we chain encoding/decoding below.
      if (responseFormat === 'json') {
        assert.strictEqual(
          JSON.stringify(JSON.parse(expectedMockResponse)),
          JSON.stringify(this.actualMockResponse)
        );
      } else {
        assert.deepStrictEqual(
          algosdk.decodeObj(
            new Uint8Array(algosdk.encodeObj(this.actualMockResponse))
          ),
          algosdk.decodeObj(expectedMockResponse)
        );
      }
    }
  });

  Then('expect error string to contain {string}', (expectedErrorString) => {
    if (expectedErrorString === 'nil') {
      assert.strictEqual('', globalErrForExamination);
      return;
    }
    assert.strictEqual(expectedErrorString, globalErrForExamination);
  });

  Given('mock server recording request paths', function () {
    doRaw = true;
    this.v2Client = new algosdk.Algodv2(
      '',
      `http://${mockAlgodPathRecorderHost}`,
      mockAlgodPathRecorderPort,
      {}
    );
    this.indexerClient = new algosdk.Indexer(
      '',
      `http://${mockIndexerPathRecorderHost}`,
      mockIndexerPathRecorderPort,
      {}
    );
  });

  Given('expected headers', (tableRows) => {
    this.expectedHeaders = tableRows;
  });

  Then(
    'expect the observed header keys to equal the expected header keys',
    (algodSeenRequests, indexerSeenRequests) => {
      let actualRequests;
      if (algodSeenRequests.length !== 0) {
        [actualRequests] = algodSeenRequests;
      } else if (indexerSeenRequests.length !== 0) {
        [actualRequests] = indexerSeenRequests;
      } else {
        throw new Error('no requests observed.');
      }
      const actualHeaders = Object.keys(actualRequests.headers).sort();
      const expectedHeaders = this.expectedHeaders.sort();
      assert.strictEqual(
        actualHeaders.length,
        expectedHeaders.length,
        `expected headers ${expectedHeaders}, got ${actualHeaders}`
      );
      for (let i = 0; i < actualHeaders.length; i++) {
        assert.deepStrictEqual(actualHeaders[i], expectedHeaders[i]);
      }
    }
  );

  Then(
    'expect the path used to be {string}',
    (algodSeenRequests, indexerSeenRequests, expectedRequestPath) => {
      let actualRequest;
      if (algodSeenRequests.length !== 0) {
        [actualRequest] = algodSeenRequests;
      } else if (indexerSeenRequests.length !== 0) {
        [actualRequest] = indexerSeenRequests;
      }
      assert.strictEqual(actualRequest.url, expectedRequestPath);
    }
  );

  Then(
    'expect the request to be {string} {string}',
    (
      algodSeenRequests,
      indexerSeenRequests,
      expectedRequestType,
      expectedRequestPath
    ) => {
      let actualRequest;
      if (algodSeenRequests.length !== 0) {
        [actualRequest] = algodSeenRequests;
      } else if (indexerSeenRequests.length !== 0) {
        [actualRequest] = indexerSeenRequests;
      }
      assert.strictEqual(
        actualRequest.method.toLowerCase(),
        expectedRequestType.toLowerCase()
      );
      assert.strictEqual(actualRequest.url, expectedRequestPath);
    }
  );

  Then(
    'we expect the path used to be {string}',
    (algodSeenRequests, indexerSeenRequests, expectedRequestPath) => {
      let actualRequestPath;
      if (algodSeenRequests.length !== 0) {
        actualRequestPath = algodSeenRequests[0].url;
      } else if (indexerSeenRequests.length !== 0) {
        actualRequestPath = indexerSeenRequests[0].url;
      }
      assert.strictEqual(expectedRequestPath, actualRequestPath);
    }
  );

  When(
    'we make a Pending Transaction Information against txid {string} with format {string}',
    async function (txid, format) {
      if (format !== 'msgpack') {
        assert.fail('this SDK only supports format msgpack for this function');
      }
      await doOrDoRawAsync(this.v2Client.pendingTransactionInformation(txid));
    }
  );

  When(
    'we make a Pending Transaction Information with max {int} and format {string}',
    async function (max, format) {
      if (format !== 'msgpack') {
        assert.fail('this SDK only supports format msgpack for this function');
      }
      await doOrDoRawAsync(
        this.v2Client.pendingTransactionsInformation().max(max)
      );
    }
  );

  When(
    'we make a Pending Transactions By Address call against account {string} and max {int}',
    function (account, max) {
      doOrDoRaw(this.v2Client.pendingTransactionByAddress(account).max(max));
    }
  );

  When(
    'we make a Pending Transactions By Address call against account {string} and max {int} and format {string}',
    async function (account, max, format) {
      if (format !== 'msgpack') {
        assert.fail('this SDK only supports format msgpack for this function');
      }
      await doOrDoRawAsync(
        this.v2Client.pendingTransactionByAddress(account).max(max)
      );
    }
  );

  When(
    'we make a Status after Block call with round {int}',
    async function (round) {
      await doOrDoRawAsync(this.v2Client.statusAfterBlock(round));
    }
  );

  When(
    'we make an Account Information call against account {string} with exclude {string}',
    async function (account, exclude) {
      await doOrDoRawAsync(
        this.v2Client.accountInformation(account).exclude(exclude)
      );
    }
  );

  When(
    'we make an Account Information call against account {string}',
    async function (account) {
      await doOrDoRawAsync(this.v2Client.accountInformation(account));
    }
  );

  When(
    'we make an Account Asset Information call against account {string} assetID {int}',
    async function (account, assetID) {
      await doOrDoRawAsync(
        this.v2Client.accountAssetInformation(account, assetID)
      );
    }
  );

  When(
    'we make an Account Application Information call against account {string} applicationID {int}',
    async function (account, applicationID) {
      await doOrDoRawAsync(
        this.v2Client.accountApplicationInformation(account, applicationID)
      );
    }
  );

  When(
    'we make a Get Block call against block number {int}',
    function (blockNum) {
      doOrDoRaw(this.v2Client.block(blockNum));
    }
  );

  When(
    'we make a Get Block call against block number {int} with format {string}',
    async function (blockNum, format) {
      if (format !== 'msgpack') {
        assert.fail('this SDK only supports format msgpack for this function');
      }
      await doOrDoRawAsync(this.v2Client.block(blockNum));
    }
  );

  When('we make a GetAssetByID call for assetID {int}', async function (index) {
    await doOrDoRawAsync(this.v2Client.getAssetByID(index));
  });

  When(
    'we make a GetApplicationByID call for applicationID {int}',
    async function (index) {
      await doOrDoRawAsync(this.v2Client.getApplicationByID(index));
    }
  );

  When(
    'we make a GetApplicationBoxByName call for applicationID {int} with encoded box name {string}',
    async function (index, boxName) {
      const box = splitAndProcessAppArgs(boxName)[0];
      await this.v2Client.getApplicationBoxByName(index, box).doRaw();
    }
  );

  When(
    'we make a GetApplicationBoxes call for applicationID {int} with max {int}',
    async function (index, limit) {
      await this.v2Client.getApplicationBoxes(index).max(limit).doRaw();
    }
  );

  let anyPendingTransactionInfoResponse;

  When('we make any Pending Transaction Information call', async function () {
    anyPendingTransactionInfoResponse = await doOrDoRawAsync(
      this.v2Client.pendingTransactionInformation()
    );
  });

  Then(
    'the parsed Pending Transaction Information response should have sender {string}',
    (sender) => {
      const actualSender = algosdk.encodeAddress(
        anyPendingTransactionInfoResponse.txn.txn.snd
      );
      assert.strictEqual(sender, actualSender);
    }
  );

  let anyPendingTransactionsInfoResponse;

  When('we make any Pending Transactions Information call', async function () {
    anyPendingTransactionsInfoResponse = await doOrDoRawAsync(
      this.v2Client.pendingTransactionsInformation()
    );
  });

  Then(
    'the parsed Pending Transactions Information response should contain an array of len {int} and element number {int} should have sender {string}',
    (len, idx, sender) => {
      assert.strictEqual(
        len,
        anyPendingTransactionsInfoResponse.topTransactions.length
      );
      if (len !== 0) {
        assert.strictEqual(
          sender,
          algosdk.encodeAddress(
            anyPendingTransactionsInfoResponse.topTransactions[idx].txn.snd
          )
        );
      }
    }
  );

  let anySendRawTransactionResponse;

  When('we make any Send Raw Transaction call', async function () {
    anySendRawTransactionResponse = await doOrDoRawAsync(
      this.v2Client.sendRawTransaction(makeUint8Array(0))
    );
  });

  Then(
    'the parsed Send Raw Transaction response should have txid {string}',
    (txid) => {
      assert.strictEqual(txid, anySendRawTransactionResponse.txid);
    }
  );

  let anyPendingTransactionsByAddressResponse;

  When('we make any Pending Transactions By Address call', async function () {
    anyPendingTransactionsByAddressResponse = await doOrDoRawAsync(
      this.v2Client.pendingTransactionByAddress()
    );
  });

  Then(
    'the parsed Pending Transactions By Address response should contain an array of len {int} and element number {int} should have sender {string}',
    (len, idx, sender) => {
      assert.strictEqual(
        len,
        anyPendingTransactionsByAddressResponse.totalTransactions
      );
      if (len === 0) {
        return;
      }
      let actualSender =
        anyPendingTransactionsByAddressResponse.topTransactions[idx].txn.snd;
      actualSender = algosdk.encodeAddress(actualSender);
      assert.strictEqual(sender, actualSender);
    }
  );

  let anyNodeStatusResponse;

  When('we make any Node Status call', async function () {
    anyNodeStatusResponse = await doOrDoRawAsync(this.v2Client.status());
  });

  Then(
    'the parsed Node Status response should have a last round of {int}',
    (lastRound) => {
      assert.strictEqual(lastRound, anyNodeStatusResponse.lastRound);
    }
  );

  let anyLedgerSupplyResponse;

  When('we make any Ledger Supply call', async function () {
    anyLedgerSupplyResponse = await doOrDoRawAsync(this.v2Client.supply());
  });

  Then(
    'the parsed Ledger Supply response should have totalMoney {int} onlineMoney {int} on round {int}',
    (totalMoney, onlineMoney, round) => {
      assert.strictEqual(totalMoney, anyLedgerSupplyResponse.totalMoney);
      assert.strictEqual(onlineMoney, anyLedgerSupplyResponse.onlineMoney);
      assert.strictEqual(round, anyLedgerSupplyResponse.currentRound);
    }
  );

  When('we make any Status After Block call', async function () {
    anyNodeStatusResponse = await doOrDoRawAsync(
      this.v2Client.statusAfterBlock(1)
    );
  });

  Then(
    'the parsed Status After Block response should have a last round of {int}',
    (lastRound) => {
      assert.strictEqual(lastRound, anyNodeStatusResponse.lastRound);
    }
  );

  let anyAccountInformationResponse;

  When('we make any Account Information call', async function () {
    anyAccountInformationResponse = await doOrDoRawAsync(
      this.v2Client.accountInformation()
    );
  });

  Then(
    'the parsed Account Information response should have address {string}',
    (address) => {
      assert.strictEqual(address, anyAccountInformationResponse.address);
    }
  );

  let anyBlockResponse;

  When('we make any Get Block call', async function () {
    anyBlockResponse = await doOrDoRawAsync(this.v2Client.block(1));
  });

  Then(
    'the parsed Get Block response should have rewards pool {string}',
    (rewardsPoolAddress) => {
      const rewardsPoolB64String = algosdk.bytesToBase64(
        anyBlockResponse.block.rwd
      );
      assert.strictEqual(rewardsPoolAddress, rewardsPoolB64String);
    }
  );

  let anySuggestedTransactionsResponse;

  When('we make any Suggested Transaction Parameters call', async function () {
    anySuggestedTransactionsResponse = await doOrDoRawAsync(
      this.v2Client.getTransactionParams()
    );
  });

  Then(
    'the parsed Suggested Transaction Parameters response should have first round valid of {int}',
    (firstRound) => {
      assert.strictEqual(
        firstRound,
        anySuggestedTransactionsResponse.firstRound
      );
    }
  );

  When(
    'we make a Lookup Asset Balances call against asset index {int} with limit {int} afterAddress {string} currencyGreaterThan {int} currencyLessThan {int}',
    async function (
      index,
      limit,
      afterAddress,
      currencyGreater,
      currencyLesser
    ) {
      await doOrDoRawAsync(
        this.indexerClient
          .lookupAssetBalances(index)
          .limit(limit)
          .currencyGreaterThan(currencyGreater)
          .currencyLessThan(currencyLesser)
      );
    }
  );

  When(
    'we make a Lookup Asset Transactions call against asset index {int} with NotePrefix {string} TxType {string} SigType {string} txid {string} round {int} minRound {int} maxRound {int} limit {int} beforeTime {string} afterTime {string} currencyGreaterThan {int} currencyLessThan {int} address {string} addressRole {string} ExcluseCloseTo {string}',
    async function (
      assetIndex,
      notePrefix,
      txType,
      sigType,
      txid,
      round,
      minRound,
      maxRound,
      limit,
      beforeTime,
      afterTime,
      currencyGreater,
      currencyLesser,
      address,
      addressRole,
      excludeCloseToAsString
    ) {
      let excludeCloseTo = false;
      if (excludeCloseToAsString === 'true') {
        excludeCloseTo = true;
      }
      await this.indexerClient
        .lookupAssetTransactions(assetIndex)
        .notePrefix(notePrefix)
        .txType(txType)
        .sigType(sigType)
        .txid(txid)
        .round(round)
        .minRound(minRound)
        .maxRound(maxRound)
        .limit(limit)
        .beforeTime(beforeTime)
        .afterTime(afterTime)
        .currencyGreaterThan(currencyGreater)
        .currencyLessThan(currencyLesser)
        .address(address)
        .addressRole(addressRole)
        .excludeCloseTo(excludeCloseTo)
        .do();
    }
  );

  When(
    'we make a Lookup Asset Transactions call against asset index {int} with NotePrefix {string} TxType {string} SigType {string} txid {string} round {int} minRound {int} maxRound {int} limit {int} beforeTime {string} afterTime {string} currencyGreaterThan {int} currencyLessThan {int} address {string} addressRole {string} ExcluseCloseTo {string} RekeyTo {string}',
    async function (
      assetIndex,
      notePrefix,
      txType,
      sigType,
      txid,
      round,
      minRound,
      maxRound,
      limit,
      beforeTime,
      afterTime,
      currencyGreater,
      currencyLesser,
      address,
      addressRole,
      excludeCloseToAsString,
      rekeyToAsString
    ) {
      let excludeCloseTo = false;
      if (excludeCloseToAsString === 'true') {
        excludeCloseTo = true;
      }
      let rekeyTo = false;
      if (rekeyToAsString === 'true') {
        rekeyTo = true;
      }
      await this.indexerClient
        .lookupAssetTransactions(assetIndex)
        .notePrefix(notePrefix)
        .txType(txType)
        .sigType(sigType)
        .txid(txid)
        .round(round)
        .minRound(minRound)
        .maxRound(maxRound)
        .limit(limit)
        .beforeTime(beforeTime)
        .afterTime(afterTime)
        .currencyGreaterThan(currencyGreater)
        .currencyLessThan(currencyLesser)
        .address(address)
        .addressRole(addressRole)
        .excludeCloseTo(excludeCloseTo)
        .rekeyTo(rekeyTo)
        .do();
    }
  );

  When(
    'we make a Lookup Account Transactions call against account {string} with NotePrefix {string} TxType {string} SigType {string} txid {string} round {int} minRound {int} maxRound {int} limit {int} beforeTime {string} afterTime {string} currencyGreaterThan {int} currencyLessThan {int} assetIndex {int}',
    async function (
      account,
      notePrefix,
      txType,
      sigType,
      txid,
      round,
      minRound,
      maxRound,
      limit,
      beforeTime,
      afterTime,
      currencyGreater,
      currencyLesser,
      assetIndex
    ) {
      await this.indexerClient
        .lookupAccountTransactions(account)
        .notePrefix(notePrefix)
        .txType(txType)
        .sigType(sigType)
        .txid(txid)
        .round(round)
        .minRound(minRound)
        .maxRound(maxRound)
        .limit(limit)
        .beforeTime(beforeTime)
        .afterTime(afterTime)
        .currencyGreaterThan(currencyGreater)
        .currencyLessThan(currencyLesser)
        .assetID(assetIndex)
        .do();
    }
  );

  When(
    'we make a Lookup Account Transactions call against account {string} with NotePrefix {string} TxType {string} SigType {string} txid {string} round {int} minRound {int} maxRound {int} limit {int} beforeTime {string} afterTime {string} currencyGreaterThan {int} currencyLessThan {int} assetIndex {int} rekeyTo {string}',
    async function (
      account,
      notePrefix,
      txType,
      sigType,
      txid,
      round,
      minRound,
      maxRound,
      limit,
      beforeTime,
      afterTime,
      currencyGreater,
      currencyLesser,
      assetIndex,
      rekeyToAsString
    ) {
      let rekeyTo = false;
      if (rekeyToAsString === 'true') {
        rekeyTo = true;
      }
      await this.indexerClient
        .lookupAccountTransactions(account)
        .notePrefix(notePrefix)
        .txType(txType)
        .sigType(sigType)
        .txid(txid)
        .round(round)
        .minRound(minRound)
        .maxRound(maxRound)
        .limit(limit)
        .beforeTime(beforeTime)
        .afterTime(afterTime)
        .currencyGreaterThan(currencyGreater)
        .currencyLessThan(currencyLesser)
        .assetID(assetIndex)
        .rekeyTo(rekeyTo)
        .do();
    }
  );

  When(
    'we make a Lookup Block call against round {int}',
    async function (round) {
      await this.indexerClient.lookupBlock(round).do();
    }
  );

  When(
    'we make a Lookup Block call against round {int} and header {string}',
    async function (int, string) {
      await this.indexerClient.lookupBlock(int).headerOnly(string).do();
    }
  );

  When(
    'we make a Lookup Account by ID call against account {string} with round {int}',
    async function (account, round) {
      await this.indexerClient.lookupAccountByID(account).round(round).do();
    }
  );

  When(
    'we make a Lookup Account by ID call against account {string} with exclude {string}',
    async function (account, exclude) {
      await this.indexerClient.lookupAccountByID(account).exclude(exclude).do();
    }
  );

  When(
    'we make a Lookup Asset by ID call against asset index {int}',
    async function (assetIndex) {
      await this.indexerClient.lookupAssetByID(assetIndex).do();
    }
  );

  When(
    'we make a SearchForApplicationBoxes call with applicationID {int} with max {int} nextToken {string}',
    async function (index, limit, token) {
      await this.indexerClient
        .searchForApplicationBoxes(index)
        .limit(limit)
        .nextToken(token)
        .doRaw();
    }
  );

  When(
    'we make a LookupApplicationBoxByIDandName call with applicationID {int} with encoded box name {string}',
    async function (index, name) {
      const boxKey = splitAndProcessAppArgs(name)[0];
      await this.indexerClient
        .lookupApplicationBoxByIDandName(index, boxKey)
        .doRaw();
    }
  );

  When(
    'we make a LookupApplicationLogsByID call with applicationID {int} limit {int} minRound {int} maxRound {int} nextToken {string} sender {string} and txID {string}',
    async function (appID, limit, minRound, maxRound, nextToken, sender, txID) {
      await this.indexerClient
        .lookupApplicationLogs(appID)
        .limit(limit)
        .maxRound(maxRound)
        .minRound(minRound)
        .nextToken(nextToken)
        .sender(sender)
        .txid(txID)
        .do();
    }
  );

  When(
    'we make a Search Accounts call with assetID {int} limit {int} currencyGreaterThan {int} currencyLessThan {int} and round {int}',
    async function (assetIndex, limit, currencyGreater, currencyLesser, round) {
      await this.indexerClient
        .searchAccounts()
        .assetID(assetIndex)
        .limit(limit)
        .currencyGreaterThan(currencyGreater)
        .currencyLessThan(currencyLesser)
        .round(round)
        .do();
    }
  );

  When(
    'we make a Search Accounts call with assetID {int} limit {int} currencyGreaterThan {int} currencyLessThan {int} round {int} and authenticating address {string}',
    async function (
      assetIndex,
      limit,
      currencyGreater,
      currencyLesser,
      round,
      authAddress
    ) {
      await this.indexerClient
        .searchAccounts()
        .assetID(assetIndex)
        .limit(limit)
        .currencyGreaterThan(currencyGreater)
        .currencyLessThan(currencyLesser)
        .round(round)
        .authAddr(authAddress)
        .do();
    }
  );

  When(
    'we make a Search Accounts call with exclude {string}',
    async function (exclude) {
      await this.indexerClient.searchAccounts().exclude(exclude).do();
    }
  );

  When(
    'we make a SearchForApplications call with creator {string}',
    async function (creator) {
      await this.indexerClient.searchForApplications().creator(creator).do();
    }
  );

  When(
    'we make a Search For Transactions call with account {string} NotePrefix {string} TxType {string} SigType {string} txid {string} round {int} minRound {int} maxRound {int} limit {int} beforeTime {string} afterTime {string} currencyGreaterThan {int} currencyLessThan {int} assetIndex {int} addressRole {string} ExcluseCloseTo {string}',
    async function (
      account,
      notePrefix,
      txType,
      sigType,
      txid,
      round,
      minRound,
      maxRound,
      limit,
      beforeTime,
      afterTime,
      currencyGreater,
      currencyLesser,
      assetIndex,
      addressRole,
      excludeCloseToAsString
    ) {
      let excludeCloseTo = false;
      if (excludeCloseToAsString === 'true') {
        excludeCloseTo = true;
      }
      await this.indexerClient
        .searchForTransactions()
        .address(account)
        .notePrefix(notePrefix)
        .txType(txType)
        .sigType(sigType)
        .txid(txid)
        .round(round)
        .minRound(minRound)
        .maxRound(maxRound)
        .limit(limit)
        .beforeTime(beforeTime)
        .afterTime(afterTime)
        .currencyGreaterThan(currencyGreater)
        .currencyLessThan(currencyLesser)
        .assetID(assetIndex)
        .addressRole(addressRole)
        .excludeCloseTo(excludeCloseTo)
        .do();
    }
  );

  When(
    'we make a Search For Transactions call with account {string} NotePrefix {string} TxType {string} SigType {string} txid {string} round {int} minRound {int} maxRound {int} limit {int} beforeTime {string} afterTime {string} currencyGreaterThan {int} currencyLessThan {int} assetIndex {int} addressRole {string} ExcluseCloseTo {string} rekeyTo {string}',
    async function (
      account,
      notePrefix,
      txType,
      sigType,
      txid,
      round,
      minRound,
      maxRound,
      limit,
      beforeTime,
      afterTime,
      currencyGreater,
      currencyLesser,
      assetIndex,
      addressRole,
      excludeCloseToAsString,
      rekeyToAsString
    ) {
      let excludeCloseTo = false;
      if (excludeCloseToAsString === 'true') {
        excludeCloseTo = true;
      }
      let rekeyTo = false;
      if (rekeyToAsString === 'true') {
        rekeyTo = true;
      }
      await this.indexerClient
        .searchForTransactions()
        .address(account)
        .notePrefix(notePrefix)
        .txType(txType)
        .sigType(sigType)
        .txid(txid)
        .round(round)
        .minRound(minRound)
        .maxRound(maxRound)
        .limit(limit)
        .beforeTime(beforeTime)
        .afterTime(afterTime)
        .currencyGreaterThan(currencyGreater)
        .currencyLessThan(currencyLesser)
        .assetID(assetIndex)
        .addressRole(addressRole)
        .excludeCloseTo(excludeCloseTo)
        .rekeyTo(rekeyTo)
        .do();
    }
  );

  When(
    'we make a SearchForAssets call with limit {int} creator {string} name {string} unit {string} index {int}',
    async function (limit, creator, name, unit, index) {
      await this.indexerClient
        .searchForAssets()
        .limit(limit)
        .creator(creator)
        .name(name)
        .unit(unit)
        .index(index)
        .do();
    }
  );

  When(
    'we make a SearchForApplications call with applicationID {int}',
    async function (index) {
      await this.indexerClient.searchForApplications().index(index).do();
    }
  );

  When(
    'we make a LookupApplications call with applicationID {int}',
    async function (index) {
      await this.indexerClient.lookupApplications(index).do();
    }
  );

  let anyLookupAssetBalancesResponse;

  When('we make any LookupAssetBalances call', async function () {
    anyLookupAssetBalancesResponse = await this.indexerClient
      .lookupAssetBalances()
      .setIntDecoding('mixed')
      .do();
  });

  Then(
    'the parsed LookupAssetBalances response should be valid on round {int}, and contain an array of len {int} and element number {int} should have address {string} amount {int} and frozen state {string}',
    (round, length, idx, address, amount, frozenStateAsString) => {
      assert.strictEqual(
        round,
        anyLookupAssetBalancesResponse['current-round']
      );
      assert.strictEqual(
        length,
        anyLookupAssetBalancesResponse.balances.length
      );
      if (length === 0) {
        return;
      }
      let frozenState = false;
      if (frozenStateAsString === 'true') {
        frozenState = true;
      }
      assert.strictEqual(
        amount,
        anyLookupAssetBalancesResponse.balances[idx].amount
      );
      assert.strictEqual(
        frozenState,
        anyLookupAssetBalancesResponse.balances[idx]['is-frozen']
      );
    }
  );

  When(
    'we make a LookupAccountAssets call with accountID {string} assetID {int} includeAll {string} limit {int} next {string}',
    async function (account, assetID, includeAll, limit, next) {
      await this.indexerClient
        .lookupAccountAssets(account)
        .assetId(assetID)
        .includeAll(includeAll === 'true')
        .limit(limit)
        .nextToken(next)
        .do();
    }
  );

  When(
    'we make a LookupAccountCreatedAssets call with accountID {string} assetID {int} includeAll {string} limit {int} next {string}',
    async function (account, assetID, includeAll, limit, next) {
      await this.indexerClient
        .lookupAccountCreatedAssets(account)
        .assetID(assetID)
        .includeAll(includeAll === 'true')
        .limit(limit)
        .nextToken(next)
        .do();
    }
  );

  When(
    'we make a LookupAccountAppLocalStates call with accountID {string} applicationID {int} includeAll {string} limit {int} next {string}',
    async function (account, applicationID, includeAll, limit, next) {
      await this.indexerClient
        .lookupAccountAppLocalStates(account)
        .applicationID(applicationID)
        .includeAll(includeAll === 'true')
        .limit(limit)
        .nextToken(next)
        .do();
    }
  );

  When(
    'we make a LookupAccountCreatedApplications call with accountID {string} applicationID {int} includeAll {string} limit {int} next {string}',
    async function (account, applicationID, includeAll, limit, next) {
      await this.indexerClient
        .lookupAccountCreatedApplications(account)
        .applicationID(applicationID)
        .includeAll(includeAll === 'true')
        .limit(limit)
        .nextToken(next)
        .do();
    }
  );

  let anyLookupAssetTransactionsResponse;

  When('we make any LookupAssetTransactions call', async function () {
    anyLookupAssetTransactionsResponse = await this.indexerClient
      .lookupAssetTransactions()
      .setIntDecoding('mixed')
      .do();
  });

  Then(
    'the parsed LookupAssetTransactions response should be valid on round {int}, and contain an array of len {int} and element number {int} should have sender {string}',
    (round, length, idx, sender) => {
      assert.strictEqual(
        round,
        anyLookupAssetTransactionsResponse['current-round']
      );
      assert.strictEqual(
        length,
        anyLookupAssetTransactionsResponse.transactions.length
      );
      if (length === 0) {
        return;
      }
      assert.strictEqual(
        sender,
        anyLookupAssetTransactionsResponse.transactions[idx].sender
      );
    }
  );

  let anyLookupAccountTransactionsResponse;

  When('we make any LookupAccountTransactions call', async function () {
    anyLookupAccountTransactionsResponse = await this.indexerClient
      .lookupAccountTransactions()
      .do();
  });

  Then(
    'the parsed LookupAccountTransactions response should be valid on round {int}, and contain an array of len {int} and element number {int} should have sender {string}',
    (round, length, idx, sender) => {
      assert.strictEqual(
        round,
        anyLookupAccountTransactionsResponse['current-round']
      );
      assert.strictEqual(
        length,
        anyLookupAccountTransactionsResponse.transactions.length
      );
      if (length === 0) {
        return;
      }
      assert.strictEqual(
        sender,
        anyLookupAccountTransactionsResponse.transactions[idx].sender
      );
    }
  );

  let anyLookupBlockResponse;

  When('we make any LookupBlock call', async function () {
    anyLookupBlockResponse = await this.indexerClient.lookupBlock().do();
  });

  Then(
    'the parsed LookupBlock response should have previous block hash {string}',
    (prevHash) => {
      assert.strictEqual(
        prevHash,
        anyLookupBlockResponse['previous-block-hash']
      );
    }
  );

  let anyLookupAccountByIDResponse;

  When('we make any LookupAccountByID call', async function () {
    anyLookupAccountByIDResponse = await this.indexerClient
      .lookupAccountByID()
      .do();
  });

  Then(
    'the parsed LookupAccountByID response should have address {string}',
    (address) => {
      assert.strictEqual(address, anyLookupAccountByIDResponse.account.address);
    }
  );

  let anyLookupAssetByIDResponse;

  When('we make any LookupAssetByID call', async function () {
    anyLookupAssetByIDResponse = await this.indexerClient
      .lookupAssetByID()
      .setIntDecoding('mixed')
      .do();
  });

  Then('the parsed LookupAssetByID response should have index {int}', (idx) => {
    assert.strictEqual(idx, anyLookupAssetByIDResponse.asset.index);
  });

  let anySearchAccountsResponse;

  When('we make any SearchAccounts call', async function () {
    anySearchAccountsResponse = await this.indexerClient.searchAccounts().do();
  });

  Then(
    'the parsed SearchAccounts response should be valid on round {int} and the array should be of len {int} and the element at index {int} should have address {string}',
    (round, length, idx, address) => {
      assert.strictEqual(round, anySearchAccountsResponse['current-round']);
      assert.strictEqual(length, anySearchAccountsResponse.accounts.length);
      if (length === 0) {
        return;
      }
      assert.strictEqual(
        address,
        anySearchAccountsResponse.accounts[idx].address
      );
    }
  );

  Then(
    'the parsed SearchAccounts response should be valid on round {int} and the array should be of len {int} and the element at index {int} should have authorizing address {string}',
    (round, length, idx, authAddress) => {
      assert.strictEqual(round, anySearchAccountsResponse['current-round']);
      assert.strictEqual(length, anySearchAccountsResponse.accounts.length);
      if (length === 0) {
        return;
      }
      assert.strictEqual(
        authAddress,
        anySearchAccountsResponse.accounts[idx]['auth-addr']
      );
    }
  );

  let anySearchForTransactionsResponse;

  When('we make any SearchForTransactions call', async function () {
    anySearchForTransactionsResponse = await this.indexerClient
      .searchForTransactions()
      .do();
  });

  Then(
    'the parsed SearchForTransactions response should be valid on round {int} and the array should be of len {int} and the element at index {int} should have sender {string}',
    (round, length, idx, sender) => {
      assert.strictEqual(
        round,
        anySearchForTransactionsResponse['current-round']
      );
      assert.strictEqual(
        length,
        anySearchForTransactionsResponse.transactions.length
      );
      if (length === 0) {
        return;
      }
      assert.strictEqual(
        sender,
        anySearchForTransactionsResponse.transactions[idx].sender
      );
    }
  );

  Then(
    'the parsed SearchForTransactions response should be valid on round {int} and the array should be of len {int} and the element at index {int} should have rekey-to {string}',
    (round, length, idx, rekeyTo) => {
      assert.strictEqual(
        round,
        anySearchForTransactionsResponse['current-round']
      );
      assert.strictEqual(
        length,
        anySearchForTransactionsResponse.transactions.length
      );
      if (length === 0) {
        return;
      }
      assert.strictEqual(
        rekeyTo,
        anySearchForTransactionsResponse.transactions[idx]['rekey-to']
      );
    }
  );

  let anySearchForAssetsResponse;

  When('we make any SearchForAssets call', async function () {
    anySearchForAssetsResponse = await this.indexerClient
      .searchForAssets()
      .do();
  });

  Then(
    'the parsed SearchForAssets response should be valid on round {int} and the array should be of len {int} and the element at index {int} should have asset index {int}',
    (round, length, idx, assetIndex) => {
      assert.strictEqual(round, anySearchForAssetsResponse['current-round']);
      assert.strictEqual(length, anySearchForAssetsResponse.assets.length);
      if (length === 0) {
        return;
      }
      assert.strictEqual(
        assetIndex,
        anySearchForAssetsResponse.assets[idx].index
      );
    }
  );

  /// /////////////////////////////////
  // begin rekey test helpers
  /// /////////////////////////////////

  When('I add a rekeyTo field with address {string}', function (address) {
    this.txn.reKeyTo = address;
  });

  When(
    'I add a rekeyTo field with the private key algorand address',
    function () {
      const keypair = keyPairFromSecretKey(this.sk);
      const pubKeyFromSk = keypair.publicKey;
      this.txn.reKeyTo = algosdk.encodeAddress(pubKeyFromSk);
    }
  );

  When('I set the from address to {string}', function (from) {
    this.txn.from = from;
  });

  let dryrunResponse;

  When('we make any Dryrun call', async function () {
    const dr = new algosdk.modelsv2.DryrunRequest({});
    dryrunResponse = await this.v2Client.dryrun(dr).do();
  });

  Then(
    'the parsed Dryrun Response should have global delta {string} with {int}',
    (key, action) => {
      assert.strictEqual(dryrunResponse.txns[0]['global-delta'][0].key, key);
      assert.strictEqual(
        dryrunResponse.txns[0]['global-delta'][0].value.action,
        action
      );
    }
  );

  When('I dryrun a {string} program {string}', async function (kind, program) {
    const data = await loadResource(program);
    const algoTxn = new algosdk.Transaction({
      from: 'UAPJE355K7BG7RQVMTZOW7QW4ICZJEIC3RZGYG5LSHZ65K6LCNFPJDSR7M',
      fee: 1000,
      amount: 1000,
      firstRound: 1,
      lastRound: 1000,
      type: 'pay',
      genesisHash: 'ZIkPs8pTDxbRJsFB1yJ7gvnpDu0Q85FRkl2NCkEAQLU=',
    });
    let txns;
    let sources;

    switch (kind) {
      case 'compiled':
        txns = [
          {
            lsig: new algosdk.LogicSig(data),
            txn: algoTxn,
          },
        ];
        break;
      case 'source':
        txns = [
          {
            txn: algoTxn,
          },
        ];
        sources = [
          new algosdk.modelsv2.DryrunSource({
            fieldName: 'lsig',
            source: new TextDecoder().decode(data),
            txnIndex: 0,
          }),
        ];
        break;
      default:
        throw Error(`kind ${kind} not in (source, compiled)`);
    }

    const dr = new algosdk.modelsv2.DryrunRequest({
      txns,
      sources,
    });
    dryrunResponse = await this.v2Client.dryrun(dr).do();
  });

  Then('I get execution result {string}', (result) => {
    let msgs;
    const res = dryrunResponse.txns[0];
    if (
      res['logic-sig-messages'] !== undefined &&
      res['logic-sig-messages'].length > 0
    ) {
      msgs = res['logic-sig-messages'];
    } else if (
      res['app-call-messages'] !== undefined &&
      res['app-call-messages'].length > 0
    ) {
      msgs = res['app-call-messages'];
    }
    assert.ok(msgs.length > 0);
    assert.strictEqual(msgs[0], result);
  });

  let compileStatusCode;
  let compileResponse;

  When('I compile a teal program {string}', async function (program) {
    const data = await loadResource(program);
    try {
      compileResponse = await this.v2Client.compile(data).do();
      compileStatusCode = 200;
    } catch (e) {
      compileStatusCode = e.response.status;
      compileResponse = {
        result: '',
        hash: '',
      };
    }
  });

  Then(
    'it is compiled with {int} and {string} and {string}',
    (status, result, hash) => {
      assert.strictEqual(status, compileStatusCode);
      assert.strictEqual(result, compileResponse.result);
      assert.strictEqual(hash, compileResponse.hash);
    }
  );

  Then(
    'base64 decoding the response is the same as the binary {string}',
    async (program) => {
      const data = await loadResource(program);
      const decodedResult = makeUint8Array(
        algosdk.base64ToBytes(compileResponse.result)
      );
      assert.deepStrictEqual(makeUint8Array(data), decodedResult);
    }
  );

  /// /////////////////////////////////
  // TealSign tests
  /// /////////////////////////////////

  Given('base64 encoded data to sign {string}', function (data) {
    this.data = algosdk.base64ToBytes(data);
  });

  Given('program hash {string}', function (contractAddress) {
    this.contractAddress = contractAddress;
  });

  Given('base64 encoded program {string}', function (programEncoded) {
    const program = algosdk.base64ToBytes(programEncoded);
    const lsig = new algosdk.LogicSig(program);
    this.contractAddress = lsig.address();
  });

  Given('base64 encoded private key {string}', function (keyEncoded) {
    const seed = algosdk.base64ToBytes(keyEncoded);
    const keys = keyPairFromSeed(seed);
    this.sk = keys.secretKey;
  });

  When('I perform tealsign', function () {
    this.sig = algosdk.tealSign(this.sk, this.data, this.contractAddress);
  });

  Then('the signature should be equal to {string}', function (expectedEncoded) {
    const expected = makeUint8Array(algosdk.base64ToBytes(expectedEncoded));
    assert.deepStrictEqual(this.sig, expected);
  });

  /// /////////////////////////////////
  // begin application test helpers
  /// /////////////////////////////////

  Given(
    'a signing account with address {string} and mnemonic {string}',
    function (address, mnemonic) {
      this.signingAccount = algosdk.mnemonicToSecretKey(mnemonic);
      if (this.signingAccount.addr !== address) {
        throw new Error(
          `Address does not match mnemonic: ${this.signingAccount.addr} !== ${address}`
        );
      }
    }
  );

  Given(
    'suggested transaction parameters from the algod v2 client',
    async function () {
      this.suggestedParams = await this.v2Client.getTransactionParams().do();
    }
  );

  When(
    'I build a payment transaction with sender {string}, receiver {string}, amount {int}, close remainder to {string}',
    function (sender, receiver, amount, closeTo) {
      const from = sender === 'transient' ? this.transientAccount.addr : sender;
      const to =
        receiver === 'transient' ? this.transientAccount.addr : receiver;

      this.txn = algosdk.makePaymentTxnWithSuggestedParamsFromObject({
        from,
        to,
        amount: parseInt(amount, 10),
        closeRemainderTo: closeTo.length === 0 ? undefined : closeTo,
        suggestedParams: this.suggestedParams,
      });
    }
  );

  Then(
    "I get the account address for the current application and see that it matches the app id's hash",
    async function () {
      const appID = this.currentApplicationIndex;
      const toSign = concatArrays(
        new TextEncoder().encode('appID'),
        algosdk.encodeUint64(appID)
      );
      const expected = algosdk.encodeAddress(
        makeUint8Array(genericHash(toSign))
      );
      const actual = algosdk.getApplicationAddress(appID);
      assert.strictEqual(expected, actual);
    }
  );

  Given(
    "I fund the current application's address with {int} microalgos.",
    async function (amount) {
      const sp = await this.v2Client.getTransactionParams().do();
      if (sp.firstRound === 0) sp.firstRound = 1;
      const fundingTxnArgs = {
        from: this.accounts[0],
        to: algosdk.getApplicationAddress(this.currentApplicationIndex),
        amount,
        suggestedParams: sp,
      };
      const stxn = await this.kcl.signTransaction(
        this.handle,
        this.wallet_pswd,
        fundingTxnArgs
      );

      const fundingResponse = await this.v2Client.sendRawTransaction(stxn).do();
      const info = await algosdk.waitForConfirmation(
        this.v2Client,
        fundingResponse.txid,
        1
      );
      assert.ok(info.confirmedRound > 0);
    }
  );

  Given(
    'suggested transaction parameters fee {int}, flat-fee {string}, first-valid {int}, last-valid {int}, genesis-hash {string}, genesis-id {string}',
    function (fee, flatFee, firstRound, lastRound, genesisHash, genesisID) {
      assert.ok(['true', 'false'].includes(flatFee));

      this.suggestedParams = {
        flatFee: flatFee === 'true',
        fee,
        firstRound,
        lastRound,
        genesisID,
        genesisHash,
      };
    }
  );

  When(
    'I build a keyreg transaction with sender {string}, nonparticipation {string}, vote first {int}, vote last {int}, key dilution {int}, vote public key {string}, selection public key {string}, and state proof public key {string}',
    function (
      sender,
      nonpart,
      voteFirst,
      voteLast,
      keyDilution,
      votePk,
      selectionPk,
      stateProofPk
    ) {
      assert.ok(['true', 'false'].includes(nonpart));

      this.txn = algosdk.makeKeyRegistrationTxnWithSuggestedParams(
        sender,
        undefined,
        votePk.length ? votePk : undefined,
        selectionPk.length ? selectionPk : undefined,
        voteFirst,
        voteLast,
        keyDilution,
        this.suggestedParams,
        undefined,
        nonpart === 'true',
        stateProofPk.length ? stateProofPk : undefined
      );
    }
  );

  function operationStringToEnum(inString) {
    switch (inString) {
      case 'noop':
        return algosdk.OnApplicationComplete.NoOpOC;
      case 'call':
        return algosdk.OnApplicationComplete.NoOpOC;
      case 'create':
        return algosdk.OnApplicationComplete.NoOpOC;
      case 'update':
        return algosdk.OnApplicationComplete.UpdateApplicationOC;
      case 'optin':
        return algosdk.OnApplicationComplete.OptInOC;
      case 'delete':
        return algosdk.OnApplicationComplete.DeleteApplicationOC;
      case 'clear':
        return algosdk.OnApplicationComplete.ClearStateOC;
      case 'closeout':
        return algosdk.OnApplicationComplete.CloseOutOC;
      default:
        throw Error(
          `did not recognize application operation string ${inString}`
        );
    }
  }

  async function compileProgram(client, program) {
    const data = await loadResource(program);
    if (program.endsWith('.teal')) {
      try {
        const compiledResponse = await client.compile(data).do();
        const compiledProgram = makeUint8Array(
          algosdk.base64ToBytes(compiledResponse.result)
        );
        return compiledProgram;
      } catch (err) {
        throw new Error(`could not compile teal program: ${err}`);
      }
    }
    return makeUint8Array(data);
  }

  When(
    'I build an application transaction with operation {string}, application-id {int}, sender {string}, approval-program {string}, clear-program {string}, global-bytes {int}, global-ints {int}, local-bytes {int}, local-ints {int}, app-args {string}, foreign-apps {string}, foreign-assets {string}, app-accounts {string}, fee {int}, first-valid {int}, last-valid {int}, genesis-hash {string}, extra-pages {int}, boxes {string}',
    async function (
      operationString,
      appIndex,
      sender,
      approvalProgramFile,
      clearProgramFile,
      numGlobalByteSlices,
      numGlobalInts,
      numLocalByteSlices,
      numLocalInts,
      appArgsCommaSeparatedString,
      foreignAppsCommaSeparatedString,
      foreignAssetsCommaSeparatedString,
      appAccountsCommaSeparatedString,
      fee,
      firstValid,
      lastValid,
      genesisHashBase64,
      extraPages,
      boxesCommaSeparatedString
    ) {
      // operation string to enum
      const operation = operationStringToEnum(operationString);
      // open and load in approval program
      let approvalProgramBytes;
      if (approvalProgramFile !== '') {
        approvalProgramBytes = await compileProgram(
          this.v2Client,
          approvalProgramFile
        );
      }
      // open and load in clear program
      let clearProgramBytes;
      if (clearProgramFile !== '') {
        clearProgramBytes = await compileProgram(
          this.v2Client,
          clearProgramFile
        );
      }
      // split and process app args
      let appArgs;
      if (appArgsCommaSeparatedString !== '') {
        appArgs = splitAndProcessAppArgs(appArgsCommaSeparatedString);
      }
      // split and process foreign apps
      let foreignApps;
      if (foreignAppsCommaSeparatedString !== '') {
        foreignApps = makeArray();
        foreignAppsCommaSeparatedString
          .split(',')
          .forEach((foreignAppAsString) => {
            foreignApps.push(parseInt(foreignAppAsString));
          });
      }
      // split and process foreign assets
      let foreignAssets;
      if (foreignAssetsCommaSeparatedString !== '') {
        foreignAssets = makeArray();
        foreignAssetsCommaSeparatedString
          .split(',')
          .forEach((foreignAssetAsString) => {
            foreignAssets.push(parseInt(foreignAssetAsString));
          });
      }
      // split and process app accounts
      let appAccounts;
      if (appAccountsCommaSeparatedString !== '') {
        appAccounts = makeArray(...appAccountsCommaSeparatedString.split(','));
      }
      // split and process box references
      let boxes;
      if (boxesCommaSeparatedString !== '') {
        boxes = splitAndProcessBoxReferences(boxesCommaSeparatedString);
      }
      // build suggested params object
      const sp = {
        genesisHash: genesisHashBase64,
        firstRound: firstValid,
        lastRound: lastValid,
        fee,
        flatFee: true,
      };

      switch (operationString) {
        case 'call':
          this.txn = algosdk.makeApplicationNoOpTxn(
            sender,
            sp,
            appIndex,
            appArgs,
            appAccounts,
            foreignApps,
            foreignAssets,
            undefined,
            undefined,
            undefined,
            boxes
          );
          return;
        case 'create':
          this.txn = algosdk.makeApplicationCreateTxn(
            sender,
            sp,
            operation,
            approvalProgramBytes,
            clearProgramBytes,
            numLocalInts,
            numLocalByteSlices,
            numGlobalInts,
            numGlobalByteSlices,
            appArgs,
            appAccounts,
            foreignApps,
            foreignAssets,
            undefined,
            undefined,
            undefined,
            extraPages,
            boxes
          );
          return;
        case 'update':
          this.txn = algosdk.makeApplicationUpdateTxn(
            sender,
            sp,
            appIndex,
            approvalProgramBytes,
            clearProgramBytes,
            appArgs,
            appAccounts,
            foreignApps,
            foreignAssets,
            undefined,
            undefined,
            undefined,
            boxes
          );
          return;
        case 'optin':
          this.txn = algosdk.makeApplicationOptInTxn(
            sender,
            sp,
            appIndex,
            appArgs,
            appAccounts,
            foreignApps,
            foreignAssets,
            undefined,
            undefined,
            undefined,
            boxes
          );
          return;
        case 'delete':
          this.txn = algosdk.makeApplicationDeleteTxn(
            sender,
            sp,
            appIndex,
            appArgs,
            appAccounts,
            foreignApps,
            foreignAssets,
            undefined,
            undefined,
            undefined,
            boxes
          );
          return;
        case 'clear':
          this.txn = algosdk.makeApplicationClearStateTxn(
            sender,
            sp,
            appIndex,
            appArgs,
            appAccounts,
            foreignApps,
            foreignAssets,
            boxes
          );
          return;
        case 'closeout':
          this.txn = algosdk.makeApplicationCloseOutTxn(
            sender,
            sp,
            appIndex,
            appArgs,
            appAccounts,
            foreignApps,
            foreignAssets,
            undefined,
            undefined,
            undefined,
            boxes
          );
          return;
        default:
          throw Error(
            `did not recognize application operation string ${operationString}`
          );
      }
    }
  );

  When('sign the transaction', function () {
    this.stx = this.txn.signTxn(this.signingAccount.sk);
  });

  Then(
    'the base64 encoded signed transaction should equal {string}',
    function (base64golden) {
      const actualBase64 = algosdk.bytesToBase64(this.stx);
      assert.strictEqual(actualBase64, base64golden);
    }
  );

  Then('the decoded transaction should equal the original', function () {
    const decoded = algosdk.decodeSignedTransaction(this.stx);
    // comparing the output of get_obj_for_encoding instead because the Transaction class instance
    // may have some nonconsequential differences in internal representation
    assert.deepStrictEqual(
      decoded.txn.get_obj_for_encoding(),
      this.txn.get_obj_for_encoding()
    );
  });

  Given(
    'an algod v2 client connected to {string} port {int} with token {string}',
    function (host, port, token) {
      let mutableHost = host;

      if (!mutableHost.startsWith('http')) {
        mutableHost = `http://${mutableHost}`;
      }
      this.v2Client = new algosdk.Algodv2(token, mutableHost, port, {});
    }
  );

  Given(
    'an algod v2 client connected to mock server with token {string}',
    function (token) {
      this.v2Client = new algosdk.Algodv2(
        token,
        `http://${mockAlgodPathRecorderHost}`,
        mockAlgodPathRecorderPort,
        {}
      );
    }
  );

  Given(
    'an indexer v2 client connected to mock server with token {string}',
    function (token) {
      this.indexerV2client = new algosdk.Indexer(
        token,
        `http://${mockIndexerPathRecorderHost}`,
        mockIndexerPathRecorderPort,
        {}
      );
    }
  );

  Given(
    'I create a new transient account and fund it with {int} microalgos.',
    async function (fundingAmount) {
      this.transientAccount = algosdk.generateAccount();

      const sp = await this.v2Client.getTransactionParams().do();
      if (sp.firstRound === 0) sp.firstRound = 1;
      const fundingTxnArgs = {
        from: this.accounts[0],
        to: this.transientAccount.addr,
        amount: fundingAmount,
        suggestedParams: sp,
      };
      const stxKmd = await this.kcl.signTransaction(
        this.handle,
        this.wallet_pswd,
        fundingTxnArgs
      );
      const fundingResponse = await this.v2Client
        .sendRawTransaction(stxKmd)
        .do();
      const info = await algosdk.waitForConfirmation(
        this.v2Client,
        fundingResponse.txid,
        1
      );
      assert.ok(info.confirmedRound > 0);
    }
  );

  Given(
    'I build an application transaction with the transient account, the current application, suggested params, operation {string}, approval-program {string}, clear-program {string}, global-bytes {int}, global-ints {int}, local-bytes {int}, local-ints {int}, app-args {string}, foreign-apps {string}, foreign-assets {string}, app-accounts {string}, extra-pages {int}, boxes {string}',
    async function (
      operationString,
      approvalProgramFile,
      clearProgramFile,
      numGlobalByteSlices,
      numGlobalInts,
      numLocalByteSlices,
      numLocalInts,
      appArgsCommaSeparatedString,
      foreignAppsCommaSeparatedString,
      foreignAssetsCommaSeparatedString,
      appAccountsCommaSeparatedString,
      extraPages,
      boxesCommaSeparatedString
    ) {
      if (operationString === 'create') {
        this.currentApplicationIndex = 0;
      }

      // operation string to enum
      const operation = operationStringToEnum(operationString);
      // open and load in approval program
      let approvalProgramBytes;
      if (approvalProgramFile !== '') {
        approvalProgramBytes = await compileProgram(
          this.v2Client,
          approvalProgramFile
        );
      }
      // open and load in clear program
      let clearProgramBytes;
      if (clearProgramFile !== '') {
        clearProgramBytes = await compileProgram(
          this.v2Client,
          clearProgramFile
        );
      }
      // split and process app args
      let appArgs;
      if (appArgsCommaSeparatedString !== '') {
        appArgs = splitAndProcessAppArgs(appArgsCommaSeparatedString);
      }
      // split and process foreign apps
      let foreignApps;
      if (foreignAppsCommaSeparatedString !== '') {
        foreignApps = [];
        foreignAppsCommaSeparatedString
          .split(',')
          .forEach((foreignAppAsString) => {
            foreignApps.push(parseInt(foreignAppAsString));
          });
      }
      // split and process foreign assets
      let foreignAssets;
      if (foreignAssetsCommaSeparatedString !== '') {
        foreignAssets = [];
        foreignAssetsCommaSeparatedString
          .split(',')
          .forEach((foreignAssetAsString) => {
            foreignAssets.push(parseInt(foreignAssetAsString));
          });
      }
      // split and process app accounts
      let appAccounts;
      if (appAccountsCommaSeparatedString !== '') {
        appAccounts = appAccountsCommaSeparatedString.split(',');
      }
      // split and process box references
      let boxes;
      if (boxesCommaSeparatedString !== '') {
        boxes = splitAndProcessBoxReferences(boxesCommaSeparatedString);
      }
      const sp = await this.v2Client.getTransactionParams().do();
      if (sp.firstRound === 0) sp.firstRound = 1;
      const o = {
        type: 'appl',
        from: this.transientAccount.addr,
        suggestedParams: sp,
        appIndex: this.currentApplicationIndex,
        appOnComplete: operation,
        appLocalInts: numLocalInts,
        appLocalByteSlices: numLocalByteSlices,
        appGlobalInts: numGlobalInts,
        appGlobalByteSlices: numGlobalByteSlices,
        appApprovalProgram: approvalProgramBytes,
        appClearProgram: clearProgramBytes,
        appArgs,
        appAccounts,
        appForeignApps: foreignApps,
        appForeignAssets: foreignAssets,
        boxes,
        extraPages,
      };
      this.txn = new algosdk.Transaction(o);
    }
  );

  Given(
    'I sign and submit the transaction, saving the txid. If there is an error it is {string}.',
    async function (errorString) {
      try {
        const appStx = this.txn.signTxn(this.transientAccount.sk);
        this.appTxid = await this.v2Client.sendRawTransaction(appStx).do();
      } catch (err) {
        if (errorString !== '') {
          // error was expected. check that err.message includes expected string.
          const errorContainsString = err.message.includes(errorString);
          assert.deepStrictEqual(true, errorContainsString);
        } else {
          // unexpected error, rethrow.
          throw err;
        }
      }
    }
  );

  Given('I wait for the transaction to be confirmed.', async function () {
    const info = await algosdk.waitForConfirmation(
      this.v2Client,
      this.appTxid.txid,
      1
    );
    assert.ok(info.confirmedRound > 0);
  });

  Given('I reset the array of application IDs to remember.', async function () {
    this.appIDs = [];
  });

  Given('I remember the new application ID.', async function () {
    const info = await this.v2Client
      .pendingTransactionInformation(this.appTxid.txid)
      .do();
    this.currentApplicationIndex = info.applicationIndex;

    if (!Object.prototype.hasOwnProperty.call(this, 'appIDs')) {
      this.appIDs = [];
    }
    this.appIDs.push(this.currentApplicationIndex);
  });

  Then(
    'The transient account should have the created app {string} and total schema byte-slices {int} and uints {int},' +
      ' the application {string} state contains key {string} with value {string}',
    async function (
      appCreatedBoolAsString,
      numByteSlices,
      numUints,
      applicationState,
      stateKey,
      stateValue
    ) {
      const accountInfo = await this.v2Client
        .accountInformation(this.transientAccount.addr)
        .do();
      const appTotalSchema = accountInfo.appsTotalSchema;
      assert.strictEqual(appTotalSchema.numByteSlice, numByteSlices);
      assert.strictEqual(appTotalSchema.numUint, numUints);

      const appCreated = appCreatedBoolAsString === 'true';
      const { createdApps } = accountInfo;
      //  If we don't expect the app to exist, verify that it isn't there and exit.
      if (!appCreated) {
        for (let i = 0; i < createdApps.length; i++) {
          assert.notStrictEqual(
            createdApps[i].id,
            this.currentApplicationIndex
          );
        }
        return;
      }

      let foundApp = false;
      for (let i = 0; i < createdApps.length; i++) {
        foundApp =
          foundApp || createdApps[i].id === this.currentApplicationIndex;
      }
      assert.ok(foundApp);

      // If there is no key to check, we're done.
      if (stateKey === '') {
        return;
      }

      let foundValueForKey = false;
      let keyValues = [];
      if (applicationState === 'local') {
        let counter = 0;
        for (let i = 0; i < accountInfo.appsLocalState.length; i++) {
          const localState = accountInfo.appsLocalState[i];
          if (localState.id === this.currentApplicationIndex) {
            keyValues = localState.keyValue;
            counter += 1;
          }
        }
        assert.strictEqual(counter, 1);
      } else if (applicationState === 'global') {
        let counter = 0;
        for (let i = 0; i < accountInfo.createdApps.length; i++) {
          const createdApp = accountInfo.createdApps[i];
          if (createdApp.id === this.currentApplicationIndex) {
            keyValues = createdApp.params.globalState;
            counter += 1;
          }
        }
        assert.strictEqual(counter, 1);
      } else {
        assert.fail(
          `test does not understand given application state: ${applicationState}`
        );
      }

      assert.ok(keyValues.length > 0);

      for (let i = 0; i < keyValues.length; i++) {
        const keyValue = keyValues[i];
        const foundKey = keyValue.key;
        if (foundKey === stateKey) {
          foundValueForKey = true;
          const foundValue = keyValue.value;
          if (foundValue.type === 1) {
            assert.strictEqual(foundValue.bytes, stateValue);
          } else if (foundValue.type === 0) {
            assert.strictEqual(foundValue.uint, stateValue);
          }
        }
      }
      assert.ok(foundValueForKey);
    }
  );

  Then('fee field is in txn', async function () {
    const s = algosdk.decodeObj(this.stx);
    const { txn } = s;
    assert.strictEqual('fee' in txn, true);
  });

  Then('fee field not in txn', async function () {
    const s = algosdk.decodeObj(this.stx);
    const { txn } = s;
    assert.strictEqual(!('fee' in txn), true);
  });

  When(
    'I create the Method object from method signature {string}',
    function (signature) {
      this.method = algosdk.ABIMethod.fromSignature(signature);
    }
  );

  When(
    'I create the Method object with name {string} first argument type {string} second argument type {string} and return type {string}',
    function (name, firstArgType, secondArgType, returnType) {
      this.method = makeABIMethod(
        makeObject({
          name,
          args: makeArray(
            makeObject({
              type: firstArgType,
            }),
            makeObject({
              type: secondArgType,
            })
          ),
          returns: makeObject({ type: returnType }),
        })
      );
    }
  );

  When(
    'I create the Method object with name {string} first argument name {string} first argument type {string} second argument name {string} second argument type {string} and return type {string}',
    function (
      name,
      firstArgName,
      firstArgType,
      secondArgName,
      secondArgType,
      returnType
    ) {
      this.method = makeABIMethod(
        makeObject({
          name,
          args: makeArray(
            makeObject({ name: firstArgName, type: firstArgType }),
            makeObject({ name: secondArgName, type: secondArgType })
          ),
          returns: makeObject({ type: returnType }),
        })
      );
    }
  );

  When(
    'I create the Method object with name {string} method description {string} first argument type {string} first argument description {string} second argument type {string} second argument description {string} and return type {string}',
    function (
      name,
      methodDesc,
      firstArgType,
      firstArgDesc,
      secondArgType,
      secondArgDesc,
      returnType
    ) {
      this.method = makeABIMethod(
        makeObject({
          name,
          desc: methodDesc,
          args: makeArray(
            makeObject({ type: firstArgType, desc: firstArgDesc }),
            makeObject({ type: secondArgType, desc: secondArgDesc })
          ),
          returns: makeObject({ type: returnType }),
        })
      );
    }
  );

  When('I serialize the Method object into json', function () {
    this.json = JSON.stringify(this.method);
  });

  Then(
    'the method selector should be {string}',
    function (expectedSelectorHex) {
      const actualSelector = this.method.getSelector();
      const expectedSelector = makeUint8Array(
        algosdk.hexToBytes(expectedSelectorHex)
      );
      assert.deepStrictEqual(actualSelector, expectedSelector);
    }
  );

  Then('the txn count should be {int}', function (expectedCount) {
    const actualCount = this.method.txnCount();
    assert.strictEqual(actualCount, parseInt(expectedCount));
  });

  Then(
    'the deserialized json should equal the original Method object',
    function () {
      const deserializedMethod = makeABIMethod(parseJSON(this.json));
      assert.deepStrictEqual(deserializedMethod, this.method);
    }
  );

  When(
    'I create an Interface object from the Method object with name {string} and description {string}',
    function (name, desc) {
      this.interface = new algosdk.ABIInterface(
        makeObject({
          name,
          desc,
          methods: makeArray(this.method.toJSON()),
        })
      );
    }
  );

  When('I serialize the Interface object into json', function () {
    this.json = JSON.stringify(this.interface);
  });

  Then(
    'the deserialized json should equal the original Interface object',
    function () {
      const deserializedInterface = new algosdk.ABIInterface(
        parseJSON(this.json)
      );
      assert.deepStrictEqual(deserializedInterface, this.interface);
    }
  );

  When(
    'I create a Contract object from the Method object with name {string} and description {string}',
    function (name, desc) {
      this.contract = makeABIContract(
        makeObject({
          name,
          desc,
          methods: makeArray(this.method.toJSON()),
        })
      );
    }
  );

  When(
    "I set the Contract's appID to {int} for the network {string}",
    function (appID, network) {
      this.contract.networks[network] = makeObject({
        appID: parseInt(appID, 10),
      });
    }
  );

  When('I serialize the Contract object into json', function () {
    this.json = JSON.stringify(this.contract);
  });

  Then(
    'the deserialized json should equal the original Contract object',
    function () {
      const deserializedContract = makeABIContract(parseJSON(this.json));
      assert.deepStrictEqual(deserializedContract, this.contract);
    }
  );

  Then(
    'the produced json should equal {string} loaded from {string}',
    function (expectedJson) {
      // compare parsed JSON to avoid differences between encoded field order
      assert.deepStrictEqual(JSON.parse(this.json), JSON.parse(expectedJson));
    }
  );

  Given('a new AtomicTransactionComposer', function () {
    this.composer = new algosdk.AtomicTransactionComposer();
  });

  Given('an application id {int}', function (appId) {
    this.currentApplicationIndex = parseInt(appId, 10);
  });

  When('I make a transaction signer for the signing account.', function () {
    this.transactionSigner = algosdk.makeBasicAccountTransactionSigner(
      this.signingAccount
    );
  });

  When('I make a transaction signer for the transient account.', function () {
    this.transactionSigner = algosdk.makeBasicAccountTransactionSigner(
      this.transientAccount
    );
  });

  When(
    'I create a transaction with signer with the current transaction.',
    function () {
      this.transactionWithSigner = {
        txn: this.txn,
        signer: this.transactionSigner,
      };
    }
  );

  When(
    'I create a transaction with an empty signer with the current transaction.',
    function () {
      this.transactionWithSigner = {
        txn: this.txn,
        signer: algosdk.makeEmptyTransactionSigner(),
      };
    }
  );

  When('I create a new method arguments array.', function () {
    this.encodedMethodArguments = [];
  });

  When(
    'I append the encoded arguments {string} to the method arguments array.',
    function (commaSeparatedB64Args) {
      if (commaSeparatedB64Args.length === 0) {
        return;
      }
      const rawArgs = commaSeparatedB64Args.split(',');

      // Optionally parse ctxAppIds
      const args = [];
      for (let i = 0; i < rawArgs.length; i++) {
        let b64Arg = rawArgs[i];
        if (b64Arg.includes('ctxAppIdx')) {
          // Retrieve the n'th app id in the saved array of app ids
          b64Arg = b64Arg.split(':');
          const appID = this.appIDs[parseInt(b64Arg[1], 10)];
          args.push(algosdk.encodeUint64(appID));
        } else {
          args.push(makeUint8Array(algosdk.base64ToBytes(b64Arg)));
        }
      }
      this.encodedMethodArguments.push(...args);
    }
  );

  When(
    'I append the current transaction with signer to the method arguments array.',
    function () {
      this.encodedMethodArguments.push(this.transactionWithSigner);
    }
  );

  async function addMethodCallToComposer(
    sender,
    onComplete,
    approvalProgramFile,
    clearProgramFile,
    globalBytes,
    globalInts,
    localBytes,
    localInts,
    extraPages,
    note
  ) {
    // open and load in approval program
    let approvalProgramBytes;
    if (approvalProgramFile !== '') {
      approvalProgramBytes = await compileProgram(
        this.v2Client,
        approvalProgramFile
      );
    }
    // open and load in clear program
    let clearProgramBytes;
    if (clearProgramFile !== '') {
      clearProgramBytes = await compileProgram(this.v2Client, clearProgramFile);
    }

    const methodArgs = [];

    assert.strictEqual(
      this.encodedMethodArguments.length,
      this.method.args.length
    );

    for (let i = 0; i < this.method.args.length; i++) {
      const argSpec = this.method.args[i];
      const encodedArg = this.encodedMethodArguments[i];

      if (algosdk.abiTypeIsTransaction(argSpec.type)) {
        methodArgs.push(encodedArg);
        continue;
      }

      let typeToDecode = argSpec.type;

      if (algosdk.abiTypeIsReference(argSpec.type)) {
        switch (argSpec.type) {
          case algosdk.ABIReferenceType.account:
            typeToDecode = algosdk.ABIType.from('address');
            break;
          case algosdk.ABIReferenceType.application:
          case algosdk.ABIReferenceType.asset:
            typeToDecode = algosdk.ABIType.from('uint64');
            break;
          default:
            throw new Error(`Unknown reference type: ${argSpec.type}`);
        }
      }

      if (typeof typeToDecode === 'string') {
        throw new Error(`Cannot decode with type: ${typeToDecode}`);
      }

      methodArgs.push(typeToDecode.decode(encodedArg));
    }

    this.composer.addMethodCall({
      appID: this.currentApplicationIndex,
      method: this.method,
      methodArgs,
      sender,
      suggestedParams: this.suggestedParams,
      onComplete: operationStringToEnum(onComplete),
      approvalProgram: approvalProgramBytes,
      clearProgram: clearProgramBytes,
      numGlobalInts: globalInts,
      numGlobalByteSlices: globalBytes,
      numLocalInts: localInts,
      numLocalByteSlices: localBytes,
      extraPages,
      note,
      signer: this.transactionSigner,
    });
  }

  When(
    'I add a method call with the transient account, the current application, suggested params, on complete {string}, current transaction signer, current method arguments.',
    async function (onComplete) {
      await addMethodCallToComposer.call(
        this,
        this.transientAccount.addr,
        onComplete,
        '',
        '',
        undefined,
        undefined,
        undefined,
        undefined,
        undefined
      );
    }
  );

  When(
    'I add a method call with the signing account, the current application, suggested params, on complete {string}, current transaction signer, current method arguments.',
    async function (onComplete) {
      await addMethodCallToComposer.call(
        this,
        this.signingAccount.addr,
        onComplete,
        '',
        '',
        undefined,
        undefined,
        undefined,
        undefined,
        undefined
      );
    }
  );

  When(
    'I add a method call with the transient account, the current application, suggested params, on complete {string}, current transaction signer, current method arguments, approval-program {string}, clear-program {string}, global-bytes {int}, global-ints {int}, local-bytes {int}, local-ints {int}, extra-pages {int}.',
    async function (
      onComplete,
      approvalProg,
      clearProg,
      globalBytes,
      globalInts,
      localBytes,
      localInts,
      extraPages
    ) {
      await addMethodCallToComposer.call(
        this,
        this.transientAccount.addr,
        onComplete,
        approvalProg,
        clearProg,
        parseInt(globalBytes, 10),
        parseInt(globalInts, 10),
        parseInt(localBytes, 10),
        parseInt(localInts, 10),
        parseInt(extraPages, 10)
      );
    }
  );

  When(
    'I add a method call with the signing account, the current application, suggested params, on complete {string}, current transaction signer, current method arguments, approval-program {string}, clear-program {string}, global-bytes {int}, global-ints {int}, local-bytes {int}, local-ints {int}, extra-pages {int}.',
    async function (
      onComplete,
      approvalProg,
      clearProg,
      globalBytes,
      globalInts,
      localBytes,
      localInts,
      extraPages
    ) {
      await addMethodCallToComposer.call(
        this,
        this.signingAccount.addr,
        onComplete,
        approvalProg,
        clearProg,
        parseInt(globalBytes, 10),
        parseInt(globalInts, 10),
        parseInt(localBytes, 10),
        parseInt(localInts, 10),
        parseInt(extraPages, 10)
      );
    }
  );

  When(
    'I add a method call with the transient account, the current application, suggested params, on complete {string}, current transaction signer, current method arguments, approval-program {string}, clear-program {string}.',
    async function (onCompletion, approvalProg, clearProg) {
      assert.strictEqual(onCompletion, 'update');
      await addMethodCallToComposer.call(
        this,
        this.transientAccount.addr,
        onCompletion,
        approvalProg,
        clearProg,
        undefined,
        undefined,
        undefined,
        undefined,
        undefined
      );
    }
  );

  When(
    'I add a method call with the signing account, the current application, suggested params, on complete {string}, current transaction signer, current method arguments, approval-program {string}, clear-program {string}.',
    async function (onCompletion, approvalProg, clearProg) {
      assert.strictEqual(onCompletion, 'update');
      await addMethodCallToComposer.call(
        this,
        this.signingAccount.addr,
        onCompletion,
        approvalProg,
        clearProg,
        undefined,
        undefined,
        undefined,
        undefined,
        undefined
      );
    }
  );

  Given('I add the nonce {string}', function (nonce) {
    this.nonce = nonce;
  });

  Given(
    'I add a nonced method call with the transient account, the current application, suggested params, on complete {string}, current transaction signer, current method arguments.',
    async function (onComplete) {
      const nonce = makeUint8Array(new TextEncoder().encode(this.nonce));
      await addMethodCallToComposer.call(
        this,
        this.transientAccount.addr,
        onComplete,
        '',
        '',
        undefined,
        undefined,
        undefined,
        undefined,
        undefined,
        nonce
      );
    }
  );

  When(
    'I add the current transaction with signer to the composer.',
    function () {
      this.composer.addTransaction(this.transactionWithSigner);
    }
  );

  When(
    'I build the transaction group with the composer. If there is an error it is {string}.',
    function (errorType) {
      if (errorType === '') {
        // no error expected
        this.composerBuiltGroup = this.composer.buildGroup();
        return;
      }

      let expectedMessage;
      switch (errorType) {
        case 'zero group size error':
          expectedMessage = 'Cannot build a group with 0 transactions';
          break;
        default:
          throw new Error(`Unknown error type: "${errorType}"`);
      }

      assert.throws(
        () => this.composer.buildGroup(),
        (err) => err.message === expectedMessage
      );
    }
  );

  Then('I clone the composer.', function () {
    this.composer = this.composer.clone();
  });

  Then(
    'The composer should have a status of {string}.',
    function (expectedStatus) {
      function statusStringToEnum(inString) {
        switch (inString) {
          case 'BUILDING':
            return algosdk.AtomicTransactionComposerStatus.BUILDING;
          case 'BUILT':
            return algosdk.AtomicTransactionComposerStatus.BUILT;
          case 'SIGNED':
            return algosdk.AtomicTransactionComposerStatus.SIGNED;
          case 'SUBMITTED':
            return algosdk.AtomicTransactionComposerStatus.SUBMITTED;
          case 'COMMITTED':
            return algosdk.AtomicTransactionComposerStatus.COMMITTED;
          default:
            throw Error(
              `did not recognize AtomicTransactionComposer status string ${inString}`
            );
        }
      }

      assert.strictEqual(
        this.composer.getStatus(),
        statusStringToEnum(expectedStatus)
      );
    }
  );

  Then('I gather signatures with the composer.', async function () {
    this.composerSignedTransactions = await this.composer.gatherSignatures();
  });

  Then(
    'the base64 encoded signed transactions should equal {string}',
    function (commaSeparatedB64SignedTxns) {
      const expectedSignedTxns = commaSeparatedB64SignedTxns
        .split(',')
        .map((b64SignedTxn) => algosdk.base64ToBytes(b64SignedTxn));

      const actualSignedTxns = this.composerSignedTransactions.map(
        (signedTxn) => signedTxn
      );
      assert.deepStrictEqual(
        [...actualSignedTxns],
        [...expectedSignedTxns],
        `Got ${actualSignedTxns
          .map((stxn) => algosdk.bytesToBase64(stxn))
          .join(',')}`
      );
    }
  );

  Then(
    'I execute the current transaction group with the composer.',
    async function () {
      this.composerExecuteResponse = await this.composer.execute(
        this.v2Client,
        4
      );
      assert.ok(this.composerExecuteResponse.confirmedRound > 0);
    }
  );

  Then(
    'The app should have returned {string}.',
    function (expectedReturnValues) {
      const b64ExpectedReturnValues = expectedReturnValues.split(',');

      const { methodResults } = this.composerExecuteResponse;
      assert.strictEqual(methodResults.length, b64ExpectedReturnValues.length);

      for (let i = 0; i < methodResults.length; i++) {
        const actualResult = methodResults[i];
        const { method } = actualResult;
        const expectedReturnValue = algosdk.base64ToBytes(
          b64ExpectedReturnValues[i]
        );

        if (actualResult.decodeError) {
          throw actualResult.decodeError;
        }
        assert.deepStrictEqual(
          actualResult.rawReturnValue,
          expectedReturnValue,
          `Actual return value for method at index ${i} does not match expected. Actual: ${algosdk.bytesToBase64(
            actualResult.rawReturnValue
          )}`
        );

        const returnType = method.returns.type;
        if (returnType === 'void') {
          assert.strictEqual(expectedReturnValue.byteLength, 0);
          continue;
        }

        assert.deepStrictEqual(
          actualResult.returnValue,
          returnType.decode(expectedReturnValue)
        );
      }
    }
  );

  Then(
    'The app should have returned ABI types {string}.',
    function (expectedAbiTypesString) {
      // Each return from a unique ABI method call is separated by a colon
      const expectedAbiTypes = expectedAbiTypesString.split(':');

      const { methodResults } = this.composerExecuteResponse;
      assert.strictEqual(methodResults.length, expectedAbiTypes.length);

      for (let i = 0; i < methodResults.length; i++) {
        const expectedAbiType = expectedAbiTypes[i];
        const actualResult = methodResults[i];
        const { method } = actualResult;

        if (actualResult.decodeError) {
          throw actualResult.decodeError;
        }

        const returnType = method.returns.type;
        if (returnType === 'void') {
          assert.strictEqual(expectedAbiType, returnType);
          continue;
        }

        const expectedType = algosdk.ABIType.from(expectedAbiType);
        const decodedResult = expectedType.decode(actualResult.rawReturnValue);
        const roundTripResult = expectedType.encode(decodedResult);

        assert.deepStrictEqual(roundTripResult, actualResult.rawReturnValue);
      }
    }
  );

  Then(
    'The {int}th atomic result for randomInt\\({int}) proves correct',
    function (resultIndex, methodArg) {
      // Return format for randomInt method
      const methodReturnType = algosdk.ABIType.from('(uint64,byte[17])');
      const actualResult = this.composerExecuteResponse.methodResults[
        resultIndex
      ];
      const resultArray = methodReturnType.decode(actualResult.rawReturnValue);
      assert.strictEqual(resultArray.length, 2);
      const [randomIntResult, witnessResult] = resultArray;

      // Check the random int against the witness
      const witnessHash = genericHash(witnessResult).slice(0, 8);
      const witness = algosdk.bytesToBigInt(Uint8Array.from(witnessHash));
      const quotient = witness % BigInt(methodArg);
      assert.strictEqual(quotient, randomIntResult);
    }
  );

  Then(
    'The {int}th atomic result for randElement\\({string}) proves correct',
    function (resultIndex, methodArg) {
      // Return format for randElement method
      const methodReturnType = algosdk.ABIType.from('(byte,byte[17])');
      const actualResult = this.composerExecuteResponse.methodResults[
        resultIndex
      ];
      const resultArray = methodReturnType.decode(actualResult.rawReturnValue);
      assert.strictEqual(resultArray.length, 2);
      const [randomResult, witnessResult] = resultArray;

      // Check the random character against the witness
      const witnessHash = genericHash(witnessResult).slice(0, 8);
      const witness = algosdk.bytesToBigInt(Uint8Array.from(witnessHash));
      const quotient = witness % BigInt(methodArg.length);
      assert.strictEqual(
        methodArg[quotient],
        new TextDecoder().decode(makeUint8Array([randomResult]))
      );
    }
  );

  // Helper function to parse paths with '.' delimiters
  function glom(result, pathString) {
    const keys = pathString.split('.');
    let item = result;
    for (let i = 0; i < keys.length; i++) {
      let index = parseInt(keys[i], 10);
      if (Number.isNaN(index)) {
        index = keys[i];
      }
      item = item[index];
    }
    return item;
  }

  Then(
    'I can dig the {int}th atomic result with path {string} and see the value {string}',
    function (index, pathString, expectedResult) {
      let actualResult = this.composerExecuteResponse.methodResults[index]
        .txInfo;
      actualResult = glom(actualResult, pathString);

      assert.strictEqual(expectedResult, actualResult.toString());
    }
  );

  Then(
    'I dig into the paths {string} of the resulting atomic transaction tree I see group ids and they are all the same',
    function (pathString) {
      const paths = pathString.split(':').map((p) => p.split(','));
      let groupID;

      for (let i = 0; i < paths.length; i++) {
        const pathItem = paths[i];
        let actualResults = this.composerExecuteResponse.methodResults;
        for (let j = 0; j < pathItem.length; j++) {
          const itxnIndex = pathItem[j];
          if (j === 0) {
            actualResults = actualResults[itxnIndex].txInfo;
          } else {
            actualResults = actualResults['inner-txns'][itxnIndex];
          }

          const thisGroupID = actualResults.txn.txn.group;
          if (j === 0) {
            groupID = thisGroupID;
          } else {
            assert.strictEqual(groupID, thisGroupID);
          }
        }
      }
    }
  );

  Then(
    'The {int}th atomic result for {string} satisfies the regex {string}',
    function (index, method, regexString) {
      // Only allow the "spin()" method
      assert.strictEqual(method, 'spin()');

      const abiType = algosdk.ABIType.from(
        '(byte[3],byte[17],byte[17],byte[17])'
      );
      const actualResult = this.composerExecuteResponse.methodResults[index];
      let spin = abiType.decode(actualResult.rawReturnValue)[0];
      spin = new TextDecoder().decode(Uint8Array.from(spin));

      assert.ok(spin.match(regexString));
    }
  );

  Given(
    'a dryrun response file {string} and a transaction at index {string}',
    async function (drrFile, txId) {
      const drContents = await loadResourceAsJson(drrFile);
      const drr = new algosdk.DryrunResult(drContents);
      this.txtrace = drr.txns[parseInt(txId)];
    }
  );

  Then('calling app trace produces {string}', async function (expected) {
    const traceString = this.txtrace.appTrace();
    const expectedString = new TextDecoder().decode(
      await loadResource(expected)
    );
    assert.deepStrictEqual(traceString, expectedString);
  });

  When(
    'I append to my Method objects list in the case of a non-empty signature {string}',
    function (methodsig) {
      if (this.methods === undefined) this.methods = [];
      if (methodsig !== '')
        this.methods.push(algosdk.ABIMethod.fromSignature(methodsig));
    }
  );

  When('I create an Interface object from my Method objects list', function () {
    this.iface = new algosdk.ABIInterface({
      name: '',
      methods: this.methods.map((m) => m.toJSON()),
    });
  });

  When('I create a Contract object from my Method objects list', function () {
    this.contract = new algosdk.ABIContract({
      name: '',
      methods: this.methods.map((m) => m.toJSON()),
    });
  });

  When('I get the method from the Interface by name {string}', function (name) {
    this.errorString = undefined;
    this.retreived_method = undefined;
    try {
      this.retreived_method = this.iface.getMethodByName(name);
    } catch (error) {
      this.errorString = error.message;
    }
    this.methods = undefined;
  });

  When('I get the method from the Contract by name {string}', function (name) {
    this.errorString = undefined;
    this.retreived_method = undefined;
    try {
      this.retreived_method = this.contract.getMethodByName(name);
    } catch (error) {
      this.errorString = error.message;
    }
    this.methods = undefined;
  });

  Then(
    'the produced method signature should equal {string}. If there is an error it begins with {string}',
    function (expectedSig, errString) {
      if (this.retreived_method !== undefined) {
        assert.strictEqual(true, errString === '' || errString === undefined);
        assert.strictEqual(this.retreived_method.getSignature(), expectedSig);
      } else if (this.errorString !== undefined) {
        assert.strictEqual(true, this.retreived_method === undefined);
        assert.strictEqual(
          true,
          this.errorString.includes(errString),
          `expected ${errString} got ${this.errorString}`
        );
      } else {
        assert.ok(false, 'Both retrieved method and error are undefined');
      }
    }
  );

  Then(
    'according to {string}, the contents of the box with name {string} in the current application should be {string}. If there is an error it is {string}.',
    async function (fromClient, boxName, boxValue, errString) {
      try {
        const boxKey = splitAndProcessAppArgs(boxName)[0];

        let resp = null;
        if (fromClient === 'algod') {
          resp = await this.v2Client
            .getApplicationBoxByName(this.currentApplicationIndex, boxKey)
            .do();
        } else if (fromClient === 'indexer') {
          resp = await this.indexerV2client
            .lookupApplicationBoxByIDandName(
              this.currentApplicationIndex,
              boxKey
            )
            .do();
        } else {
          assert.fail(`expecting algod or indexer, got ${fromClient}`);
        }

        const actualName = resp.name;
        const actualValue = resp.value;
        assert.deepStrictEqual(boxKey, actualName);
        assert.deepStrictEqual(algosdk.base64ToBytes(boxValue), actualValue);
      } catch (err) {
        if (errString !== '') {
          assert.deepStrictEqual(
            true,
            err.message.includes(errString),
            `expected ${errString} got ${err.message}`
          );
        } else {
          throw err;
        }
      }
    }
  );

  function splitBoxNames(boxB64Names) {
    if (boxB64Names == null || boxB64Names === '') {
      return [];
    }
    const splitBoxB64Names = boxB64Names.split(':');
    const boxNames = [];
    splitBoxB64Names.forEach((subArg) => {
      boxNames.push(makeUint8Array(algosdk.base64ToBytes(subArg)));
    });
    return boxNames;
  }

  Then(
    'according to indexer, with {int} being the parameter that limits results, and {string} being the parameter that sets the next result, the current application should have the following boxes {string}.',
    async function (limit, nextPage, boxNames) {
      const boxes = splitBoxNames(boxNames);
      const resp = await this.indexerV2client
        .searchForApplicationBoxes(this.currentApplicationIndex)
        .limit(limit)
        .nextToken(nextPage)
        .do();

      assert.deepStrictEqual(boxes.length, resp.boxes.length);
      const actualBoxes = new Set(resp.boxes.map((b) => b.name));
      const expectedBoxes = new Set(boxes);
      assert.deepStrictEqual(expectedBoxes, actualBoxes);
    }
  );

  Then(
    'according to {string}, with {int} being the parameter that limits results, the current application should have {int} boxes.',
    async function (fromClient, limit, expectedBoxNum) {
      let resp = null;
      if (fromClient === 'algod') {
        resp = await this.v2Client
          .getApplicationBoxes(this.currentApplicationIndex)
          .max(limit)
          .do();
      } else if (fromClient === 'indexer') {
        resp = await this.indexerV2client
          .searchForApplicationBoxes(this.currentApplicationIndex)
          .limit(limit)
          .do();
      } else {
        assert.fail(`expecting algod or indexer, got ${fromClient}`);
      }

      assert.deepStrictEqual(expectedBoxNum, resp.boxes.length);
    }
  );

  Then(
    'according to {string}, the current application should have the following boxes {string}.',
    async function (fromClient, boxNames) {
      const boxes = splitBoxNames(boxNames);

      let resp = null;
      if (fromClient === 'algod') {
        resp = await this.v2Client
          .getApplicationBoxes(this.currentApplicationIndex)
          .do();
      } else if (fromClient === 'indexer') {
        resp = await this.indexerV2client
          .searchForApplicationBoxes(this.currentApplicationIndex)
          .do();
      } else {
        assert.fail(`expecting algod or indexer, got ${fromClient}`);
      }

      assert.deepStrictEqual(boxes.length, resp.boxes.length);
      const actualBoxes = new Set(resp.boxes.map((b) => b.name));
      const expectedBoxes = new Set(boxes);
      assert.deepStrictEqual(expectedBoxes, actualBoxes);
    }
  );

  Then(
    'I sleep for {int} milliseconds for indexer to digest things down.',
    async (milliseconds) => {
      const sleep = (ms) =>
        new Promise((r) => {
          setTimeout(r, ms);
        });
      await sleep(milliseconds);
    }
  );

  Given('a source map json file {string}', async function (srcmap) {
    const js = await loadResourceAsJson(srcmap);
    this.sourcemap = new algosdk.SourceMap(js);
  });

  Then(
    'the string composed of pc:line number equals {string}',
    function (mapping) {
      const buff = Object.entries(this.sourcemap.pcToLine).map(
        ([pc, line]) => `${pc}:${line}`
      );
      assert.deepStrictEqual(buff.join(';'), mapping);
    }
  );

  Then(
    'getting the line associated with a pc {string} equals {string}',
    function (pc, expectedLine) {
      const actualLine = this.sourcemap.getLineForPc(parseInt(pc));
      assert.deepStrictEqual(actualLine, parseInt(expectedLine));
    }
  );

  Then(
    'getting the last pc associated with a line {string} equals {string}',
    function (line, expectedPc) {
      const actualPcs = this.sourcemap.getPcsForLine(parseInt(line));
      assert.deepStrictEqual(actualPcs.pop(), parseInt(expectedPc));
    }
  );

  When(
    'I compile a teal program {string} with mapping enabled',
    async function (teal) {
      const tealSrc = await loadResource(teal);
      const compiledResponse = await this.v2Client
        .compile(tealSrc)
        .sourcemap(true)
        .do();
      this.rawSourceMap = JSON.stringify(compiledResponse.sourcemap);
    }
  );

  Then(
    'the resulting source map is the same as the json {string}',
    async function (expectedJsonPath) {
      const expected = new TextDecoder()
        .decode(await loadResource(expectedJsonPath))
        .trim();
      assert.deepStrictEqual(this.rawSourceMap, expected);
    }
  );

  Then(
    'disassembly of {string} matches {string}',
    async function (bytecodeFilename, sourceFilename) {
      const bytecode = await loadResource(bytecodeFilename);
      const resp = await this.v2Client.disassemble(bytecode).do();
      const expectedSource = new TextDecoder().decode(
        await loadResource(sourceFilename)
      );

      assert.deepStrictEqual(resp.result.toString('UTF-8'), expectedSource);
    }
  );

  When(
    'we make a GetLightBlockHeaderProof call for round {int}',
    async function (int) {
      await doOrDoRawAsync(this.v2Client.getLightBlockHeaderProof(int));
    }
  );

  When('we make a GetStateProof call for round {int}', async function (int) {
    await doOrDoRawAsync(this.v2Client.getStateProof(int));
  });

  When(
    'we make a Lookup Block Hash call against round {int}',
    async function (int) {
      await doOrDoRawAsync(this.v2Client.getBlockHash(int));
    }
  );

  Given(
    'a base64 encoded program bytes for heuristic sanity check {string}',
    async function (programByteStr) {
      this.seeminglyProgram = new Uint8Array(
        algosdk.base64ToBytes(programByteStr)
      );
    }
  );

  When('I start heuristic sanity check over the bytes', async function () {
    this.actualErrMsg = undefined;
    try {
      new algosdk.LogicSigAccount(this.seeminglyProgram); // eslint-disable-line
    } catch (e) {
      this.actualErrMsg = e.message;
    }
  });

  Then(
    'if the heuristic sanity check throws an error, the error contains {string}',
    async function (errMsg) {
      if (errMsg !== '') assert.ok(this.actualErrMsg.includes(errMsg));
      else assert.strictEqual(this.actualErrMsg, undefined);
    }
  );

  When(
    'I prepare the transaction without signatures for simulation',
    function () {
      // Transform transaction into a "EncodedSignedTransaction", but don't
      // sign it so we can check that we can simulate unsigned txns.
      this.stx = algosdk.encodeUnsignedSimulateTransaction(this.txn);
    }
  );

  Then('I simulate the transaction', async function () {
    this.simulateResponse = await this.v2Client
      .simulateRawTransactions(this.stx)
      .do();
  });

  Then(
    'I simulate the current transaction group with the composer',
    async function () {
      // Alias the simulate response as execute response so it can be re-used
      // in other steps that check the ABI method results.
      this.composerExecuteResponse = await this.composer.simulate(
        this.v2Client
      );
      this.simulateResponse = this.composerExecuteResponse.simulateResponse;
      this.methodResults = this.composerExecuteResponse.methodResults;
    }
  );

  Then(
    'the simulation should succeed without any failure message',
    async function () {
      for (const txnGroup of this.simulateResponse.txnGroups) {
        assert.deepStrictEqual(undefined, txnGroup.failedMessage);
      }
    }
  );

  Then(
    'the simulation should report missing signatures at group {string}, transactions {string}',
    async function (txnGroupIndex, transactionPath) {
      // Parse the path ("0,0") into a list of numbers ([0, 0])
      const stringPath = transactionPath.split(',');
      const txnIndexes = stringPath.map((n) => parseInt(n, 10));
      const groupNum = parseInt(txnGroupIndex, 10);

      // Check for missing signature flag
      for (const txnIndex of txnIndexes) {
        assert.deepStrictEqual(
          true,
          this.simulateResponse.txnGroups[groupNum].txnResults[txnIndex]
            .missingSignature
        );
      }
    }
  );

  Then(
    'the simulation should report a failure at group {string}, path {string} with message {string}',
    async function (txnGroupIndex, failAt, errorMsg) {
      // Parse transaction group number
      const groupNum = parseInt(txnGroupIndex, 10);

      // Parse the path ("0,0") into a list of numbers ([0, 0])
      const stringPath = failAt.split(',');
      const failPath = stringPath.map((n) => parseInt(n, 10));

      const failedMessage = this.simulateResponse.txnGroups[groupNum]
        .failureMessage;
      assert.ok(
        failedMessage.includes(errorMsg),
        `Error message: "${failedMessage}" does not contain "${errorMsg}"`
      );

      // Check path array
      const { failedAt } = this.simulateResponse.txnGroups[groupNum];
      assert.deepStrictEqual(makeArray(...failedAt), makeArray(...failPath));
    }
  );

  When('I make a new simulate request.', async function () {
    this.simulateRequest = new algosdk.modelsv2.SimulateRequest({
      txnGroups: [],
    });
  });

  Then('I allow more logs on that simulate request.', async function () {
    this.simulateRequest.allowMoreLogging = true;
  });

  Then(
    'I simulate the transaction group with the simulate request.',
    async function () {
      this.composerExecuteResponse = await this.composer.simulate(
        this.v2Client,
        this.simulateRequest
      );
      this.simulateResponse = this.composerExecuteResponse.simulateResponse;
      this.methodResults = this.composerExecuteResponse.methodResults;
    }
  );

  Then(
    'I check the simulation result has power packs allow-more-logging.',
    async function () {
      assert.ok(this.simulateResponse.evalOverrides);
      assert.ok(this.simulateResponse.evalOverrides.maxLogCalls);
      assert.ok(this.simulateResponse.evalOverrides.maxLogSize);
    }
  );

  Then(
    'I allow {int} more budget on that simulate request.',
    async function (budget) {
      this.simulateRequest.extraOpcodeBudget = budget;
    }
  );

  Then(
    'I check the simulation result has power packs extra-opcode-budget with extra budget {int}.',
    async function (budget) {
      assert.ok(this.simulateResponse.evalOverrides);
      assert.strictEqual(
        budget,
        this.simulateResponse.evalOverrides.extraOpcodeBudget
      );
    }
  );

  When('we make a Ready call', async function () {
    await this.v2Client.ready().do();
  });

  When(
    'we make a SetBlockTimeStampOffset call against offset {int}',
    async function (offset) {
      await this.v2Client.setBlockOffsetTimestamp(offset).do();
    }
  );

  When('we make a GetBlockTimeStampOffset call', async function () {
    await this.v2Client.getBlockOffsetTimestamp().doRaw();
  });

  When(
    'we make a SetSyncRound call against round {int}',
    async function (round) {
      await this.v2Client.setSyncRound(round).do();
    }
  );

  When('we make a GetSyncRound call', async function () {
    await this.v2Client.getSyncRound().doRaw();
  });

  When('we make a UnsetSyncRound call', async function () {
    await this.v2Client.unsetSyncRound().do();
  });

  When('we make an arbitrary algod call', async function () {
    await this.v2Client.healthCheck().do();
  });

  When('we make an arbitrary indexer call', async function () {
    await this.indexerV2client.makeHealthCheck().do();
  });

  When(
    'we make a TransactionGroupLedgerStateDeltaForRoundResponse call for round {int}',
    async function (round) {
      await this.v2Client
        .getTransactionGroupLedgerStateDeltasForRound(round)
        .doRaw();
    }
  );

  When(
    'we make a LedgerStateDeltaForTransactionGroupResponse call for ID {string}',
    async function (id) {
      await this.v2Client.getLedgerStateDeltaForTransactionGroup(id).do();
    }
  );

  When(
    'we make a GetLedgerStateDelta call against round {int}',
    async function (round) {
      await this.v2Client.getLedgerStateDelta(round).do();
    }
  );

  if (!options.ignoreReturn) {
    return steps;
  }

  return undefined;
};<|MERGE_RESOLUTION|>--- conflicted
+++ resolved
@@ -180,7 +180,6 @@
     return boxRefArray;
   }
 
-<<<<<<< HEAD
   let doRaw = false;
 
   function doOrDoRaw(req) {
@@ -197,7 +196,8 @@
       return req.doRaw();
     }
     return req.do();
-=======
+  }
+
   function concatArrays(...arrs) {
     const size = arrs.reduce((sum, arr) => sum + arr.length, 0);
     const c = new Uint8Array(size);
@@ -209,7 +209,6 @@
     }
 
     return c;
->>>>>>> b09d6165
   }
 
   Given('a kmd client', function () {
