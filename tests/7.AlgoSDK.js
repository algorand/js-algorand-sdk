let assert = require('assert');
let algosdk = require("../src/main");
let address = require("../src/encoding/address");
let encoding = require("../src/encoding/encoding");
let passphrase = require("../src/mnemonic/mnemonic");
let nacl = require("../src/nacl/naclWrappers");
let transaction = require("../src/transaction");

describe('Algosdk (AKA end to end)', function () {
    describe('#mnemonic', function () {
        it('should export and import', function () {
            for (let i=0 ; i<50 ; i++) {
                let keys = algosdk.generateAccount();
                let mn = algosdk.secretKeyToMnemonic(keys.sk);
                let recovered = algosdk.mnemonicToSecretKey(mn);
                assert.deepStrictEqual(keys.sk, recovered.sk);
                assert.deepStrictEqual(keys.addr, recovered.addr);
            }
        });
    });

    describe('#encoding', function () {
        it('should encode and decode', function () {
            let o = {"a": [1, 2, 3, 4, 5], "b": 3486, "c": "skfg"};
            assert.deepStrictEqual(o, algosdk.decodeObj(algosdk.encodeObj(o)));
        });

        it('should encode and decode strings', function () {
            let o = "Hi there";
            assert.deepStrictEqual(o, algosdk.decodeObj(algosdk.encodeObj(o)));
        });
    });

    describe('Sign', function () {
        it('should return a blob that matches the go code', function () {
            let sk = "advice pudding treat near rule blouse same whisper inner electric quit surface sunny dismiss leader blood seat clown cost exist hospital century reform able sponsor";
            let golden = "gqNzaWfEQPhUAZ3xkDDcc8FvOVo6UinzmKBCqs0woYSfodlmBMfQvGbeUx3Srxy3dyJDzv7rLm26BRv9FnL2/AuT7NYfiAWjdHhui6NhbXTNA+ilY2xvc2XEIEDpNJKIJWTLzpxZpptnVCaJ6aHDoqnqW2Wm6KRCH/xXo2ZlZc0EmKJmds0wsqNnZW6sZGV2bmV0LXYzMy4womdoxCAmCyAJoJOohot5WHIvpeVG7eftF+TYXEx4r7BFJpDt0qJsds00mqRub3RlxAjqABVHQ2y/lqNyY3bEIHts4k/rW6zAsWTinCIsV/X2PcOH1DkEglhBHF/hD3wCo3NuZMQg5/D4TQaBHfnzHI2HixFV9GcdUaGFwgCQhmf0SVhwaKGkdHlwZaNwYXk=";
            let o = {
                "to": "PNWOET7LLOWMBMLE4KOCELCX6X3D3Q4H2Q4QJASYIEOF7YIPPQBG3YQ5YI",
                "fee": 4,
                "amount": 1000,
                "firstRound": 12466,
                "lastRound": 13466,
                "genesisID": "devnet-v33.0",
                "genesisHash": "JgsgCaCTqIaLeVhyL6XlRu3n7Rfk2FxMeK+wRSaQ7dI=",
                "closeRemainderTo": "IDUTJEUIEVSMXTU4LGTJWZ2UE2E6TIODUKU6UW3FU3UKIQQ77RLUBBBFLA",
                "note": new Uint8Array(Buffer.from("6gAVR0Nsv5Y=", "base64")),
            };

            sk = algosdk.mnemonicToSecretKey(sk);

            let js_dec = algosdk.signTransaction(o, sk.sk);
            assert.deepStrictEqual(Buffer.from(js_dec.blob), Buffer.from(golden, "base64"));

            // // Check txid
            let tx_golden = "5FJDJD5LMZC3EHUYYJNH5I23U4X6H2KXABNDGPIL557ZMJ33GZHQ";
            assert.deepStrictEqual(js_dec.txID, tx_golden);
        });

        it('should return a blob that matches the go code when using a flat fee', function () {
            let sk = "advice pudding treat near rule blouse same whisper inner electric quit surface sunny dismiss leader blood seat clown cost exist hospital century reform able sponsor";
            let golden = "gqNzaWfEQPhUAZ3xkDDcc8FvOVo6UinzmKBCqs0woYSfodlmBMfQvGbeUx3Srxy3dyJDzv7rLm26BRv9FnL2/AuT7NYfiAWjdHhui6NhbXTNA+ilY2xvc2XEIEDpNJKIJWTLzpxZpptnVCaJ6aHDoqnqW2Wm6KRCH/xXo2ZlZc0EmKJmds0wsqNnZW6sZGV2bmV0LXYzMy4womdoxCAmCyAJoJOohot5WHIvpeVG7eftF+TYXEx4r7BFJpDt0qJsds00mqRub3RlxAjqABVHQ2y/lqNyY3bEIHts4k/rW6zAsWTinCIsV/X2PcOH1DkEglhBHF/hD3wCo3NuZMQg5/D4TQaBHfnzHI2HixFV9GcdUaGFwgCQhmf0SVhwaKGkdHlwZaNwYXk=";
            let o = {
                "to": "PNWOET7LLOWMBMLE4KOCELCX6X3D3Q4H2Q4QJASYIEOF7YIPPQBG3YQ5YI",
                "fee": 1176,
                "amount": 1000,
                "firstRound": 12466,
                "lastRound": 13466,
                "genesisID": "devnet-v33.0",
                "genesisHash": "JgsgCaCTqIaLeVhyL6XlRu3n7Rfk2FxMeK+wRSaQ7dI=",
                "closeRemainderTo": "IDUTJEUIEVSMXTU4LGTJWZ2UE2E6TIODUKU6UW3FU3UKIQQ77RLUBBBFLA",
                "note": new Uint8Array(Buffer.from("6gAVR0Nsv5Y=", "base64")),
                "flatFee": true
            };

            sk = algosdk.mnemonicToSecretKey(sk);

            let js_dec = algosdk.signTransaction(o, sk.sk);
            assert.deepStrictEqual(Buffer.from(js_dec.blob), Buffer.from(golden, "base64"));

            // // Check txid
            let tx_golden = "5FJDJD5LMZC3EHUYYJNH5I23U4X6H2KXABNDGPIL557ZMJ33GZHQ";
            assert.deepStrictEqual(js_dec.txID, tx_golden);
        });
    });

    it('should return a blob that matches the go code for an asset configuration transaction', function() {
        let address = "BH55E5RMBD4GYWXGX5W5PJ5JAHPGM5OXKDQH5DC4O2MGI7NW4H6VOE4CP4"
        let golden = "gqNzaWfEQCRiqooONBncRNNplEiW0aKkcOn64MdOlHiRNN81GDQx0SqUYKL1q//4Yi5ziFdmtFOC7Iu/I8qbCkSlYPUVRAWjdHhuiKRhcGFyhKFjxCAJ+9J2LAj4bFrmv23Xp6kB3mZ111Dgfoxcdphkfbbh/aFmxCAJ+9J2LAj4bFrmv23Xp6kB3mZ111Dgfoxcdphkfbbh/aFtxCAJ+9J2LAj4bFrmv23Xp6kB3mZ111Dgfoxcdphkfbbh/aFyxCAJ+9J2LAj4bFrmv23Xp6kB3mZ111Dgfoxcdphkfbbh/aRjYWlkgqFjxCAJ+9J2LAj4bFrmv23Xp6kB3mZ111Dgfoxcdphkfbbh/aFpzQTSo2ZlZc0OzqJmds4ABOwPomdoxCBIY7UYpLPITsgQ8i1PEIHLD3HwWaesIN7GL39w5Qk6IqJsds4ABO/3o3NuZMQg5/D4TQaBHfnzHI2HixFV9GcdUaGFwgCQhmf0SVhwaKGkdHlwZaRhY2Zn"
        let sk = "advice pudding treat near rule blouse same whisper inner electric quit surface sunny dismiss leader blood seat clown cost exist hospital century reform able sponsor";
        let o = {
            "from": address,
            "fee": 10,
            "firstRound": 322575,
            "lastRound": 323575,
            "genesisHash": "SGO1GKSzyE7IEPItTxCByw9x8FmnrCDexi9/cOUJOiI=",
            "creator": address,
            "index": 1234,
            "assetManager": address,
            "assetReserve": address,
            "assetFreeze": address,
            "assetClawback": address,
            "type": "acfg"
        };
        sk = algosdk.mnemonicToSecretKey(sk);

        let js_dec = algosdk.signTransaction(o, sk.sk);
        assert.deepStrictEqual(Buffer.from(js_dec.blob), Buffer.from(golden, "base64"));
    });

    describe('Sign and verify bytes', function () {
        it('should verify a correct signature', function () {
            let account = algosdk.generateAccount();
            let toSign = new Uint8Array(Buffer.from([1, 9, 25, 49]));
            let signed = algosdk.signBytes(toSign, account.sk);
            assert.equal(true, algosdk.verifyBytes(toSign, signed, account.addr))
        });
        it('should not verify a corrupted signature', function () {
            let account = algosdk.generateAccount();
            let toSign = Buffer.from([1, 9, 25, 49]);
            let signed = algosdk.signBytes(toSign, account.sk);
            signed[0] = (signed[0] + 1)%256;
            assert.equal(false, algosdk.verifyBytes(toSign, signed, account.addr))
        });
    });

    describe('Multisig Sign', function () {
        it('should return a blob that matches the go code', function () {
            const params = {
                version: 1,
                threshold: 2,
                addrs: [
                    "DN7MBMCL5JQ3PFUQS7TMX5AH4EEKOBJVDUF4TCV6WERATKFLQF4MQUPZTA",
                    "BFRTECKTOOE7A5LHCF3TTEOH2A7BW46IYT2SX5VP6ANKEXHZYJY77SJTVM",
                    "47YPQTIGQEO7T4Y4RWDYWEKV6RTR2UNBQXBABEEGM72ESWDQNCQ52OPASU",
                ],
            }; // msig address - RWJLJCMQAFZ2ATP2INM2GZTKNL6OULCCUBO5TQPXH3V2KR4AG7U5UA5JNM

            let mnem3 = "advice pudding treat near rule blouse same whisper inner electric quit surface sunny dismiss leader blood seat clown cost exist hospital century reform able sponsor";
            let seed = passphrase.seedFromMnemonic(mnem3);
            let keys = nacl.keyPairFromSeed(seed);
            let sk = keys.secretKey;

            let o = {
                "to": "PNWOET7LLOWMBMLE4KOCELCX6X3D3Q4H2Q4QJASYIEOF7YIPPQBG3YQ5YI",
                "fee": 4,
                "amount": 1000,
                "firstRound": 12466,
                "lastRound": 13466,
                "genesisID": "devnet-v33.0",
                "genesisHash": "JgsgCaCTqIaLeVhyL6XlRu3n7Rfk2FxMeK+wRSaQ7dI=",
                "closeRemainderTo": "IDUTJEUIEVSMXTU4LGTJWZ2UE2E6TIODUKU6UW3FU3UKIQQ77RLUBBBFLA",
                "note": new Uint8Array(Buffer.from("X4Bl4wQ9rCo=", "base64")),
            };

            let js_dec = algosdk.signMultisigTransaction(o, params, sk);
            // this golden also contains the correct multisig address
            let golden = Buffer.from("gqRtc2lng6ZzdWJzaWeTgaJwa8QgG37AsEvqYbeWkJfmy/QH4QinBTUdC8mKvrEiCairgXiBonBrxCAJYzIJU3OJ8HVnEXc5kcfQPhtzyMT1K/av8BqiXPnCcYKicGvEIOfw+E0GgR358xyNh4sRVfRnHVGhhcIAkIZn9ElYcGihoXPEQF6nXZ7CgInd1h7NVspIPFZNhkPL+vGFpTNwH3Eh9gwPM8pf1EPTHfPvjf14sS7xN7mTK+wrz7Odhp4rdWBNUASjdGhyAqF2AaN0eG6Lo2FtdM0D6KVjbG9zZcQgQOk0koglZMvOnFmmm2dUJonpocOiqepbZabopEIf/FejZmVlzQSYomZ2zTCyo2dlbqxkZXZuZXQtdjMzLjCiZ2jEICYLIAmgk6iGi3lYci+l5Ubt5+0X5NhcTHivsEUmkO3Somx2zTSapG5vdGXECF+AZeMEPawqo3JjdsQge2ziT+tbrMCxZOKcIixX9fY9w4fUOQSCWEEcX+EPfAKjc25kxCCNkrSJkAFzoE36Q1mjZmpq/OosQqBd2cH3PuulR4A36aR0eXBlo3BheQ==", "base64");
            assert.deepStrictEqual(Buffer.from(js_dec.blob), golden);

            // Check txid
            let tx_golden = "TDIO6RJWJIVDDJZELMSX5CPJW7MUNM3QR4YAHYAKHF3W2CFRTI7A";
            assert.deepStrictEqual(js_dec.txID, tx_golden);
        });
    });


    describe('Multisig Append', function () {
        it('should return a blob that matches the go code', function () {
            const params = {
                version: 1,
                threshold: 2,
                addrs: [
                    "DN7MBMCL5JQ3PFUQS7TMX5AH4EEKOBJVDUF4TCV6WERATKFLQF4MQUPZTA",
                    "BFRTECKTOOE7A5LHCF3TTEOH2A7BW46IYT2SX5VP6ANKEXHZYJY77SJTVM",
                    "47YPQTIGQEO7T4Y4RWDYWEKV6RTR2UNBQXBABEEGM72ESWDQNCQ52OPASU",
                ],
            };
            let mnem1 = "auction inquiry lava second expand liberty glass involve ginger illness length room item discover ahead table doctor term tackle cement bonus profit right above catch";
            let seed = passphrase.seedFromMnemonic(mnem1);
            let sk = nacl.keyPairFromSeed(seed).secretKey;

            // this is a multisig transaction with an existing signature
            let o = Buffer.from("gqRtc2lng6ZzdWJzaWeTgaJwa8QgG37AsEvqYbeWkJfmy/QH4QinBTUdC8mKvrEiCairgXiBonBrxCAJYzIJU3OJ8HVnEXc5kcfQPhtzyMT1K/av8BqiXPnCcYKicGvEIOfw+E0GgR358xyNh4sRVfRnHVGhhcIAkIZn9ElYcGihoXPEQF6nXZ7CgInd1h7NVspIPFZNhkPL+vGFpTNwH3Eh9gwPM8pf1EPTHfPvjf14sS7xN7mTK+wrz7Odhp4rdWBNUASjdGhyAqF2AaN0eG6Lo2FtdM0D6KVjbG9zZcQgQOk0koglZMvOnFmmm2dUJonpocOiqepbZabopEIf/FejZmVlzQSYomZ2zTCyo2dlbqxkZXZuZXQtdjMzLjCiZ2jEICYLIAmgk6iGi3lYci+l5Ubt5+0X5NhcTHivsEUmkO3Somx2zTSapG5vdGXECF+AZeMEPawqo3JjdsQge2ziT+tbrMCxZOKcIixX9fY9w4fUOQSCWEEcX+EPfAKjc25kxCCNkrSJkAFzoE36Q1mjZmpq/OosQqBd2cH3PuulR4A36aR0eXBlo3BheQ==", "base64");

            let js_dec = algosdk.appendSignMultisigTransaction(o, params, sk);
            let golden = Buffer.from("gqRtc2lng6ZzdWJzaWeTgqJwa8QgG37AsEvqYbeWkJfmy/QH4QinBTUdC8mKvrEiCairgXihc8RAjmG2MILQVLoKg8q7jAYpu0r42zu9edYHrkkuSAikJAnDPplY1Pq90/ssyFhpKLrmvDDcSwNAwTGBjqtSOFYUAIGicGvEIAljMglTc4nwdWcRdzmRx9A+G3PIxPUr9q/wGqJc+cJxgqJwa8Qg5/D4TQaBHfnzHI2HixFV9GcdUaGFwgCQhmf0SVhwaKGhc8RAXqddnsKAid3WHs1Wykg8Vk2GQ8v68YWlM3AfcSH2DA8zyl/UQ9Md8++N/XixLvE3uZMr7CvPs52Gnit1YE1QBKN0aHICoXYBo3R4boujYW10zQPopWNsb3NlxCBA6TSSiCVky86cWaabZ1Qmiemhw6Kp6ltlpuikQh/8V6NmZWXNBJiiZnbNMLKjZ2VurGRldm5ldC12MzMuMKJnaMQgJgsgCaCTqIaLeVhyL6XlRu3n7Rfk2FxMeK+wRSaQ7dKibHbNNJqkbm90ZcQIX4Bl4wQ9rCqjcmN2xCB7bOJP61uswLFk4pwiLFf19j3Dh9Q5BIJYQRxf4Q98AqNzbmTEII2StImQAXOgTfpDWaNmamr86ixCoF3Zwfc+66VHgDfppHR5cGWjcGF5", "base64");
            assert.deepStrictEqual(Buffer.from(js_dec.blob), golden);

            // Check txid
            let tx_golden = "TDIO6RJWJIVDDJZELMSX5CPJW7MUNM3QR4YAHYAKHF3W2CFRTI7A";
            assert.deepStrictEqual(js_dec.txID, tx_golden);
        });
    });

    describe('Multisig Address', function () {
        it('should return the correct address from preimage', function () {
            const params = {
                version: 1,
                threshold: 2,
                addrs: [
                    "DN7MBMCL5JQ3PFUQS7TMX5AH4EEKOBJVDUF4TCV6WERATKFLQF4MQUPZTA",
                    "BFRTECKTOOE7A5LHCF3TTEOH2A7BW46IYT2SX5VP6ANKEXHZYJY77SJTVM",
                    "47YPQTIGQEO7T4Y4RWDYWEKV6RTR2UNBQXBABEEGM72ESWDQNCQ52OPASU",
                ],
            };
            let outAddr = algosdk.multisigAddress(params);
            assert.deepStrictEqual(outAddr, "RWJLJCMQAFZ2ATP2INM2GZTKNL6OULCCUBO5TQPXH3V2KR4AG7U5UA5JNM");
        });
    });

    describe('Group operations', function () {
        it('should return a blob that matches the go code', function () {

            const address = "UPYAFLHSIPMJOHVXU2MPLQ46GXJKSDCEMZ6RLCQ7GWB5PRDKJUWKKXECXI";
            const [fromAddress, toAddress] = [address, address];
            const fee = 1000;
            const amount = 2000;
            const genesisID = "devnet-v1.0";
            const genesisHash = "sC3P7e2SdbqKJK0tbiCdK9tdSpbe6XeCGKdoNzmlj0E";
            const firstRound1 = 710399;
            const note1 = new Uint8Array(Buffer.from("wRKw5cJ0CMo=", "base64"));
            let o1 = {
                "to": toAddress,
                "from": fromAddress,
                "fee": fee,
                "amount": amount,
                "firstRound": firstRound1,
                "lastRound": firstRound1 + 1000,
                "genesisID": genesisID,
                "genesisHash": genesisHash,
                "note": note1,
                flatFee: true,
            };


            const firstRound2 = 710515
            const note2 = new Uint8Array(Buffer.from("dBlHI6BdrIg=", "base64"));

            let o2 = {
                "to": toAddress,
                "from": fromAddress,
                "fee": fee,
                "amount": amount,
                "firstRound": firstRound2,
                "lastRound": firstRound2 + 1000,
                "genesisID": genesisID,
                "genesisHash": genesisHash,
                "note": note2,
                flatFee: true,
            };

            const goldenTx1 = "gaN0eG6Ko2FtdM0H0KNmZWXNA+iiZnbOAArW/6NnZW6rZGV2bmV0LXYxLjCiZ2jEILAtz+3tknW6iiStLW4gnSvbXUqW3ul3ghinaDc5pY9Bomx2zgAK2uekbm90ZcQIwRKw5cJ0CMqjcmN2xCCj8AKs8kPYlx63ppj1w5410qkMRGZ9FYofNYPXxGpNLKNzbmTEIKPwAqzyQ9iXHremmPXDnjXSqQxEZn0Vih81g9fEak0spHR5cGWjcGF5";
            const goldenTx2 = "gaN0eG6Ko2FtdM0H0KNmZWXNA+iiZnbOAArXc6NnZW6rZGV2bmV0LXYxLjCiZ2jEILAtz+3tknW6iiStLW4gnSvbXUqW3ul3ghinaDc5pY9Bomx2zgAK21ukbm90ZcQIdBlHI6BdrIijcmN2xCCj8AKs8kPYlx63ppj1w5410qkMRGZ9FYofNYPXxGpNLKNzbmTEIKPwAqzyQ9iXHremmPXDnjXSqQxEZn0Vih81g9fEak0spHR5cGWjcGF5";

            let tx1 = new transaction.Transaction(o1);
            let tx2 = new transaction.Transaction(o2);

            // goal clerk send dumps unsigned transaction as signed with empty signature in order to save tx type
            let stx1 = Buffer.from(encoding.encode({txn: tx1.get_obj_for_encoding()}));
            let stx2 = Buffer.from(encoding.encode({txn: tx2.get_obj_for_encoding()}));
            assert.deepStrictEqual(stx1, Buffer.from(goldenTx1, "base64"));
            assert.deepStrictEqual(stx2, Buffer.from(goldenTx2, "base64"));


            // goal clerk group sets Group to every transaction and concatenate them in output file
            // simulating that behavior here
            const goldenTxg = "gaN0eG6Lo2FtdM0H0KNmZWXNA+iiZnbOAArW/6NnZW6rZGV2bmV0LXYxLjCiZ2jEILAtz+3tknW6iiStLW4gnSvbXUqW3ul3ghinaDc5pY9Bo2dycMQgLiQ9OBup9H/bZLSfQUH2S6iHUM6FQ3PLuv9FNKyt09SibHbOAAra56Rub3RlxAjBErDlwnQIyqNyY3bEIKPwAqzyQ9iXHremmPXDnjXSqQxEZn0Vih81g9fEak0so3NuZMQgo/ACrPJD2Jcet6aY9cOeNdKpDERmfRWKHzWD18RqTSykdHlwZaNwYXmBo3R4boujYW10zQfQo2ZlZc0D6KJmds4ACtdzo2dlbqtkZXZuZXQtdjEuMKJnaMQgsC3P7e2SdbqKJK0tbiCdK9tdSpbe6XeCGKdoNzmlj0GjZ3JwxCAuJD04G6n0f9tktJ9BQfZLqIdQzoVDc8u6/0U0rK3T1KJsds4ACttbpG5vdGXECHQZRyOgXayIo3JjdsQgo/ACrPJD2Jcet6aY9cOeNdKpDERmfRWKHzWD18RqTSyjc25kxCCj8AKs8kPYlx63ppj1w5410qkMRGZ9FYofNYPXxGpNLKR0eXBlo3BheQ==";
            {
                const gid = algosdk.computeGroupID([tx1, tx2]);
                tx1.group = gid;
                tx2.group = gid;
                stx1 = encoding.encode({txn: tx1.get_obj_for_encoding()});
                stx2 = encoding.encode({txn: tx2.get_obj_for_encoding()});
                const concat = Buffer.concat([stx1, stx2]);
                assert.deepStrictEqual(concat, Buffer.from(goldenTxg, "base64"));
            }

            // check computeGroupID for list of dicts (not Transaction objects)
            {
                const gid = algosdk.computeGroupID([o1, o2]);
                tx1.group = gid;
                tx2.group = gid;
                stx1 = encoding.encode({txn: tx1.get_obj_for_encoding()});
                stx2 = encoding.encode({txn: tx2.get_obj_for_encoding()});
                const concat = Buffer.concat([stx1, stx2]);
                assert.deepStrictEqual(concat, Buffer.from(goldenTxg, "base64"));
            }

            // check filtering by address in assignGroupID
            let result;
            result = algosdk.assignGroupID([tx1, tx2]);
            assert.equal(result.length, 2);

            result = algosdk.assignGroupID([tx1, tx2], "");
            assert.equal(result.length, 2);

            result = algosdk.assignGroupID([tx1, tx2], address);
            assert.equal(result.length, 2);

            result = algosdk.assignGroupID([tx1, tx2], "DN7MBMCL5JQ3PFUQS7TMX5AH4EEKOBJVDUF4TCV6WERATKFLQF4MQUPZTA");
            assert.ok(result instanceof Array);
            assert.equal(result.length, 0);
        });
    });

<<<<<<< HEAD
    describe('asset transfer', function () {
=======
    describe('asset freeze', function () {
>>>>>>> 3ccffabc
        it('should return a blob that matches the go code', function () {

            let addr = "BH55E5RMBD4GYWXGX5W5PJ5JAHPGM5OXKDQH5DC4O2MGI7NW4H6VOE4CP4";

            let o = {
<<<<<<< HEAD
                "type": "axfer",
                "from": addr,
                "to": addr,
                "amount": 1,
=======
                "from": addr,
>>>>>>> 3ccffabc
                "fee": 10,
                "firstRound": 322575,
                "lastRound": 323576,
                "genesisHash": "SGO1GKSzyE7IEPItTxCByw9x8FmnrCDexi9/cOUJOiI=",
<<<<<<< HEAD
                "creator": addr,
                "index": 1,
                "closeRemainderTo": addr
=======
                "type": "afrz",
                "freezeAccount": addr,
                "index": 1,
                "creator" : addr,
                "freezeState" : true
>>>>>>> 3ccffabc
            };

            let mnem = "awful drop leaf tennis indoor begin mandate discover uncle seven only coil atom any hospital uncover make any climb actor armed measure need above hundred";
            let seed = passphrase.seedFromMnemonic(mnem);
            let keys = nacl.keyPairFromSeed(seed);
            let sk = keys.secretKey;
            let js_dec = algosdk.signTransaction(o, sk);

<<<<<<< HEAD
            let golden = Buffer.from("gqNzaWfEQGkk9CtvOKnn4nU59xmPGoZvYv+6TCu5B95PgwQ/YytwE9dr199ehEqAnSS0C2SaO4YhEBAk+JVOiwZiRq/w1gijdHhuiqRhYW10AaZhY2xvc2XEIAn70nYsCPhsWua/bdenqQHeZnXXUOB+jFx2mGR9tuH9pGFyY3bEIAn70nYsCPhsWua/bdenqQHeZnXXUOB+jFx2mGR9tuH9o2ZlZc0MRKJmds4ABOwPomdoxCBIY7UYpLPITsgQ8i1PEIHLD3HwWaesIN7GL39w5Qk6IqJsds4ABO/4o3NuZMQgCfvSdiwI+Gxa5r9t16epAd5mdddQ4H6MXHaYZH224f2kdHlwZaVheGZlcqR4YWlkgqFjxCAJ+9J2LAj4bFrmv23Xp6kB3mZ111Dgfoxcdphkfbbh/aFpAQ==", "base64");
=======
            let golden = Buffer.from("gqNzaWfEQJsNp4Hm5qYBN1Foa8nGd3zeMFxGFJiAxuf3/L1A4MTgR521fId0nIYtMwbJha5zRpN/0UuNoq91IkOK7LVhzACjdHhuiaRhZnJ6w6RmYWRkxCAJ+9J2LAj4bFrmv23Xp6kB3mZ111Dgfoxcdphkfbbh/aRmYWlkgqFjxCAJ+9J2LAj4bFrmv23Xp6kB3mZ111Dgfoxcdphkfbbh/aFpAaNmZWXNCqCiZnbOAATsD6JnaMQgSGO1GKSzyE7IEPItTxCByw9x8FmnrCDexi9/cOUJOiKibHbOAATv+KNzbmTEIAn70nYsCPhsWua/bdenqQHeZnXXUOB+jFx2mGR9tuH9pHR5cGWkYWZyeg==", "base64");
>>>>>>> 3ccffabc
            assert.deepStrictEqual(Buffer.from(js_dec.blob), golden);

        });
    });
<<<<<<< HEAD

=======
>>>>>>> 3ccffabc
});<|MERGE_RESOLUTION|>--- conflicted
+++ resolved
@@ -304,39 +304,51 @@
         });
     });
 
-<<<<<<< HEAD
     describe('asset transfer', function () {
-=======
-    describe('asset freeze', function () {
->>>>>>> 3ccffabc
         it('should return a blob that matches the go code', function () {
 
             let addr = "BH55E5RMBD4GYWXGX5W5PJ5JAHPGM5OXKDQH5DC4O2MGI7NW4H6VOE4CP4";
 
             let o = {
-<<<<<<< HEAD
                 "type": "axfer",
                 "from": addr,
                 "to": addr,
                 "amount": 1,
-=======
-                "from": addr,
->>>>>>> 3ccffabc
                 "fee": 10,
                 "firstRound": 322575,
                 "lastRound": 323576,
                 "genesisHash": "SGO1GKSzyE7IEPItTxCByw9x8FmnrCDexi9/cOUJOiI=",
-<<<<<<< HEAD
                 "creator": addr,
                 "index": 1,
                 "closeRemainderTo": addr
-=======
+            };
+
+            let mnem = "awful drop leaf tennis indoor begin mandate discover uncle seven only coil atom any hospital uncover make any climb actor armed measure need above hundred";
+            let seed = passphrase.seedFromMnemonic(mnem);
+            let keys = nacl.keyPairFromSeed(seed);
+            let sk = keys.secretKey;
+            let js_dec = algosdk.signTransaction(o, sk);
+            let golden = Buffer.from("gqNzaWfEQGkk9CtvOKnn4nU59xmPGoZvYv+6TCu5B95PgwQ/YytwE9dr199ehEqAnSS0C2SaO4YhEBAk+JVOiwZiRq/w1gijdHhuiqRhYW10AaZhY2xvc2XEIAn70nYsCPhsWua/bdenqQHeZnXXUOB+jFx2mGR9tuH9pGFyY3bEIAn70nYsCPhsWua/bdenqQHeZnXXUOB+jFx2mGR9tuH9o2ZlZc0MRKJmds4ABOwPomdoxCBIY7UYpLPITsgQ8i1PEIHLD3HwWaesIN7GL39w5Qk6IqJsds4ABO/4o3NuZMQgCfvSdiwI+Gxa5r9t16epAd5mdddQ4H6MXHaYZH224f2kdHlwZaVheGZlcqR4YWlkgqFjxCAJ+9J2LAj4bFrmv23Xp6kB3mZ111Dgfoxcdphkfbbh/aFpAQ==", "base64");
+            assert.deepStrictEqual(Buffer.from(js_dec.blob), golden);
+        });
+    });
+
+    describe('asset freeze', function () {
+        it('should return a blob that matches the go code', function () {
+
+            let addr = "BH55E5RMBD4GYWXGX5W5PJ5JAHPGM5OXKDQH5DC4O2MGI7NW4H6VOE4CP4";
+
+            let o = {
+                "from": addr,
+                "fee": 10,
+                "firstRound": 322575,
+                "lastRound": 323576,
+                "genesisHash": "SGO1GKSzyE7IEPItTxCByw9x8FmnrCDexi9/cOUJOiI=",
                 "type": "afrz",
                 "freezeAccount": addr,
                 "index": 1,
                 "creator" : addr,
                 "freezeState" : true
->>>>>>> 3ccffabc
             };
 
             let mnem = "awful drop leaf tennis indoor begin mandate discover uncle seven only coil atom any hospital uncover make any climb actor armed measure need above hundred";
@@ -344,18 +356,8 @@
             let keys = nacl.keyPairFromSeed(seed);
             let sk = keys.secretKey;
             let js_dec = algosdk.signTransaction(o, sk);
-
-<<<<<<< HEAD
-            let golden = Buffer.from("gqNzaWfEQGkk9CtvOKnn4nU59xmPGoZvYv+6TCu5B95PgwQ/YytwE9dr199ehEqAnSS0C2SaO4YhEBAk+JVOiwZiRq/w1gijdHhuiqRhYW10AaZhY2xvc2XEIAn70nYsCPhsWua/bdenqQHeZnXXUOB+jFx2mGR9tuH9pGFyY3bEIAn70nYsCPhsWua/bdenqQHeZnXXUOB+jFx2mGR9tuH9o2ZlZc0MRKJmds4ABOwPomdoxCBIY7UYpLPITsgQ8i1PEIHLD3HwWaesIN7GL39w5Qk6IqJsds4ABO/4o3NuZMQgCfvSdiwI+Gxa5r9t16epAd5mdddQ4H6MXHaYZH224f2kdHlwZaVheGZlcqR4YWlkgqFjxCAJ+9J2LAj4bFrmv23Xp6kB3mZ111Dgfoxcdphkfbbh/aFpAQ==", "base64");
-=======
             let golden = Buffer.from("gqNzaWfEQJsNp4Hm5qYBN1Foa8nGd3zeMFxGFJiAxuf3/L1A4MTgR521fId0nIYtMwbJha5zRpN/0UuNoq91IkOK7LVhzACjdHhuiaRhZnJ6w6RmYWRkxCAJ+9J2LAj4bFrmv23Xp6kB3mZ111Dgfoxcdphkfbbh/aRmYWlkgqFjxCAJ+9J2LAj4bFrmv23Xp6kB3mZ111Dgfoxcdphkfbbh/aFpAaNmZWXNCqCiZnbOAATsD6JnaMQgSGO1GKSzyE7IEPItTxCByw9x8FmnrCDexi9/cOUJOiKibHbOAATv+KNzbmTEIAn70nYsCPhsWua/bdenqQHeZnXXUOB+jFx2mGR9tuH9pHR5cGWkYWZyeg==", "base64");
->>>>>>> 3ccffabc
             assert.deepStrictEqual(Buffer.from(js_dec.blob), golden);
-
-        });
-    });
-<<<<<<< HEAD
-
-=======
->>>>>>> 3ccffabc
+        });
+    });
 });