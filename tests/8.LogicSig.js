--- conflicted
+++ resolved
@@ -6,11 +6,8 @@
 const utils = require("../src/utils/utils");
 const splitTemplate = require("../src/logicTemplates/split");
 const htlcTemplate = require("../src/logicTemplates/htlc");
-<<<<<<< HEAD
 const limitOrderTemplate = require("../src/logicTemplates/limitorder");
-=======
 const periodicPaymentTemplate = require("../src/logicTemplates/periodicpayment");
->>>>>>> 774382a5
 
 describe('LogicSig functionality', function () {
     describe('Basic logic sig', function () {
@@ -162,11 +159,8 @@
     });
 });
 
-<<<<<<< HEAD
-describe('Template validation', function () {
-=======
+
 describe('Template logic validation', function () {
->>>>>>> 774382a5
     describe('Split', function () {
         it('should match the goldens', function () {
             // Inputs
@@ -206,7 +200,6 @@
             assert.deepStrictEqual(goldenAddress, htlc.getAddress());
         });
     });
-<<<<<<< HEAD
     describe('Limit Order', function () {
         it('should match the goldens', function () {
             // Inputs
@@ -225,7 +218,6 @@
             assert.deepStrictEqual(goldenBytes, actualBytes);
             let goldenAddress = "LXQWT2XLIVNFS54VTLR63UY5K6AMIEWI7YTVE6LB4RWZDBZKH22ZO3S36I";
             assert.deepStrictEqual(goldenAddress, limitOrder.getAddress());
-=======
     describe('Periodic payment', function () {
         it('should match the goldens', function () {
             // Inputs
@@ -251,7 +243,6 @@
             let expectedDict = encoding.decode(goldenStxBlob);
             let actualDict = encoding.decode(stx['blob']);
             assert.deepEqual(expectedDict, actualDict);
->>>>>>> 774382a5
         });
     });
 });