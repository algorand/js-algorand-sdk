const assert = require('assert');
const address = require("../src/encoding/address");
const encoding = require("../src/encoding/encoding");
const logicsig = require("../src/logicsig");
const logic = require("../src/logic/logic");
const transaction = require("../src/transaction");
const utils = require("../src/utils/utils");
const splitTemplate = require("../src/logicTemplates/split");
const htlcTemplate = require("../src/logicTemplates/htlc");
<<<<<<< HEAD
const dynamicFeeTemplate = require("../src/logicTemplates/dynamicfee");
=======
const limitOrderTemplate = require("../src/logicTemplates/limitorder");
>>>>>>> 15b53a64
const periodicPaymentTemplate = require("../src/logicTemplates/periodicpayment");
const dynamicFeeTemplate = require("../src/logicTemplates/dynamicfee");

describe('LogicSig functionality', function () {
    describe('Basic logic sig', function () {
        it('should work on valid program', function () {
            let program = Uint8Array.from([1, 32, 1, 1, 34]);
            let programHash = "6Z3C3LDVWGMX23BMSYMANACQOSINPFIRF77H7N3AWJZYV6OH6GWTJKVMXY";
            let pk = address.decode(programHash).publicKey;
            let lsig = new logicsig.LogicSig(program);
            assert.equal(lsig.logic, program);
            assert.equal(lsig.args, undefined);
            assert.equal(lsig.sig, undefined);
            assert.equal(lsig.msig, undefined);
            assert.equal(lsig.address(), programHash);

            let verified = lsig.verify(pk);
            assert.equal(verified, true);

            let args = [
                Uint8Array.from([1, 2, 3]),
                Uint8Array.from([4, 5, 6])
            ];
            lsig = new logicsig.LogicSig(program, args);
            assert.equal(lsig.logic, program);
            assert.equal(lsig.args, args);
            assert.equal(lsig.sig, undefined);
            assert.equal(lsig.msig, undefined);

            verified = lsig.verify(pk);
            assert.equal(verified, true);

            // check serialization
            let encoded = lsig.toByte();
            let decoded = logicsig.LogicSig.fromByte(encoded);
            assert.deepStrictEqual(decoded, lsig);

        });
        it('should fail on tampered program', function () {
            let program = Uint8Array.from([1, 32, 1, 1, 34]);
            let programHash = "6Z3C3LDVWGMX23BMSYMANACQOSINPFIRF77H7N3AWJZYV6OH6GWTJKVMXY";
            let pk = address.decode(programHash).publicKey;

            program[3] = 2;
            let lsig = new logicsig.LogicSig(program);
            let verified = lsig.verify(pk);
            assert.equal(verified, false);
        });
        it('should fail on invalid program', function () {
            let program = Uint8Array.from([1, 32, 1, 1, 34]);
            program[0] = 2;
            assert.throws(
                () => logicsig.LogicSig(program)
            );
        });
    });
});

describe('Logic validation', function () {
    describe('Varint', function () {
        it('should parse binary data correctly', function () {
            let data = Uint8Array.from([1]);
            let [value, length] = logic.parseUvarint(data);
            assert.equal(length, 1);
            assert.equal(value, 1);

            data = Uint8Array.from([123]);
            [value, length] = logic.parseUvarint(data);
            assert.equal(length, 1);
            assert.equal(value, 123);

            data = Uint8Array.from([200, 3]);
            [value, length] = logic.parseUvarint(data);
            assert.equal(length, 2);
            assert.equal(value, 456);
        });
    });
    describe('Const blocks', function () {
        it('should parse int const block correctly', function () {
            let data = Uint8Array.from([32, 5, 0, 1, 200, 3, 123, 2]);
            let size = logic.checkIntConstBlock(data, 0);
            assert.equal(size, data.length);
        });
        it('should parse bytes const block correctly', function () {
            let data = Uint8Array.from([38, 2, 13, 49, 50, 51, 52, 53, 54, 55, 56, 57, 48, 49, 50, 51, 2, 1, 2]);
            let size = logic.checkByteConstBlock(data, 0);
            assert.equal(size, data.length);
        });
    });
    describe('Program checker', function () {
        it('should assess correct programs right', function () {
            let program = Uint8Array.from([1, 32, 1, 1, 34]);
            let result = logic.checkProgram(program);
            assert.equal(result, true);

            result = logic.checkProgram(program, [Uint8Array.from("a" * 10)]);
            assert.equal(result, true);

            program = utils.concatArrays(program, Uint8Array.from("\x22" * 10));
            result = logic.checkProgram(program, [Uint8Array.from("a" * 10)]);
            assert.equal(result, true);
        });
        it('should fail on long input', function () {
            assert.throws(
                () => logic.checkProgram(),
                new Error("empty program")
            );
            let program = Uint8Array.from([1, 32, 1, 1, 34]);
            assert.throws(
                () => logic.checkProgram(program, [new Uint8Array(1000).fill(55)]),
                new Error("program too long")
            );

            program = utils.concatArrays(program, new Uint8Array(1000).fill(34));
            assert.throws(
                () => logic.checkProgram(program),
                new Error("program too long")
            );
        });
        it('should fail on invalid program', function () {
            let program = Uint8Array.from([1, 32, 1, 1, 34, 128]);
            assert.throws(
                () => logic.checkProgram(program),
                new Error("invalid instruction")
            );
        });
        it('should fail on invalid args', function () {
            let program = Uint8Array.from([1, 32, 1, 1, 34]);
            assert.throws(
                () => logic.checkProgram(program, "123"),
                new Error("invalid arguments")
            );
        });
        it('should fail on costly program', function () {
            let program = Uint8Array.from([1, 38, 1, 1, 1, 40, 2]);  // byte 0x01 + keccak256
            let result = logic.checkProgram(program);
            assert.equal(result, true);

            // 10x keccak256 more is fine
            program = utils.concatArrays(program, new Uint8Array(10).fill(2));
            result = logic.checkProgram(program);
            assert.equal(result, true);

            // 800x keccak256 more is to costly
            program = utils.concatArrays(program, new Uint8Array(800).fill(2));
            assert.throws(
                () => logic.checkProgram(program),
                new Error("program too costly to run")
            );
        });
    });
});


describe('Template logic validation', function () {
    describe('Split', function () {
        it('should match the goldens', function () {
            // Inputs
            let owner = "WO3QIJ6T4DZHBX5PWJH26JLHFSRT7W7M2DJOULPXDTUS6TUX7ZRIO4KDFY";
            let receivers = ["W6UUUSEAOGLBHT7VFT4H2SDATKKSG6ZBUIJXTZMSLW36YS44FRP5NVAU7U", "XCIBIN7RT4ZXGBMVAMU3QS6L5EKB7XGROC5EPCNHHYXUIBAA5Q6C5Y7NEU"];
            let ratn = 30;
            let ratd = 100; // receiverOne gets 30/100 of whatever is sent to contract address
            let expiryRound = 123456;
            let minPay = 10000;
            let maxFee = 5000000;
            let split = new splitTemplate.Split(owner, receivers[0], receivers[1], ratn, ratd, expiryRound, minPay, maxFee);
            // Outputs
            let goldenProgram = "ASAIAcCWsQICAMDEBx5kkE4mAyCztwQn0+DycN+vsk+vJWcsoz/b7NDS6i33HOkvTpf+YiC3qUpIgHGWE8/1LPh9SGCalSN7IaITeeWSXbfsS5wsXyC4kBQ38Z8zcwWVAym4S8vpFB/c0XC6R4mnPi9EBADsPDEQIhIxASMMEDIEJBJAABkxCSgSMQcyAxIQMQglEhAxAiEEDRAiQAAuMwAAMwEAEjEJMgMSEDMABykSEDMBByoSEDMACCEFCzMBCCEGCxIQMwAIIQcPEBA=";
            let goldenBytes = Buffer.from(goldenProgram, 'base64');
            let actualBytes = split.getProgram();
            assert.deepStrictEqual(goldenBytes, actualBytes);
            let goldenAddress = "KPYGWKTV7CKMPMTLQRNGMEQRSYTYDHUOFNV4UDSBDLC44CLIJPQWRTCPBU";
            assert.deepStrictEqual(goldenAddress, split.getAddress());
        });
    });
    describe('HTLC', function () {
        it('should match the goldens', function () {
            // Inputs
            let owner = "726KBOYUJJNE5J5UHCSGQGWIBZWKCBN4WYD7YVSTEXEVNFPWUIJ7TAEOPM";
            let receiver = "42NJMHTPFVPXVSDGA6JGKUV6TARV5UZTMPFIREMLXHETRKIVW34QFSDFRE";
            let hashFn = "sha256";
            let hashImg = "f4OxZX/x/FO5LcGBSKHWXfwtSx+j1ncoSt3SABJtkGk=";
            let expiryRound = 600000;
            let maxFee = 1000;
            let htlc = new htlcTemplate.HTLC(owner, receiver, hashFn, hashImg, expiryRound, maxFee);
            // Outputs
            let goldenProgram = "ASAE6AcBAMDPJCYDIOaalh5vLV96yGYHkmVSvpgjXtMzY8qIkYu5yTipFbb5IH+DsWV/8fxTuS3BgUih1l38LUsfo9Z3KErd0gASbZBpIP68oLsUSlpOp7Q4pGgayA5soQW8tgf8VlMlyVaV9qITMQEiDjEQIxIQMQcyAxIQMQgkEhAxCSgSLQEpEhAxCSoSMQIlDRAREA==";
            let goldenBytes = Buffer.from(goldenProgram, 'base64');
            let actualBytes = htlc.getProgram();
            assert.deepStrictEqual(goldenBytes, actualBytes);
            let goldenAddress = "KNBD7ATNUVQ4NTLOI72EEUWBVMBNKMPHWVBCETERV2W7T2YO6CVMLJRBM4";
            assert.deepStrictEqual(goldenAddress, htlc.getAddress());
        });
    });
<<<<<<< HEAD
    describe('Dynamic Fee', function () {
        it('should match the goldens', function () {
            // Inputs
            let receiver = "726KBOYUJJNE5J5UHCSGQGWIBZWKCBN4WYD7YVSTEXEVNFPWUIJ7TAEOPM";
            let amount = 5000;
            let firstValid = 12345;
            let lastValid = 12346;
            let closeRemainder = "42NJMHTPFVPXVSDGA6JGKUV6TARV5UZTMPFIREMLXHETRKIVW34QFSDFRE";
            let artificialLease = "f4OxZX/x/FO5LcGBSKHWXfwtSx+j1ncoSt3SABJtkGk=";
            let leaseBytes = new Uint8Array(Buffer.from(artificialLease, 'base64'));
            let dynamicFee = new dynamicFeeTemplate.DynamicFee(receiver, amount, firstValid, lastValid, closeRemainder, leaseBytes);
            // Outputs
            let goldenProgram = "ASAFAgGIJ7lgumAmAyD+vKC7FEpaTqe0OKRoGsgObKEFvLYH/FZTJclWlfaiEyDmmpYeby1feshmB5JlUr6YI17TM2PKiJGLuck4qRW2+SB/g7Flf/H8U7ktwYFIodZd/C1LH6PWdyhK3dIAEm2QaTIEIhIzABAjEhAzAAcxABIQMwAIMQESEDEWIxIQMRAjEhAxBygSEDEJKRIQMQgkEhAxAiUSEDEEIQQSEDEGKhIQ";
            let goldenBytes = Buffer.from(goldenProgram, 'base64');
            let actualBytes = dynamicFee.getProgram();
            assert.deepStrictEqual(goldenBytes, actualBytes);
            let goldenAddress = "GCI4WWDIWUFATVPOQ372OZYG52EULPUZKI7Y34MXK3ZJKIBZXHD2H5C5TI";
            assert.deepStrictEqual(goldenAddress, dynamicFee.getAddress());
            let privateKeyOneB64 = "cv8E0Ln24FSkwDgGeuXKStOTGcze5u8yldpXxgrBxumFPYdMJymqcGoxdDeyuM8t6Kxixfq0PJCyJP71uhYT7w==";
            let privateKeyOne = Buffer.from(privateKeyOneB64, 'base64');
            let goldenGenesisHash = "f4OxZX/x/FO5LcGBSKHWXfwtSx+j1ncoSt3SABJtkGk=";
            let txnAndLsig = dynamicFee.signDynamicFee(privateKeyOne, goldenGenesisHash);
            let txnDict = txnAndLsig['txn'];
            let txnObj = new transaction.Transaction(txnDict);
            let txnBytes = txnObj.toByte();
            let goldenTxn = "iqNhbXTNE4ilY2xvc2XEIOaalh5vLV96yGYHkmVSvpgjXtMzY8qIkYu5yTipFbb5o2ZlZc0D6KJmds0wOaJnaMQgf4OxZX/x/FO5LcGBSKHWXfwtSx+j1ncoSt3SABJtkGmibHbNMDqibHjEIH+DsWV/8fxTuS3BgUih1l38LUsfo9Z3KErd0gASbZBpo3JjdsQg/ryguxRKWk6ntDikaBrIDmyhBby2B/xWUyXJVpX2ohOjc25kxCCFPYdMJymqcGoxdDeyuM8t6Kxixfq0PJCyJP71uhYT76R0eXBlo3BheQ==";
            assert.deepStrictEqual(new Uint8Array(Buffer.from(goldenTxn, 'base64')), txnBytes);
            let lsig = txnAndLsig['lsig'];
            let lsigBytes = lsig.toByte();
            let goldenLsig = "gqFsxLEBIAUCAYgnuWC6YCYDIP68oLsUSlpOp7Q4pGgayA5soQW8tgf8VlMlyVaV9qITIOaalh5vLV96yGYHkmVSvpgjXtMzY8qIkYu5yTipFbb5IH+DsWV/8fxTuS3BgUih1l38LUsfo9Z3KErd0gASbZBpMgQiEjMAECMSEDMABzEAEhAzAAgxARIQMRYjEhAxECMSEDEHKBIQMQkpEhAxCCQSEDECJRIQMQQhBBIQMQYqEhCjc2lnxEAhLNdfdDp9Wbi0YwsEQCpP7TVHbHG7y41F4MoESNW/vL1guS+5Wj4f5V9fmM63/VKTSMFidHOSwm5o+pbV5lYH";
            assert.deepStrictEqual(new Uint8Array(Buffer.from(goldenLsig, 'base64')), lsigBytes);
            let privateKeyTwoB64 = "2qjz96Vj9M6YOqtNlfJUOKac13EHCXyDty94ozCjuwwriI+jzFgStFx9E6kEk1l4+lFsW4Te2PY1KV8kNcccRg==";
            let privateKeyTwo = Buffer.from(privateKeyTwoB64, 'base64');
            let stxns = dynamicFeeTemplate.getDynamicFeeTransactions(txnDict, lsig, privateKeyTwo, 1234, firstValid, lastValid);
            let goldenStxns = "gqRsc2lngqFsxLEBIAUCAYgnuWC6YCYDIP68oLsUSlpOp7Q4pGgayA5soQW8tgf8VlMlyVaV9qITIOaalh5vLV96yGYHkmVSvpgjXtMzY8qIkYu5yTipFbb5IH+DsWV/8fxTuS3BgUih1l38LUsfo9Z3KErd0gASbZBpMgQiEjMAECMSEDMABzEAEhAzAAgxARIQMRYjEhAxECMSEDEHKBIQMQkpEhAxCCQSEDECJRIQMQQhBBIQMQYqEhCjc2lnxEAhLNdfdDp9Wbi0YwsEQCpP7TVHbHG7y41F4MoESNW/vL1guS+5Wj4f5V9fmM63/VKTSMFidHOSwm5o+pbV5lYHo3R4boujYW10zROIpWNsb3NlxCDmmpYeby1feshmB5JlUr6YI17TM2PKiJGLuck4qRW2+aNmZWXOAAWq6qJmds0wOaJnaMQgf4OxZX/x/FO5LcGBSKHWXfwtSx+j1ncoSt3SABJtkGmjZ3JwxCBRpaRVpA3ImXU4/ENcrzp+jsooLVHC7bF5kCGUK0KORaJsds0wOqJseMQgf4OxZX/x/FO5LcGBSKHWXfwtSx+j1ncoSt3SABJtkGmjcmN2xCD+vKC7FEpaTqe0OKRoGsgObKEFvLYH/FZTJclWlfaiE6NzbmTEIIU9h0wnKapwajF0N7K4zy3orGLF+rQ8kLIk/vW6FhPvpHR5cGWjcGF5gqNzaWfEQAilsGaC4M4zfYN5QpvREdHEC0DjI2ZWCXSIwwyUWHg2dzd5gKR2Cqu+iUmiCU1hOTTiOump3PILTgWeG0ZkUAajdHhuiqNhbXTOAAWq6qNmZWXOAATzvqJmds0wOaJnaMQgf4OxZX/x/FO5LcGBSKHWXfwtSx+j1ncoSt3SABJtkGmjZ3JwxCBRpaRVpA3ImXU4/ENcrzp+jsooLVHC7bF5kCGUK0KORaJsds0wOqJseMQgf4OxZX/x/FO5LcGBSKHWXfwtSx+j1ncoSt3SABJtkGmjcmN2xCCFPYdMJymqcGoxdDeyuM8t6Kxixfq0PJCyJP71uhYT76NzbmTEICuIj6PMWBK0XH0TqQSTWXj6UWxbhN7Y9jUpXyQ1xxxGpHR5cGWjcGF5";
            let goldenStxnBytes = Buffer.from(goldenStxns, 'base64');
            assert.deepStrictEqual(new Uint8Array(goldenStxnBytes), stxns);
=======
    describe('Limit Order', function () {
        it('should match the goldens', function () {
            // Inputs
            let owner = "726KBOYUJJNE5J5UHCSGQGWIBZWKCBN4WYD7YVSTEXEVNFPWUIJ7TAEOPM";
            let assetid = 12345;
            let ratn = 30;
            let ratd = 100;
            let expiryRound = 123456;
            let minTrade = 10000;
            let maxFee = 5000000;
            let limitOrder = new limitOrderTemplate.LimitOrder(owner, assetid, ratn, ratd, expiryRound, minTrade, maxFee);
            // Outputs
            let goldenProgram = "ASAKAAHAlrECApBOBLlgZB7AxAcmASD+vKC7FEpaTqe0OKRoGsgObKEFvLYH/FZTJclWlfaiEzEWIhIxECMSEDEBJA4QMgQjEkAAVTIEJRIxCCEEDRAxCTIDEhAzARAhBRIQMwERIQYSEDMBFCgSEDMBEzIDEhAzARIhBx01AjUBMQghCB01BDUDNAE0Aw1AACQ0ATQDEjQCNAQPEEAAFgAxCSgSMQIhCQ0QMQcyAxIQMQgiEhAQ";
            let goldenBytes = Buffer.from(goldenProgram, 'base64');
            let actualBytes = limitOrder.getProgram();
            assert.deepStrictEqual(goldenBytes, actualBytes);
            let goldenAddress = "LXQWT2XLIVNFS54VTLR63UY5K6AMIEWI7YTVE6LB4RWZDBZKH22ZO3S36I";
            assert.deepStrictEqual(goldenAddress, limitOrder.getAddress());
>>>>>>> 15b53a64
        });
    });
    describe('Periodic payment', function () {
        it('should match the goldens', function () {
            // Inputs
            let receiver = "SKXZDBHECM6AS73GVPGJHMIRDMJKEAN5TUGMUPSKJCQ44E6M6TC2H2UJ3I";
            let leaseb64 = "AQIDBAUGBwgBAgMEBQYHCAECAwQFBgcIAQIDBAUGBwg=";
            let amount = 500000;
            let withdrawalWindow = 95;
            let period = 100;
            let expiryRound = 2445756;
            let maxFee = 1000;
            let periodicPayment = new periodicPaymentTemplate.PeriodicPayment(receiver, amount, withdrawalWindow, period, expiryRound, maxFee, leaseb64);
            // Outputs
            let goldenProgram = "ASAHAegHZABfoMIevKOVASYCIAECAwQFBgcIAQIDBAUGBwgBAgMEBQYHCAECAwQFBgcIIJKvkYTkEzwJf2arzJOxERsSogG9nQzKPkpIoc4TzPTFMRAiEjEBIw4QMQIkGCUSEDEEIQQxAggSEDEGKBIQMQkyAxIxBykSEDEIIQUSEDEJKRIxBzIDEhAxAiEGDRAxCCUSEBEQ";
            let goldenBytes = Buffer.from(goldenProgram, 'base64');
            let actualBytes = periodicPayment.getProgram();
            assert.deepStrictEqual(goldenBytes, actualBytes);
            let goldenAddress = "JMS3K4LSHPULANJIVQBTEDP5PZK6HHMDQS4OKHIMHUZZ6OILYO3FVQW7IY";
            assert.deepStrictEqual(goldenAddress, periodicPayment.getAddress());
            let goldenGenesisHash = "f4OxZX/x/FO5LcGBSKHWXfwtSx+j1ncoSt3SABJtkGk=";
            let goldenStx = "gqRsc2lngaFsxJkBIAcB6AdkAF+gwh68o5UBJgIgAQIDBAUGBwgBAgMEBQYHCAECAwQFBgcIAQIDBAUGBwggkq+RhOQTPAl/ZqvMk7ERGxKiAb2dDMo+SkihzhPM9MUxECISMQEjDhAxAiQYJRIQMQQhBDECCBIQMQYoEhAxCTIDEjEHKRIQMQghBRIQMQkpEjEHMgMSEDECIQYNEDEIJRIQERCjdHhuiaNhbXTOAAehIKNmZWXOAAQDWKJmds0EsKJnaMQgf4OxZX/x/FO5LcGBSKHWXfwtSx+j1ncoSt3SABJtkGmibHbNBQ+ibHjEIAECAwQFBgcIAQIDBAUGBwgBAgMEBQYHCAECAwQFBgcIo3JjdsQgkq+RhOQTPAl/ZqvMk7ERGxKiAb2dDMo+SkihzhPM9MWjc25kxCBLJbVxcjvosDUorAMyDf1+VeOdg4S45R0MPTOfOQvDtqR0eXBlo3BheQ==";
            let goldenStxBlob = Buffer.from(goldenStx, 'base64');
            let stx = periodicPaymentTemplate.getPeriodicPaymentWithdrawalTransaction(actualBytes, 1200, goldenGenesisHash);
            let expectedDict = encoding.decode(goldenStxBlob);
            let actualDict = encoding.decode(stx['blob']);
            assert.deepEqual(expectedDict, actualDict);
        });
    });
    describe('Dynamic Fee', function () {
        it('should match the goldens', function () {
            // Inputs
            let receiver = "726KBOYUJJNE5J5UHCSGQGWIBZWKCBN4WYD7YVSTEXEVNFPWUIJ7TAEOPM";
            let amount = 5000;
            let firstValid = 12345;
            let lastValid = 12346;
            let closeRemainder = "42NJMHTPFVPXVSDGA6JGKUV6TARV5UZTMPFIREMLXHETRKIVW34QFSDFRE";
            let artificialLease = "f4OxZX/x/FO5LcGBSKHWXfwtSx+j1ncoSt3SABJtkGk=";
            let dynamicFee = new dynamicFeeTemplate.DynamicFee(receiver, amount, firstValid, lastValid, closeRemainder, artificialLease);
            // Outputs
            let goldenProgram = "ASAFAgGIJ7lgumAmAyD+vKC7FEpaTqe0OKRoGsgObKEFvLYH/FZTJclWlfaiEyDmmpYeby1feshmB5JlUr6YI17TM2PKiJGLuck4qRW2+SB/g7Flf/H8U7ktwYFIodZd/C1LH6PWdyhK3dIAEm2QaTIEIhIzABAjEhAzAAcxABIQMwAIMQESEDEWIxIQMRAjEhAxBygSEDEJKRIQMQgkEhAxAiUSEDEEIQQSEDEGKhIQ";
            let goldenBytes = Buffer.from(goldenProgram, 'base64');
            let actualBytes = dynamicFee.getProgram();
            assert.deepStrictEqual(goldenBytes, actualBytes);
            let goldenAddress = "GCI4WWDIWUFATVPOQ372OZYG52EULPUZKI7Y34MXK3ZJKIBZXHD2H5C5TI";
            assert.deepStrictEqual(goldenAddress, dynamicFee.getAddress());
        });
    });
});<|MERGE_RESOLUTION|>--- conflicted
+++ resolved
@@ -7,11 +7,7 @@
 const utils = require("../src/utils/utils");
 const splitTemplate = require("../src/logicTemplates/split");
 const htlcTemplate = require("../src/logicTemplates/htlc");
-<<<<<<< HEAD
-const dynamicFeeTemplate = require("../src/logicTemplates/dynamicfee");
-=======
 const limitOrderTemplate = require("../src/logicTemplates/limitorder");
->>>>>>> 15b53a64
 const periodicPaymentTemplate = require("../src/logicTemplates/periodicpayment");
 const dynamicFeeTemplate = require("../src/logicTemplates/dynamicfee");
 
@@ -206,7 +202,53 @@
             assert.deepStrictEqual(goldenAddress, htlc.getAddress());
         });
     });
-<<<<<<< HEAD
+    describe('Limit Order', function () {
+        it('should match the goldens', function () {
+            // Inputs
+            let owner = "726KBOYUJJNE5J5UHCSGQGWIBZWKCBN4WYD7YVSTEXEVNFPWUIJ7TAEOPM";
+            let assetid = 12345;
+            let ratn = 30;
+            let ratd = 100;
+            let expiryRound = 123456;
+            let minTrade = 10000;
+            let maxFee = 5000000;
+            let limitOrder = new limitOrderTemplate.LimitOrder(owner, assetid, ratn, ratd, expiryRound, minTrade, maxFee);
+            // Outputs
+            let goldenProgram = "ASAKAAHAlrECApBOBLlgZB7AxAcmASD+vKC7FEpaTqe0OKRoGsgObKEFvLYH/FZTJclWlfaiEzEWIhIxECMSEDEBJA4QMgQjEkAAVTIEJRIxCCEEDRAxCTIDEhAzARAhBRIQMwERIQYSEDMBFCgSEDMBEzIDEhAzARIhBx01AjUBMQghCB01BDUDNAE0Aw1AACQ0ATQDEjQCNAQPEEAAFgAxCSgSMQIhCQ0QMQcyAxIQMQgiEhAQ";
+            let goldenBytes = Buffer.from(goldenProgram, 'base64');
+            let actualBytes = limitOrder.getProgram();
+            assert.deepStrictEqual(goldenBytes, actualBytes);
+            let goldenAddress = "LXQWT2XLIVNFS54VTLR63UY5K6AMIEWI7YTVE6LB4RWZDBZKH22ZO3S36I";
+            assert.deepStrictEqual(goldenAddress, limitOrder.getAddress());
+        });
+    });
+    describe('Periodic payment', function () {
+        it('should match the goldens', function () {
+            // Inputs
+            let receiver = "SKXZDBHECM6AS73GVPGJHMIRDMJKEAN5TUGMUPSKJCQ44E6M6TC2H2UJ3I";
+            let leaseb64 = "AQIDBAUGBwgBAgMEBQYHCAECAwQFBgcIAQIDBAUGBwg=";
+            let amount = 500000;
+            let withdrawalWindow = 95;
+            let period = 100;
+            let expiryRound = 2445756;
+            let maxFee = 1000;
+            let periodicPayment = new periodicPaymentTemplate.PeriodicPayment(receiver, amount, withdrawalWindow, period, expiryRound, maxFee, leaseb64);
+            // Outputs
+            let goldenProgram = "ASAHAegHZABfoMIevKOVASYCIAECAwQFBgcIAQIDBAUGBwgBAgMEBQYHCAECAwQFBgcIIJKvkYTkEzwJf2arzJOxERsSogG9nQzKPkpIoc4TzPTFMRAiEjEBIw4QMQIkGCUSEDEEIQQxAggSEDEGKBIQMQkyAxIxBykSEDEIIQUSEDEJKRIxBzIDEhAxAiEGDRAxCCUSEBEQ";
+            let goldenBytes = Buffer.from(goldenProgram, 'base64');
+            let actualBytes = periodicPayment.getProgram();
+            assert.deepStrictEqual(goldenBytes, actualBytes);
+            let goldenAddress = "JMS3K4LSHPULANJIVQBTEDP5PZK6HHMDQS4OKHIMHUZZ6OILYO3FVQW7IY";
+            assert.deepStrictEqual(goldenAddress, periodicPayment.getAddress());
+            let goldenGenesisHash = "f4OxZX/x/FO5LcGBSKHWXfwtSx+j1ncoSt3SABJtkGk=";
+            let goldenStx = "gqRsc2lngaFsxJkBIAcB6AdkAF+gwh68o5UBJgIgAQIDBAUGBwgBAgMEBQYHCAECAwQFBgcIAQIDBAUGBwggkq+RhOQTPAl/ZqvMk7ERGxKiAb2dDMo+SkihzhPM9MUxECISMQEjDhAxAiQYJRIQMQQhBDECCBIQMQYoEhAxCTIDEjEHKRIQMQghBRIQMQkpEjEHMgMSEDECIQYNEDEIJRIQERCjdHhuiaNhbXTOAAehIKNmZWXOAAQDWKJmds0EsKJnaMQgf4OxZX/x/FO5LcGBSKHWXfwtSx+j1ncoSt3SABJtkGmibHbNBQ+ibHjEIAECAwQFBgcIAQIDBAUGBwgBAgMEBQYHCAECAwQFBgcIo3JjdsQgkq+RhOQTPAl/ZqvMk7ERGxKiAb2dDMo+SkihzhPM9MWjc25kxCBLJbVxcjvosDUorAMyDf1+VeOdg4S45R0MPTOfOQvDtqR0eXBlo3BheQ==";
+            let goldenStxBlob = Buffer.from(goldenStx, 'base64');
+            let stx = periodicPaymentTemplate.getPeriodicPaymentWithdrawalTransaction(actualBytes, 1200, goldenGenesisHash);
+            let expectedDict = encoding.decode(goldenStxBlob);
+            let actualDict = encoding.decode(stx['blob']);
+            assert.deepEqual(expectedDict, actualDict);
+        });
+    });
     describe('Dynamic Fee', function () {
         it('should match the goldens', function () {
             // Inputs
@@ -244,72 +286,6 @@
             let goldenStxns = "gqRsc2lngqFsxLEBIAUCAYgnuWC6YCYDIP68oLsUSlpOp7Q4pGgayA5soQW8tgf8VlMlyVaV9qITIOaalh5vLV96yGYHkmVSvpgjXtMzY8qIkYu5yTipFbb5IH+DsWV/8fxTuS3BgUih1l38LUsfo9Z3KErd0gASbZBpMgQiEjMAECMSEDMABzEAEhAzAAgxARIQMRYjEhAxECMSEDEHKBIQMQkpEhAxCCQSEDECJRIQMQQhBBIQMQYqEhCjc2lnxEAhLNdfdDp9Wbi0YwsEQCpP7TVHbHG7y41F4MoESNW/vL1guS+5Wj4f5V9fmM63/VKTSMFidHOSwm5o+pbV5lYHo3R4boujYW10zROIpWNsb3NlxCDmmpYeby1feshmB5JlUr6YI17TM2PKiJGLuck4qRW2+aNmZWXOAAWq6qJmds0wOaJnaMQgf4OxZX/x/FO5LcGBSKHWXfwtSx+j1ncoSt3SABJtkGmjZ3JwxCBRpaRVpA3ImXU4/ENcrzp+jsooLVHC7bF5kCGUK0KORaJsds0wOqJseMQgf4OxZX/x/FO5LcGBSKHWXfwtSx+j1ncoSt3SABJtkGmjcmN2xCD+vKC7FEpaTqe0OKRoGsgObKEFvLYH/FZTJclWlfaiE6NzbmTEIIU9h0wnKapwajF0N7K4zy3orGLF+rQ8kLIk/vW6FhPvpHR5cGWjcGF5gqNzaWfEQAilsGaC4M4zfYN5QpvREdHEC0DjI2ZWCXSIwwyUWHg2dzd5gKR2Cqu+iUmiCU1hOTTiOump3PILTgWeG0ZkUAajdHhuiqNhbXTOAAWq6qNmZWXOAATzvqJmds0wOaJnaMQgf4OxZX/x/FO5LcGBSKHWXfwtSx+j1ncoSt3SABJtkGmjZ3JwxCBRpaRVpA3ImXU4/ENcrzp+jsooLVHC7bF5kCGUK0KORaJsds0wOqJseMQgf4OxZX/x/FO5LcGBSKHWXfwtSx+j1ncoSt3SABJtkGmjcmN2xCCFPYdMJymqcGoxdDeyuM8t6Kxixfq0PJCyJP71uhYT76NzbmTEICuIj6PMWBK0XH0TqQSTWXj6UWxbhN7Y9jUpXyQ1xxxGpHR5cGWjcGF5";
             let goldenStxnBytes = Buffer.from(goldenStxns, 'base64');
             assert.deepStrictEqual(new Uint8Array(goldenStxnBytes), stxns);
-=======
-    describe('Limit Order', function () {
-        it('should match the goldens', function () {
-            // Inputs
-            let owner = "726KBOYUJJNE5J5UHCSGQGWIBZWKCBN4WYD7YVSTEXEVNFPWUIJ7TAEOPM";
-            let assetid = 12345;
-            let ratn = 30;
-            let ratd = 100;
-            let expiryRound = 123456;
-            let minTrade = 10000;
-            let maxFee = 5000000;
-            let limitOrder = new limitOrderTemplate.LimitOrder(owner, assetid, ratn, ratd, expiryRound, minTrade, maxFee);
-            // Outputs
-            let goldenProgram = "ASAKAAHAlrECApBOBLlgZB7AxAcmASD+vKC7FEpaTqe0OKRoGsgObKEFvLYH/FZTJclWlfaiEzEWIhIxECMSEDEBJA4QMgQjEkAAVTIEJRIxCCEEDRAxCTIDEhAzARAhBRIQMwERIQYSEDMBFCgSEDMBEzIDEhAzARIhBx01AjUBMQghCB01BDUDNAE0Aw1AACQ0ATQDEjQCNAQPEEAAFgAxCSgSMQIhCQ0QMQcyAxIQMQgiEhAQ";
-            let goldenBytes = Buffer.from(goldenProgram, 'base64');
-            let actualBytes = limitOrder.getProgram();
-            assert.deepStrictEqual(goldenBytes, actualBytes);
-            let goldenAddress = "LXQWT2XLIVNFS54VTLR63UY5K6AMIEWI7YTVE6LB4RWZDBZKH22ZO3S36I";
-            assert.deepStrictEqual(goldenAddress, limitOrder.getAddress());
->>>>>>> 15b53a64
-        });
-    });
-    describe('Periodic payment', function () {
-        it('should match the goldens', function () {
-            // Inputs
-            let receiver = "SKXZDBHECM6AS73GVPGJHMIRDMJKEAN5TUGMUPSKJCQ44E6M6TC2H2UJ3I";
-            let leaseb64 = "AQIDBAUGBwgBAgMEBQYHCAECAwQFBgcIAQIDBAUGBwg=";
-            let amount = 500000;
-            let withdrawalWindow = 95;
-            let period = 100;
-            let expiryRound = 2445756;
-            let maxFee = 1000;
-            let periodicPayment = new periodicPaymentTemplate.PeriodicPayment(receiver, amount, withdrawalWindow, period, expiryRound, maxFee, leaseb64);
-            // Outputs
-            let goldenProgram = "ASAHAegHZABfoMIevKOVASYCIAECAwQFBgcIAQIDBAUGBwgBAgMEBQYHCAECAwQFBgcIIJKvkYTkEzwJf2arzJOxERsSogG9nQzKPkpIoc4TzPTFMRAiEjEBIw4QMQIkGCUSEDEEIQQxAggSEDEGKBIQMQkyAxIxBykSEDEIIQUSEDEJKRIxBzIDEhAxAiEGDRAxCCUSEBEQ";
-            let goldenBytes = Buffer.from(goldenProgram, 'base64');
-            let actualBytes = periodicPayment.getProgram();
-            assert.deepStrictEqual(goldenBytes, actualBytes);
-            let goldenAddress = "JMS3K4LSHPULANJIVQBTEDP5PZK6HHMDQS4OKHIMHUZZ6OILYO3FVQW7IY";
-            assert.deepStrictEqual(goldenAddress, periodicPayment.getAddress());
-            let goldenGenesisHash = "f4OxZX/x/FO5LcGBSKHWXfwtSx+j1ncoSt3SABJtkGk=";
-            let goldenStx = "gqRsc2lngaFsxJkBIAcB6AdkAF+gwh68o5UBJgIgAQIDBAUGBwgBAgMEBQYHCAECAwQFBgcIAQIDBAUGBwggkq+RhOQTPAl/ZqvMk7ERGxKiAb2dDMo+SkihzhPM9MUxECISMQEjDhAxAiQYJRIQMQQhBDECCBIQMQYoEhAxCTIDEjEHKRIQMQghBRIQMQkpEjEHMgMSEDECIQYNEDEIJRIQERCjdHhuiaNhbXTOAAehIKNmZWXOAAQDWKJmds0EsKJnaMQgf4OxZX/x/FO5LcGBSKHWXfwtSx+j1ncoSt3SABJtkGmibHbNBQ+ibHjEIAECAwQFBgcIAQIDBAUGBwgBAgMEBQYHCAECAwQFBgcIo3JjdsQgkq+RhOQTPAl/ZqvMk7ERGxKiAb2dDMo+SkihzhPM9MWjc25kxCBLJbVxcjvosDUorAMyDf1+VeOdg4S45R0MPTOfOQvDtqR0eXBlo3BheQ==";
-            let goldenStxBlob = Buffer.from(goldenStx, 'base64');
-            let stx = periodicPaymentTemplate.getPeriodicPaymentWithdrawalTransaction(actualBytes, 1200, goldenGenesisHash);
-            let expectedDict = encoding.decode(goldenStxBlob);
-            let actualDict = encoding.decode(stx['blob']);
-            assert.deepEqual(expectedDict, actualDict);
-        });
-    });
-    describe('Dynamic Fee', function () {
-        it('should match the goldens', function () {
-            // Inputs
-            let receiver = "726KBOYUJJNE5J5UHCSGQGWIBZWKCBN4WYD7YVSTEXEVNFPWUIJ7TAEOPM";
-            let amount = 5000;
-            let firstValid = 12345;
-            let lastValid = 12346;
-            let closeRemainder = "42NJMHTPFVPXVSDGA6JGKUV6TARV5UZTMPFIREMLXHETRKIVW34QFSDFRE";
-            let artificialLease = "f4OxZX/x/FO5LcGBSKHWXfwtSx+j1ncoSt3SABJtkGk=";
-            let dynamicFee = new dynamicFeeTemplate.DynamicFee(receiver, amount, firstValid, lastValid, closeRemainder, artificialLease);
-            // Outputs
-            let goldenProgram = "ASAFAgGIJ7lgumAmAyD+vKC7FEpaTqe0OKRoGsgObKEFvLYH/FZTJclWlfaiEyDmmpYeby1feshmB5JlUr6YI17TM2PKiJGLuck4qRW2+SB/g7Flf/H8U7ktwYFIodZd/C1LH6PWdyhK3dIAEm2QaTIEIhIzABAjEhAzAAcxABIQMwAIMQESEDEWIxIQMRAjEhAxBygSEDEJKRIQMQgkEhAxAiUSEDEEIQQSEDEGKhIQ";
-            let goldenBytes = Buffer.from(goldenProgram, 'base64');
-            let actualBytes = dynamicFee.getProgram();
-            assert.deepStrictEqual(goldenBytes, actualBytes);
-            let goldenAddress = "GCI4WWDIWUFATVPOQ372OZYG52EULPUZKI7Y34MXK3ZJKIBZXHD2H5C5TI";
-            assert.deepStrictEqual(goldenAddress, dynamicFee.getAddress());
         });
     });
 });