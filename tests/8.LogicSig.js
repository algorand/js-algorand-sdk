--- conflicted
+++ resolved
@@ -7,11 +7,8 @@
 const utils = require("../src/utils/utils");
 const splitTemplate = require("../src/logicTemplates/split");
 const htlcTemplate = require("../src/logicTemplates/htlc");
-<<<<<<< HEAD
 const dynamicFeeTemplate = require("../src/logicTemplates/dynamicfee");
-=======
 const periodicPaymentTemplate = require("../src/logicTemplates/periodicpayment");
->>>>>>> 774382a5
 
 describe('LogicSig functionality', function () {
     describe('Basic logic sig', function () {
@@ -203,7 +200,6 @@
             assert.deepStrictEqual(goldenAddress, htlc.getAddress());
         });
     });
-<<<<<<< HEAD
     describe('Dynamic Fee', function () {
         it('should match the goldens', function () {
             // Inputs
@@ -241,7 +237,8 @@
             let goldenStxns = "gqRsc2lngqFsxLEBIAUCAYgnuWC6YCYDIP68oLsUSlpOp7Q4pGgayA5soQW8tgf8VlMlyVaV9qITIOaalh5vLV96yGYHkmVSvpgjXtMzY8qIkYu5yTipFbb5IH+DsWV/8fxTuS3BgUih1l38LUsfo9Z3KErd0gASbZBpMgQiEjMAECMSEDMABzEAEhAzAAgxARIQMRYjEhAxECMSEDEHKBIQMQkpEhAxCCQSEDECJRIQMQQhBBIQMQYqEhCjc2lnxEAhLNdfdDp9Wbi0YwsEQCpP7TVHbHG7y41F4MoESNW/vL1guS+5Wj4f5V9fmM63/VKTSMFidHOSwm5o+pbV5lYHo3R4boujYW10zROIpWNsb3NlxCDmmpYeby1feshmB5JlUr6YI17TM2PKiJGLuck4qRW2+aNmZWXOAAWq6qJmds0wOaJnaMQgf4OxZX/x/FO5LcGBSKHWXfwtSx+j1ncoSt3SABJtkGmjZ3JwxCBRpaRVpA3ImXU4/ENcrzp+jsooLVHC7bF5kCGUK0KORaJsds0wOqJseMQgf4OxZX/x/FO5LcGBSKHWXfwtSx+j1ncoSt3SABJtkGmjcmN2xCD+vKC7FEpaTqe0OKRoGsgObKEFvLYH/FZTJclWlfaiE6NzbmTEIIU9h0wnKapwajF0N7K4zy3orGLF+rQ8kLIk/vW6FhPvpHR5cGWjcGF5gqNzaWfEQAilsGaC4M4zfYN5QpvREdHEC0DjI2ZWCXSIwwyUWHg2dzd5gKR2Cqu+iUmiCU1hOTTiOump3PILTgWeG0ZkUAajdHhuiqNhbXTOAAWq6qNmZWXOAATzvqJmds0wOaJnaMQgf4OxZX/x/FO5LcGBSKHWXfwtSx+j1ncoSt3SABJtkGmjZ3JwxCBRpaRVpA3ImXU4/ENcrzp+jsooLVHC7bF5kCGUK0KORaJsds0wOqJseMQgf4OxZX/x/FO5LcGBSKHWXfwtSx+j1ncoSt3SABJtkGmjcmN2xCCFPYdMJymqcGoxdDeyuM8t6Kxixfq0PJCyJP71uhYT76NzbmTEICuIj6PMWBK0XH0TqQSTWXj6UWxbhN7Y9jUpXyQ1xxxGpHR5cGWjcGF5";
             let goldenStxnBytes = Buffer.from(goldenStxns, 'base64');
             assert.deepStrictEqual(new Uint8Array(goldenStxnBytes), stxns);
-=======
+        });
+    });
     describe('Periodic payment', function () {
         it('should match the goldens', function () {
             // Inputs
@@ -267,7 +264,6 @@
             let expectedDict = encoding.decode(goldenStxBlob);
             let actualDict = encoding.decode(stx['blob']);
             assert.deepEqual(expectedDict, actualDict);
->>>>>>> 774382a5
         });
     });
 });