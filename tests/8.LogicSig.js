--- conflicted
+++ resolved
@@ -6,11 +6,8 @@
 const utils = require("../src/utils/utils");
 const splitTemplate = require("../src/logicTemplates/split");
 const htlcTemplate = require("../src/logicTemplates/htlc");
-<<<<<<< HEAD
 const periodicPaymentTemplate = require("../src/logicTemplates/periodicpayment");
-=======
 const dynamicFeeTemplate = require("../src/logicTemplates/dynamicfee");
->>>>>>> adb082e1
 
 describe('LogicSig functionality', function () {
     describe('Basic logic sig', function () {
@@ -202,7 +199,6 @@
             assert.deepStrictEqual(goldenAddress, htlc.getAddress());
         });
     });
-<<<<<<< HEAD
     describe('Periodic payment', function () {
         it('should match the goldens', function () {
             // Inputs
@@ -228,7 +224,8 @@
             let expectedDict = encoding.decode(goldenStxBlob);
             let actualDict = encoding.decode(stx['blob']);
             assert.deepEqual(expectedDict, actualDict);
-=======
+        });
+    });
     describe('Dynamic Fee', function () {
         it('should match the goldens', function () {
             // Inputs
@@ -246,7 +243,6 @@
             assert.deepStrictEqual(goldenBytes, actualBytes);
             let goldenAddress = "GCI4WWDIWUFATVPOQ372OZYG52EULPUZKI7Y34MXK3ZJKIBZXHD2H5C5TI";
             assert.deepStrictEqual(goldenAddress, dynamicFee.getAddress());
->>>>>>> adb082e1
         });
     });
 });