let assert = require('assert');

let transaction = require("../src/transaction");
let encoding = require("../src/encoding/encoding");

describe('Sign', function () {
    it('should not complain on a missing note', function () {
        let o = {
            "from": "7ZUECA7HFLZTXENRV24SHLU4AVPUTMTTDUFUBNBD64C73F3UHRTHAIOF6Q",
            "to": "7ZUECA7HFLZTXENRV24SHLU4AVPUTMTTDUFUBNBD64C73F3UHRTHAIOF6Q",
            "fee": 10,
            "amount": 847,
            "firstRound": 51,
            "lastRound": 61,
            "genesisHash": "JgsgCaCTqIaLeVhyL6XlRu3n7Rfk2FxMeK+wRSaQ7dI=",
            "note": new Uint8Array(0)
        };
        let txn = new transaction.Transaction(o);
    });

    it('should respect min tx fee', function () {
        let o = {
            "from": "7ZUECA7HFLZTXENRV24SHLU4AVPUTMTTDUFUBNBD64C73F3UHRTHAIOF6Q",
            "to": "7ZUECA7HFLZTXENRV24SHLU4AVPUTMTTDUFUBNBD64C73F3UHRTHAIOF6Q",
            "fee": 0,
            "amount": 847,
            "firstRound": 51,
            "lastRound": 61,
            "genesisHash": "JgsgCaCTqIaLeVhyL6XlRu3n7Rfk2FxMeK+wRSaQ7dI=",
            "note": new Uint8Array([123, 12, 200])
        };
        let txn = new transaction.Transaction(o);
        assert.equal(txn.fee, 1000); // 1000 is the v5 min txn fee
        let txnEnc = txn.get_obj_for_encoding();
        assert.equal(txnEnc.fee, 1000);
    });

    it('should not complain on a missing genesisID', function () {
        let o = {
            "from": "7ZUECA7HFLZTXENRV24SHLU4AVPUTMTTDUFUBNBD64C73F3UHRTHAIOF6Q",
            "to": "7ZUECA7HFLZTXENRV24SHLU4AVPUTMTTDUFUBNBD64C73F3UHRTHAIOF6Q",
            "fee": 10,
            "amount": 847,
            "firstRound": 51,
            "lastRound": 61,
            "genesisHash": "JgsgCaCTqIaLeVhyL6XlRu3n7Rfk2FxMeK+wRSaQ7dI=",
            "note": new Uint8Array([123, 12, 200])
        };

        let txn = new transaction.Transaction(o);

    });

    it('should not complain on an empty genesisID', function () {
        let o = {
            "from": "7ZUECA7HFLZTXENRV24SHLU4AVPUTMTTDUFUBNBD64C73F3UHRTHAIOF6Q",
            "to": "7ZUECA7HFLZTXENRV24SHLU4AVPUTMTTDUFUBNBD64C73F3UHRTHAIOF6Q",
            "fee": 10,
            "amount": 847,
            "firstRound": 51,
            "lastRound": 61,
            "note": new Uint8Array([123, 12, 200]),
            "genesisHash": "JgsgCaCTqIaLeVhyL6XlRu3n7Rfk2FxMeK+wRSaQ7dI=",
            "genesisID": ""
        };

        let txn = new transaction.Transaction(o);

    });

    it('should complain if note isnt Uint8Array', function () {

        let o = {
            "from": "7ZUECA7HFLZTXENRV24SHLU4AVPUTMTTDUFUBNBD64C73F3UHRTHAIOF6Q",
            "to": "7ZUECA7HFLZTXENRV24SHLU4AVPUTMTTDUFUBNBD64C73F3UHRTHAIOF6Q",
            "fee": 10,
            "amount": 847,
            "firstRound": 51,
            "lastRound": 61,
            "genesisHash": "JgsgCaCTqIaLeVhyL6XlRu3n7Rfk2FxMeK+wRSaQ7dI=",
            "note": "new Uint8Array(0)"
        };
        assert.throws(() => {
            let txn = new transaction.Transaction(o);
        }, (err) => err.toString() === "Error: note must be a Uint8Array.");


    });

    describe('should correctly serialize and deserialize from msgpack representation', function () {
        it('should correctly serialize and deserialize from msgpack representation', function() {
            let o = {
                "from": "XMHLMNAVJIMAW2RHJXLXKKK4G3J3U6VONNO3BTAQYVDC3MHTGDP3J5OCRU",
                "to": "UCE2U2JC4O4ZR6W763GUQCG57HQCDZEUJY4J5I6VYY4HQZUJDF7AKZO5GM",
                "fee": 10,
                "amount": 847,
                "firstRound": 51,
                "lastRound": 61,
                "note": new Uint8Array([123, 12, 200]),
                "genesisHash": "JgsgCaCTqIaLeVhyL6XlRu3n7Rfk2FxMeK+wRSaQ7dI=",
                "genesisID": ""
            };
            let expectedTxn = new transaction.Transaction(o);
            let encRep = expectedTxn.get_obj_for_encoding();
            const encTxn = encoding.encode(encRep);
            const decEncRep = encoding.decode(encTxn);
            let decTxn = transaction.Transaction.from_obj_for_encoding(decEncRep);
            const reencRep = decTxn.get_obj_for_encoding();
            assert.deepStrictEqual(reencRep, encRep);
        });

        it('should correctly serialize and deserialize from msgpack representation with flat fee', function() {
            let o = {
                "from": "XMHLMNAVJIMAW2RHJXLXKKK4G3J3U6VONNO3BTAQYVDC3MHTGDP3J5OCRU",
                "to": "UCE2U2JC4O4ZR6W763GUQCG57HQCDZEUJY4J5I6VYY4HQZUJDF7AKZO5GM",
                "fee": 2063,
                "amount": 847,
                "firstRound": 51,
                "lastRound": 61,
                "note": new Uint8Array([123, 12, 200]),
                "genesisHash": "JgsgCaCTqIaLeVhyL6XlRu3n7Rfk2FxMeK+wRSaQ7dI=",
                "genesisID": "",
                "flatFee": true
            };
            let expectedTxn = new transaction.Transaction(o);
            let encRep = expectedTxn.get_obj_for_encoding();
            const encTxn = encoding.encode(encRep);
            const decEncRep = encoding.decode(encTxn);
            let decTxn = transaction.Transaction.from_obj_for_encoding(decEncRep);
            const reencRep = decTxn.get_obj_for_encoding();
            assert.deepStrictEqual(reencRep, encRep);
        });

        it('should correctly serialize and deserialize a key registration transaction from msgpack representation', function() {
            let o = {
                "from": "XMHLMNAVJIMAW2RHJXLXKKK4G3J3U6VONNO3BTAQYVDC3MHTGDP3J5OCRU",
                "fee": 10,
                "firstRound": 51,
                "lastRound": 61,
                "note": new Uint8Array([123, 12, 200]),
                "genesisHash": "JgsgCaCTqIaLeVhyL6XlRu3n7Rfk2FxMeK+wRSaQ7dI=",
                "voteKey": "5/D4TQaBHfnzHI2HixFV9GcdUaGFwgCQhmf0SVhwaKE=",
                "selectionKey": "oImqaSLjuZj63/bNSAjd+eAh5JROOJ6j1cY4eGaJGX4=",
                "voteFirst": 123,
                "voteLast": 456,
                "voteKeyDilution": 1234,
                "genesisID": "",
                "type": "keyreg"
            };
            let expectedTxn = new transaction.Transaction(o);
            let encRep = expectedTxn.get_obj_for_encoding();
            const encTxn = encoding.encode(encRep);
            const decEncRep = encoding.decode(encTxn);
            let decTxn = transaction.Transaction.from_obj_for_encoding(decEncRep);
            const reencRep = decTxn.get_obj_for_encoding();
            assert.deepStrictEqual(reencRep, encRep);
        });

        it('should correctly serialize and deserialize an asset configuration transaction from msgpack representation', function() {
            address = "BH55E5RMBD4GYWXGX5W5PJ5JAHPGM5OXKDQH5DC4O2MGI7NW4H6VOE4CP4"
            let o = {
                "from": address,
                "fee": 10,
                "firstRound": 322575,
                "lastRound": 323575,
                "genesisHash": "SGO1GKSzyE7IEPItTxCByw9x8FmnrCDexi9/cOUJOiI=",
                "creator": address,
                "index": 1234,
                "assetManager": address,
                "assetReserve": address,
                "assetFreeze": address,
                "assetClawback": address,
                "type": "acfg"
            };
            let expectedTxn = new transaction.Transaction(o);
            let encRep = expectedTxn.get_obj_for_encoding();
            const encTxn = encoding.encode(encRep);
            const decEncRep = encoding.decode(encTxn);
            let decTxn = transaction.Transaction.from_obj_for_encoding(decEncRep);
            const reencRep = decTxn.get_obj_for_encoding();
            assert.deepStrictEqual(reencRep, encRep);
        });

        it('should correctly serialize and deserialize an asset creation transaction from msgpack representation', function() {
            address = "BH55E5RMBD4GYWXGX5W5PJ5JAHPGM5OXKDQH5DC4O2MGI7NW4H6VOE4CP4"
            let o = {
                "from": address,
                "fee": 10,
                "firstRound": 322575,
                "lastRound": 323575,
                "genesisHash": "SGO1GKSzyE7IEPItTxCByw9x8FmnrCDexi9/cOUJOiI=",
                "t": 1000,
                "df": true,
                "un": "tests",
                "an": "testcoin",
                "assetManager": address,
                "assetReserve": address,
                "assetFreeze": address,
                "assetClawback": address,
                "type": "acfg"
            };
            let expectedTxn = new transaction.Transaction(o);
            let encRep = expectedTxn.get_obj_for_encoding();
            const encTxn = encoding.encode(encRep);
            const decEncRep = encoding.decode(encTxn);
            let decTxn = transaction.Transaction.from_obj_for_encoding(decEncRep);
            const reencRep = decTxn.get_obj_for_encoding();
            assert.deepStrictEqual(reencRep, encRep);
        });

<<<<<<< HEAD
        it('should correctly serialize and deserialize an asset transfer transaction from msgpack representation', function() {
            address = "BH55E5RMBD4GYWXGX5W5PJ5JAHPGM5OXKDQH5DC4O2MGI7NW4H6VOE4CP4"
            let o = {
                "type": "axfer",
                "from": address,
                "to": address,
                "amount": 100,
=======
        it('should correctly serialize and deserialize an asset freeze transaction from msgpack representation', function() {
            address = "BH55E5RMBD4GYWXGX5W5PJ5JAHPGM5OXKDQH5DC4O2MGI7NW4H6VOE4CP4"
            let o = {
                "from": address,
>>>>>>> 3ccffabc
                "fee": 10,
                "firstRound": 322575,
                "lastRound": 323575,
                "genesisHash": "SGO1GKSzyE7IEPItTxCByw9x8FmnrCDexi9/cOUJOiI=",
<<<<<<< HEAD
                "creator": address,
                "index": 1234,
                "assetRevocationTarget": address,
                "closeRemainderTo": address
            };
=======
                "type": "afrz",
                "freezeAccount": address,
                "index": 1,
                "creator" : address,
                "freezeState" : true
            };

>>>>>>> 3ccffabc
            let expectedTxn = new transaction.Transaction(o);
            let encRep = expectedTxn.get_obj_for_encoding();
            const encTxn = encoding.encode(encRep);
            const decEncRep = encoding.decode(encTxn);
            let decTxn = transaction.Transaction.from_obj_for_encoding(decEncRep);
            const reencRep = decTxn.get_obj_for_encoding();
            assert.deepStrictEqual(reencRep, encRep);
        });

        it('reserializes correctly no genesis ID', function() {
            let o = {
                "from": "XMHLMNAVJIMAW2RHJXLXKKK4G3J3U6VONNO3BTAQYVDC3MHTGDP3J5OCRU",
                "to": "UCE2U2JC4O4ZR6W763GUQCG57HQCDZEUJY4J5I6VYY4HQZUJDF7AKZO5GM",
                "fee": 10,
                "amount": 847,
                "firstRound": 51,
                "lastRound": 61,
                "genesisHash": "JgsgCaCTqIaLeVhyL6XlRu3n7Rfk2FxMeK+wRSaQ7dI=",
                "note": new Uint8Array([123, 12, 200]),
            };
            let expectedTxn = new transaction.Transaction(o);
            let encRep = expectedTxn.get_obj_for_encoding();
            const encTxn = encoding.encode(encRep);
            const decEncRep = encoding.decode(encTxn);
            let decTxn = transaction.Transaction.from_obj_for_encoding(decEncRep);
            const reencRep = decTxn.get_obj_for_encoding();
            assert.deepStrictEqual(reencRep, encRep);
        });

        it('reserializes correctly zero amount', function() {
            let o = {
                "from": "XMHLMNAVJIMAW2RHJXLXKKK4G3J3U6VONNO3BTAQYVDC3MHTGDP3J5OCRU",
                "to": "UCE2U2JC4O4ZR6W763GUQCG57HQCDZEUJY4J5I6VYY4HQZUJDF7AKZO5GM",
                "fee": 10,
                "amount": 0,
                "firstRound": 51,
                "lastRound": 61,
                "genesisHash": "JgsgCaCTqIaLeVhyL6XlRu3n7Rfk2FxMeK+wRSaQ7dI=",
                "note": new Uint8Array([123, 12, 200]),
            };
            let expectedTxn = new transaction.Transaction(o);
            let encRep = expectedTxn.get_obj_for_encoding();
            const encTxn = encoding.encode(encRep);
            const decEncRep = encoding.decode(encTxn);
            let decTxn = transaction.Transaction.from_obj_for_encoding(decEncRep);
            const reencRep = decTxn.get_obj_for_encoding();
            assert.deepStrictEqual(reencRep, encRep);
        });

        it('should correctly serialize and deserialize group object', function() {
            let o = {
                "from": "XMHLMNAVJIMAW2RHJXLXKKK4G3J3U6VONNO3BTAQYVDC3MHTGDP3J5OCRU",
                "to": "UCE2U2JC4O4ZR6W763GUQCG57HQCDZEUJY4J5I6VYY4HQZUJDF7AKZO5GM",
                "fee": 10,
                "amount": 0,
                "firstRound": 51,
                "lastRound": 61,
                "genesisHash": "JgsgCaCTqIaLeVhyL6XlRu3n7Rfk2FxMeK+wRSaQ7dI=",
                "note": new Uint8Array([123, 12, 200]),
            };
            let tx = new transaction.Transaction(o);

            {
                let expectedTxg = new transaction.TxGroup([tx.rawTxID(), tx.rawTxID()])
                let encRep = expectedTxg.get_obj_for_encoding();
                const encTxg = encoding.encode(encRep);
                const decEncRep = encoding.decode(encTxg);
                let decTxg = transaction.TxGroup.from_obj_for_encoding(decEncRep);
                const reencRep = decTxg.get_obj_for_encoding();
                assert.deepStrictEqual(reencRep, encRep);
            }

            {
                let expectedTxn = tx;
                expectedTxn.group = tx.rawTxID();
                let encRep = expectedTxn.get_obj_for_encoding();
                const encTxn = encoding.encode(encRep);
                const decEncRep = encoding.decode(encTxn);
                let decTxn = transaction.Transaction.from_obj_for_encoding(decEncRep);
                const reencRep = decTxn.get_obj_for_encoding();
                assert.deepStrictEqual(reencRep, encRep);
            }

        });
    });
});<|MERGE_RESOLUTION|>--- conflicted
+++ resolved
@@ -208,7 +208,6 @@
             assert.deepStrictEqual(reencRep, encRep);
         });
 
-<<<<<<< HEAD
         it('should correctly serialize and deserialize an asset transfer transaction from msgpack representation', function() {
             address = "BH55E5RMBD4GYWXGX5W5PJ5JAHPGM5OXKDQH5DC4O2MGI7NW4H6VOE4CP4"
             let o = {
@@ -216,23 +215,32 @@
                 "from": address,
                 "to": address,
                 "amount": 100,
-=======
-        it('should correctly serialize and deserialize an asset freeze transaction from msgpack representation', function() {
-            address = "BH55E5RMBD4GYWXGX5W5PJ5JAHPGM5OXKDQH5DC4O2MGI7NW4H6VOE4CP4"
-            let o = {
-                "from": address,
->>>>>>> 3ccffabc
                 "fee": 10,
                 "firstRound": 322575,
                 "lastRound": 323575,
                 "genesisHash": "SGO1GKSzyE7IEPItTxCByw9x8FmnrCDexi9/cOUJOiI=",
-<<<<<<< HEAD
                 "creator": address,
                 "index": 1234,
                 "assetRevocationTarget": address,
                 "closeRemainderTo": address
             };
-=======
+            let expectedTxn = new transaction.Transaction(o);
+            let encRep = expectedTxn.get_obj_for_encoding();
+            const encTxn = encoding.encode(encRep);
+            const decEncRep = encoding.decode(encTxn);
+            let decTxn = transaction.Transaction.from_obj_for_encoding(decEncRep);
+            const reencRep = decTxn.get_obj_for_encoding();
+            assert.deepStrictEqual(reencRep, encRep);
+        });
+      
+        it('should correctly serialize and deserialize an asset freeze transaction from msgpack representation', function() {
+            address = "BH55E5RMBD4GYWXGX5W5PJ5JAHPGM5OXKDQH5DC4O2MGI7NW4H6VOE4CP4"
+            let o = {
+                "from": address,
+                "fee": 10,
+                "firstRound": 322575,
+                "lastRound": 323575,
+                "genesisHash": "SGO1GKSzyE7IEPItTxCByw9x8FmnrCDexi9/cOUJOiI=",
                 "type": "afrz",
                 "freezeAccount": address,
                 "index": 1,
@@ -240,7 +248,6 @@
                 "freezeState" : true
             };
 
->>>>>>> 3ccffabc
             let expectedTxn = new transaction.Transaction(o);
             let encRep = expectedTxn.get_obj_for_encoding();
             const encTxn = encoding.encode(encRep);
